// Copyright Epic Games, Inc. All Rights Reserved.

#include "Sequencer.h"
#include "Engine/EngineTypes.h"
#include "GameFramework/Actor.h"
#include "Engine/World.h"
#include "Camera/PlayerCameraManager.h"
#include "Misc/MessageDialog.h"
#include "Containers/ArrayBuilder.h"
#include "Misc/FeedbackContext.h"
#include "Misc/ScopedSlowTask.h"
#include "Modules/ModuleManager.h"
#include "UObject/UObjectIterator.h"
#include "UObject/MetaData.h"
#include "UObject/PropertyPortFlags.h"
#include "Serialization/ArchiveReplaceObjectRef.h"
#include "GameFramework/PlayerController.h"
#include "Engine/Engine.h"
#include "Settings/LevelEditorViewportSettings.h"
#include "Editor.h"
#include "BlueprintActionDatabase.h"
#include "Channels/MovieSceneChannelProxy.h"
#include "MovieScenePossessable.h"
#include "MovieScene.h"
#include "Widgets/Layout/SBorder.h"
#include "Layout/WidgetPath.h"
#include "Framework/Application/MenuStack.h"
#include "Framework/Application/SlateApplication.h"
#include "Widgets/Images/SImage.h"
#include "Widgets/Layout/SBox.h"
#include "Widgets/Input/SButton.h"
#include "EditorStyleSet.h"
#include "Exporters/Exporter.h"
#include "Editor/UnrealEdEngine.h"
#include "Camera/CameraActor.h"
#include "Engine/Selection.h"
#include "EngineUtils.h"
#include "LevelEditorViewport.h"
#include "EditorModeManager.h"
#include "UnrealEdMisc.h"
#include "EditorDirectories.h"
#include "FileHelpers.h"
#include "UnrealEdGlobals.h"
#include "SequencerCommands.h"
#include "DisplayNodes/SequencerFolderNode.h"
#include "DisplayNodes/SequencerObjectBindingNode.h"
#include "ISequencerSection.h"
#include "DisplayNodes/SequencerTrackNode.h"
#include "MovieSceneClipboard.h"
#include "SequencerCommonHelpers.h"
#include "SSequencer.h"
#include "SSequencerSection.h"
#include "SequencerKeyCollection.h"
#include "SequencerSettings.h"
#include "SequencerLog.h"
#include "SequencerEdMode.h"
#include "MovieSceneSequence.h"
#include "MovieSceneFolder.h"
#include "PropertyEditorModule.h"
#include "EditorWidgetsModule.h"
#include "IAssetViewport.h"
#include "EditorSupportDelegates.h"
#include "SSequencerTreeView.h"
#include "ScopedTransaction.h"
#include "Tracks/MovieScene3DTransformTrack.h"
#include "Tracks/MovieScene3DAttachTrack.h"
#include "Tracks/MovieSceneCameraAnimTrack.h"
#include "Tracks/MovieSceneCameraShakeTrack.h"
#include "Tracks/MovieSceneCameraCutTrack.h"
#include "ISequencerTrackEditor.h"
#include "MovieSceneToolHelpers.h"
#include "Sections/MovieScene3DAttachSection.h"
#include "Sections/MovieSceneBoolSection.h"
#include "Sections/MovieSceneCameraCutSection.h"
#include "Sections/MovieScene3DTransformSection.h"
#include "Sections/MovieSceneSpawnSection.h"
#include "Sections/MovieSceneSubSection.h"
#include "Tracks/MovieSceneSubTrack.h"
#include "Sections/MovieSceneCinematicShotSection.h"
#include "MovieSceneObjectBindingIDCustomization.h"
#include "ISettingsModule.h"
#include "Framework/Commands/GenericCommands.h"
#include "Tracks/MovieSceneSpawnTrack.h"
#include "Tracks/MovieScenePropertyTrack.h"
#include "Framework/Notifications/NotificationManager.h"
#include "Widgets/Notifications/SNotificationList.h"
#include "Widgets/Input/STextEntryPopup.h"
#include "ISequencerHotspot.h"
#include "SequencerHotspots.h"
#include "MovieSceneCaptureDialogModule.h"
#include "AutomatedLevelSequenceCapture.h"
#include "MovieSceneCommonHelpers.h"
#include "SceneOutlinerModule.h"
#include "SceneOutlinerPublicTypes.h"
#include "IContentBrowserSingleton.h"
#include "ContentBrowserModule.h"
#include "PackageTools.h"
#include "VirtualTrackArea.h"
#include "SequencerUtilities.h"
#include "Tracks/MovieSceneCinematicShotTrack.h"
#include "ISequenceRecorder.h"
#include "CineCameraActor.h"
#include "CameraRig_Rail.h"
#include "CameraRig_Crane.h"
#include "Components/SplineComponent.h"
#include "DesktopPlatformModule.h"
#include "Factories.h"
#include "FbxExporter.h"
#include "ObjectBindingTagCache.h"
#include "UnrealExporter.h"
#include "ISequencerEditorObjectBinding.h"
#include "LevelSequence.h"
#include "IVREditorModule.h"
#include "HAL/PlatformApplicationMisc.h"
#include "Compilation/MovieSceneCompiler.h"
#include "SequencerKeyActor.h"
#include "MovieSceneCopyableBinding.h"
#include "MovieSceneCopyableTrack.h"
#include "ISequencerChannelInterface.h"
#include "SequencerKeyCollection.h"
#include "CurveEditor.h"
#include "CurveEditorScreenSpace.h"
#include "CurveDataAbstraction.h"
#include "Fonts/FontMeasure.h"
#include "MovieSceneTimeHelpers.h"
#include "FrameNumberNumericInterface.h"
#include "UObject/StrongObjectPtr.h"
#include "SequencerExportTask.h"
#include "LevelUtils.h"
#include "Engine/Blueprint.h"
#include "MovieSceneSequenceEditor.h"
#include "Kismet2/KismetEditorUtilities.h"
#include "ISerializedRecorder.h"
#include "Features/IModularFeatures.h"
#include "SequencerContextMenus.h"
#include "Subsystems/AssetEditorSubsystem.h"
#include "EngineAnalytics.h"
#include "Interfaces/IAnalyticsProvider.h"

#define LOCTEXT_NAMESPACE "Sequencer"

DEFINE_LOG_CATEGORY(LogSequencer);

static TAutoConsoleVariable<float> CVarAutoScrubSpeed(
	TEXT("Sequencer.AutoScrubSpeed"),
	6.0f,
	TEXT("How fast to scrub forward/backward when auto-scrubbing"));

static TAutoConsoleVariable<float> CVarAutoScrubCurveExponent(
	TEXT("Sequencer.AutoScrubCurveExponent"),
	2.0f,
	TEXT("How much to ramp in and out the scrub speed when auto-scrubbing"));

struct FSequencerTemplateStore : IMovieSceneSequenceTemplateStore
{
	void Reset()
	{
		Templates.Reset();
	}

	void PurgeStaleTracks()
	{
		for (auto& Pair : Templates)
		{
			Pair.Value->PurgeStaleTracks();
		}
	}

	virtual FMovieSceneEvaluationTemplate& AccessTemplate(UMovieSceneSequence& Sequence)
	{
		FObjectKey SequenceKey(&Sequence);
		if (TUniquePtr<FMovieSceneEvaluationTemplate>* ExistingTemplate = Templates.Find(SequenceKey))
		{
			FMovieSceneEvaluationTemplate* Template = ExistingTemplate->Get();
			return *Template;
		}
		else
		{
			FMovieSceneEvaluationTemplate* NewTemplate = new FMovieSceneEvaluationTemplate;
			Templates.Add(SequenceKey, TUniquePtr<FMovieSceneEvaluationTemplate>(NewTemplate));
			return *NewTemplate;
		}
	}

	// Store templates as unique ptrs to ensure that external pointers don't become invalid when the array is reallocated
	TMap<FObjectKey, TUniquePtr<FMovieSceneEvaluationTemplate>> Templates;
};


struct FSequencerCurveEditorBounds : ICurveEditorBounds
{
	FSequencerCurveEditorBounds(TSharedRef<FSequencer> InSequencer)
		: WeakSequencer(InSequencer)
	{
		TRange<double> Bounds = InSequencer->GetViewRange();
		InputMin = Bounds.GetLowerBoundValue();
		InputMax = Bounds.GetUpperBoundValue();
	}

	virtual void GetInputBounds(double& OutMin, double& OutMax) const override
	{
		TSharedPtr<FSequencer> Sequencer = WeakSequencer.Pin();
		if (Sequencer.IsValid())
		{
			const bool bLinkTimeRange = Sequencer->GetSequencerSettings()->GetLinkCurveEditorTimeRange();
			if (bLinkTimeRange)
			{
				TRange<double> Bounds = Sequencer->GetViewRange();
				OutMin = Bounds.GetLowerBoundValue();
				OutMax = Bounds.GetUpperBoundValue();
			}
			else
			{
				// If they don't want to link the time range with Sequencer we return the cached value.
				OutMin = InputMin;
				OutMax = InputMax;
			}
		}
	}

	virtual void SetInputBounds(double InMin, double InMax) override
	{
		TSharedPtr<FSequencer> Sequencer = WeakSequencer.Pin();
		if (Sequencer.IsValid())
		{
			const bool bLinkTimeRange = Sequencer->GetSequencerSettings()->GetLinkCurveEditorTimeRange();
			if (bLinkTimeRange)
			{
				FFrameRate TickResolution = Sequencer->GetFocusedTickResolution();

				if (InMin * TickResolution > TNumericLimits<int32>::Lowest() && InMax * TickResolution < TNumericLimits<int32>::Max())
				{
					Sequencer->SetViewRange(TRange<double>(InMin, InMax), EViewRangeInterpolation::Immediate);
				}
			}
			
			// We update these even if you are linked to the Sequencer Timeline so that when you turn off the link setting
			// you don't pop to your last values, instead your view stays as is and just stops moving when Sequencer moves.
			InputMin = InMin;
			InputMax = InMax;
		}
	}

	/** The min/max values for the viewing range. Only used if Curve Editor/Sequencer aren't linked ranges. */
	double InputMin, InputMax;
	TWeakPtr<FSequencer> WeakSequencer;
};

class FSequencerCurveEditor : public FCurveEditor
{
public:
	TWeakPtr<FSequencer> WeakSequencer;

	FSequencerCurveEditor(TWeakPtr<FSequencer> InSequencer)
		: WeakSequencer(InSequencer)
	{}

	virtual void GetGridLinesX(TArray<float>& MajorGridLines, TArray<float>& MinorGridLines, TArray<FText>* MajorGridLabels) const override
	{
		TSharedPtr<FSequencer> Sequencer = WeakSequencer.Pin();
		FCurveEditorScreenSpaceH PanelInputSpace = GetPanelInputSpace();

		double MajorGridStep  = 0.0;
		int32  MinorDivisions = 0;

		if (Sequencer.IsValid() && Sequencer->GetGridMetrics(PanelInputSpace.GetPhysicalWidth(), PanelInputSpace.GetInputMin(), PanelInputSpace.GetInputMax(), MajorGridStep, MinorDivisions))
		{
			const double FirstMajorLine = FMath::FloorToDouble(PanelInputSpace.GetInputMin() / MajorGridStep) * MajorGridStep;
			const double LastMajorLine  = FMath::CeilToDouble(PanelInputSpace.GetInputMax() / MajorGridStep) * MajorGridStep;

			for (double CurrentMajorLine = FirstMajorLine; CurrentMajorLine < LastMajorLine; CurrentMajorLine += MajorGridStep)
			{
				MajorGridLines.Add( PanelInputSpace.SecondsToScreen(CurrentMajorLine) );
 
				for (int32 Step = 1; Step < MinorDivisions; ++Step)
				{
					MinorGridLines.Add( PanelInputSpace.SecondsToScreen(CurrentMajorLine + Step*MajorGridStep/MinorDivisions) );
				}
			}
		}
	}
};

void FSequencer::InitSequencer(const FSequencerInitParams& InitParams, const TSharedRef<ISequencerObjectChangeListener>& InObjectChangeListener, const TArray<FOnCreateTrackEditor>& TrackEditorDelegates, const TArray<FOnCreateEditorObjectBinding>& EditorObjectBindingDelegates)
{
	bIsEditingWithinLevelEditor = InitParams.bEditWithinLevelEditor;
	ScrubStyle = InitParams.ViewParams.ScrubberStyle;
	HostCapabilities = InitParams.HostCapabilities;

	SilentModeCount = 0;
	bReadOnly = InitParams.ViewParams.bReadOnly;

	PreAnimatedState.EnableGlobalCapture();

	if (InitParams.SpawnRegister.IsValid())
	{
		SpawnRegister = InitParams.SpawnRegister;
	}
	else
	{
		// Spawnables not supported
		SpawnRegister = MakeShareable(new FNullMovieSceneSpawnRegister);
	}

	EventContextsAttribute = InitParams.EventContexts;
	if (EventContextsAttribute.IsSet())
	{
		CachedEventContexts.Reset();
		for (UObject* Object : EventContextsAttribute.Get())
		{
			CachedEventContexts.Add(Object);
		}
	}

	PlaybackContextAttribute = InitParams.PlaybackContext;
	CachedPlaybackContext = PlaybackContextAttribute.Get(nullptr);

	Settings = USequencerSettingsContainer::GetOrCreate<USequencerSettings>(*InitParams.ViewParams.UniqueName);

	Settings->GetOnEvaluateSubSequencesInIsolationChanged().AddSP(this, &FSequencer::RestorePreAnimatedState);
	Settings->GetOnShowSelectedNodesOnlyChanged().AddSP(this, &FSequencer::OnSelectedNodesOnlyChanged);

	ObjectBindingTagCache = MakeUnique<FObjectBindingTagCache>();

	FCurveEditorInitParams CurveEditorInitParams;
	{
	}
	
	{
		CurveEditorModel = MakeShared<FSequencerCurveEditor>(SharedThis(this));
		CurveEditorModel->SetBounds(MakeUnique<FSequencerCurveEditorBounds>(SharedThis(this)));
		CurveEditorModel->InitCurveEditor(CurveEditorInitParams);

		CurveEditorModel->InputSnapEnabledAttribute   = MakeAttributeLambda([this]{ return Settings->GetIsSnapEnabled(); });
		CurveEditorModel->OnInputSnapEnabledChanged   = FOnSetBoolean::CreateLambda([this](bool NewValue){ Settings->SetIsSnapEnabled(NewValue); });

		CurveEditorModel->OutputSnapEnabledAttribute  = MakeAttributeLambda([this]{ return Settings->GetSnapCurveValueToInterval(); });
		CurveEditorModel->OnOutputSnapEnabledChanged  = FOnSetBoolean::CreateLambda([this](bool NewValue){ Settings->SetSnapCurveValueToInterval(NewValue); });

		CurveEditorModel->FixedGridSpacingAttribute   = MakeAttributeLambda([this]() -> TOptional<float> { return Settings->GetGridSpacing(); });
		CurveEditorModel->InputSnapRateAttribute      = MakeAttributeSP(this, &FSequencer::GetFocusedDisplayRate);

		CurveEditorModel->DefaultKeyAttributes        = MakeAttributeSP(this, &FSequencer::GetDefaultKeyAttributes);
		
		CurveEditorModel->OnCurveArrayChanged.AddRaw(this, &FSequencer::OnCurveModelDisplayChanged);

	}

	{
		FDelegateHandle OnBlueprintPreCompileHandle = GEditor->OnBlueprintPreCompile().AddLambda([&](UBlueprint* InBlueprint)
		{
			// Restore pre animate state since objects will be reinstanced and current cached state will no longer be valid.
			if (InBlueprint && InBlueprint->GeneratedClass.Get())
			{
				RestorePreAnimatedState(InBlueprint->GeneratedClass.Get());
			}
		});
		AcquiredResources.Add([=] { GEditor->OnBlueprintPreCompile().Remove(OnBlueprintPreCompileHandle); });

		FDelegateHandle OnBlueprintCompiledHandle = GEditor->OnBlueprintCompiled().AddLambda([&]
		{
			State.InvalidateExpiredObjects();

			// Force re-evaluation since animated state was restored in PreCompile
			bNeedsEvaluate = true;
		});
		AcquiredResources.Add([=] { GEditor->OnBlueprintCompiled().Remove(OnBlueprintCompiledHandle); });
	}

	{
		FDelegateHandle OnObjectsReplacedHandle = GEditor->OnObjectsReplaced().AddLambda([&](const TMap<UObject*, UObject*>& ReplacementMap)
		{
			PreAnimatedState.OnObjectsReplaced(ReplacementMap);
		});
		AcquiredResources.Add([=] { GEditor->OnObjectsReplaced().Remove(OnObjectsReplacedHandle); });
	}


	{
		ISequenceRecorder* Recorder = FModuleManager::Get().GetModulePtr<ISequenceRecorder>("SequenceRecorder");
		
		Recorder->OnRecordingStarted().AddSP(this, &FSequencer::HandleRecordingStarted);
		Recorder->OnRecordingFinished().AddSP(this, &FSequencer::HandleRecordingFinished);
	}
	ToolkitHost = InitParams.ToolkitHost;

	PlaybackSpeed = 1.f;
	ShuttleMultiplier = 0;
	ObjectChangeListener = InObjectChangeListener;

	check( ObjectChangeListener.IsValid() );
	
	RootSequence = InitParams.RootSequence;

	UpdateTimeBases();
	PlayPosition.Reset(FFrameTime(0));

	TemplateStore = MakeShared<FSequencerTemplateStore>();

	ActiveTemplateIDs.Add(MovieSceneSequenceID::Root);
	ActiveTemplateStates.Add(true);
	RootTemplateInstance.Initialize(*InitParams.RootSequence, *this, TemplateStore.ToSharedRef());

	ResetTimeController();

	// Make internal widgets
	SequencerWidget = SNew( SSequencer, SharedThis( this ) )
		.ViewRange( this, &FSequencer::GetViewRange )
		.ClampRange( this, &FSequencer::GetClampRange )
		.PlaybackRange( this, &FSequencer::GetPlaybackRange )
		.PlaybackStatus( this, &FSequencer::GetPlaybackStatus )
		.SelectionRange( this, &FSequencer::GetSelectionRange )
		.VerticalFrames(this, &FSequencer::GetVerticalFrames)
		.MarkedFrames(this, &FSequencer::GetMarkedFrames)
		.OnSetMarkedFrame(this, &FSequencer::SetMarkedFrame)
		.OnAddMarkedFrame(this, &FSequencer::AddMarkedFrame)
		.OnDeleteMarkedFrame(this, &FSequencer::DeleteMarkedFrame)
		.OnDeleteAllMarkedFrames(this, &FSequencer::DeleteAllMarkedFrames )
		.SubSequenceRange( this, &FSequencer::GetSubSequenceRange )
		.OnPlaybackRangeChanged( this, &FSequencer::SetPlaybackRange )
		.OnPlaybackRangeBeginDrag( this, &FSequencer::OnPlaybackRangeBeginDrag )
		.OnPlaybackRangeEndDrag( this, &FSequencer::OnPlaybackRangeEndDrag )
		.OnSelectionRangeChanged( this, &FSequencer::SetSelectionRange )
		.OnSelectionRangeBeginDrag( this, &FSequencer::OnSelectionRangeBeginDrag )
		.OnSelectionRangeEndDrag( this, &FSequencer::OnSelectionRangeEndDrag )
		.OnMarkBeginDrag(this, &FSequencer::OnMarkBeginDrag)
		.OnMarkEndDrag(this, &FSequencer::OnMarkEndDrag)
		.IsPlaybackRangeLocked( this, &FSequencer::IsPlaybackRangeLocked )
		.OnTogglePlaybackRangeLocked( this, &FSequencer::TogglePlaybackRangeLocked )
		.ScrubPosition( this, &FSequencer::GetLocalFrameTime )
		.OnBeginScrubbing( this, &FSequencer::OnBeginScrubbing )
		.OnEndScrubbing( this, &FSequencer::OnEndScrubbing )
		.OnScrubPositionChanged( this, &FSequencer::OnScrubPositionChanged )
		.OnViewRangeChanged( this, &FSequencer::SetViewRange )
		.OnClampRangeChanged( this, &FSequencer::OnClampRangeChanged )
		.OnGetNearestKey( this, &FSequencer::OnGetNearestKey )
		.OnGetAddMenuContent(InitParams.ViewParams.OnGetAddMenuContent)
		.OnBuildCustomContextMenuForGuid(InitParams.ViewParams.OnBuildCustomContextMenuForGuid)
		.OnReceivedFocus(InitParams.ViewParams.OnReceivedFocus)
		.OnReceivedDragOver(InitParams.ViewParams.OnReceivedDragOver)
		.OnAssetsDrop(InitParams.ViewParams.OnAssetsDrop)
		.OnClassesDrop(InitParams.ViewParams.OnClassesDrop)
		.OnActorsDrop(InitParams.ViewParams.OnActorsDrop)
		.AddMenuExtender(InitParams.ViewParams.AddMenuExtender)
		.ToolbarExtender(InitParams.ViewParams.ToolbarExtender);

	// When undo occurs, get a notification so we can make sure our view is up to date
	GEditor->RegisterForUndo(this);

	// Create tools and bind them to this sequencer
	for( int32 DelegateIndex = 0; DelegateIndex < TrackEditorDelegates.Num(); ++DelegateIndex )
	{
		check( TrackEditorDelegates[DelegateIndex].IsBound() );
		// Tools may exist in other modules, call a delegate that will create one for us 
		TSharedRef<ISequencerTrackEditor> TrackEditor = TrackEditorDelegates[DelegateIndex].Execute( SharedThis( this ) );
		TrackEditors.Add( TrackEditor );
	}

	for (int32 DelegateIndex = 0; DelegateIndex < EditorObjectBindingDelegates.Num(); ++DelegateIndex)
	{
		check(EditorObjectBindingDelegates[DelegateIndex].IsBound());
		// Object bindings may exist in other modules, call a delegate that will create one for us 
		TSharedRef<ISequencerEditorObjectBinding> ObjectBinding = EditorObjectBindingDelegates[DelegateIndex].Execute(SharedThis(this));
		ObjectBindings.Add(ObjectBinding);
	}

	FMovieSceneObjectBindingIDCustomization::BindTo(AsShared());

	ZoomAnimation = FCurveSequence();
	ZoomCurve = ZoomAnimation.AddCurve(0.f, 0.2f, ECurveEaseFunction::QuadIn);
	OverlayAnimation = FCurveSequence();
	OverlayCurve = OverlayAnimation.AddCurve(0.f, 0.2f, ECurveEaseFunction::QuadIn);

	// Update initial movie scene data
	NotifyMovieSceneDataChanged( EMovieSceneDataChangeType::ActiveMovieSceneChanged );
	UpdateTimeBoundsToFocusedMovieScene();

	FQualifiedFrameTime CurrentTime = GetLocalTime();
	if (!TargetViewRange.Contains(CurrentTime.AsSeconds()))
	{
		SetLocalTimeDirectly(LastViewRange.GetLowerBoundValue() * CurrentTime.Rate);
		OnGlobalTimeChangedDelegate.Broadcast();
	}

	// NOTE: Could fill in asset editor commands here!

	BindCommands();

	// Ensure that the director BP is registered with the action database
	if (FMovieSceneSequenceEditor* SequenceEditor = FMovieSceneSequenceEditor::Find(InitParams.RootSequence))
	{
		UBlueprint* Blueprint = SequenceEditor->FindDirectorBlueprint(InitParams.RootSequence);
		if (Blueprint)
		{
			FBlueprintActionDatabase::Get().RefreshAssetActions(Blueprint);
		}
	}

	for (auto TrackEditor : TrackEditors)
	{
		TrackEditor->OnInitialize();
	}

	OnActivateSequenceEvent.Broadcast(ActiveTemplateIDs[0]);
}


FSequencer::FSequencer()
	: SequencerCommandBindings( new FUICommandList )
	, SequencerSharedBindings(new FUICommandList)
	, CurveEditorSharedBindings(new FUICommandList)
	, TargetViewRange(0.f, 5.f)
	, LastViewRange(0.f, 5.f)
	, ViewRangeBeforeZoom(TRange<double>::Empty())
	, PlaybackState( EMovieScenePlayerStatus::Stopped )
	, LocalLoopIndexOnBeginScrubbing(FMovieSceneTimeWarping::InvalidWarpCount)
	, LocalLoopIndexOffsetDuringScrubbing(0)
	, bPerspectiveViewportPossessionEnabled( true )
	, bPerspectiveViewportCameraCutEnabled( false )
	, bIsEditingWithinLevelEditor( false )
	, bNeedTreeRefresh( false )
	, StoredPlaybackState( EMovieScenePlayerStatus::Stopped )
	, NodeTree( MakeShareable( new FSequencerNodeTree( *this ) ) )
	, bUpdatingSequencerSelection( false )
	, bUpdatingExternalSelection( false )
	, bNeedsEvaluate(false)
{
	Selection.GetOnOutlinerNodeSelectionChanged().AddRaw(this, &FSequencer::OnSelectedOutlinerNodesChanged);
	Selection.GetOnNodesWithSelectedKeysOrSectionsChanged().AddRaw(this, &FSequencer::OnSelectedOutlinerNodesChanged);
	Selection.GetOnOutlinerNodeSelectionChangedObjectGuids().AddRaw(this, &FSequencer::OnSelectedOutlinerNodesChanged);
}


FSequencer::~FSequencer()
{
	RootTemplateInstance.Finish(*this);
	if (GEditor)
	{
		GEditor->UnregisterForUndo(this);
	}

	for (auto TrackEditor : TrackEditors)
	{
		TrackEditor->OnRelease();
	}

	AcquiredResources.Release();
	SequencerWidget.Reset();
	TrackEditors.Empty();
}


void FSequencer::Close()
{
	if (OldMaxTickRate.IsSet())
	{
		GEngine->SetMaxFPS(OldMaxTickRate.GetValue());
		OldMaxTickRate.Reset();
	}

	RootTemplateInstance.Finish(*this);
	RestorePreAnimatedState();

	for (auto TrackEditor : TrackEditors)
	{
		TrackEditor->OnRelease();
	}

	SequencerWidget.Reset();
	TrackEditors.Empty();

	GUnrealEd->UpdatePivotLocationForSelection();

	// Redraw viewports after restoring pre animated state in case viewports are not set to realtime
	GEditor->RedrawLevelEditingViewports();

	OnCloseEventDelegate.Broadcast(AsShared());
}


void FSequencer::Tick(float InDeltaTime)
{
	static bool bEnableRefCountCheck = true;
	if (bEnableRefCountCheck && !FSlateApplication::Get().AnyMenusVisible())
	{
		const int32 SequencerRefCount = AsShared().GetSharedReferenceCount() - 1;
		ensureAlwaysMsgf(SequencerRefCount == 1, TEXT("Multiple persistent shared references detected for Sequencer. There should only be one persistent authoritative reference. Found %d additional references which will result in FSequencer not being released correctly."), SequencerRefCount - 1);
	}

	// Ensure the time bases for our playback position are kept up to date with the root sequence
	UpdateTimeBases();

	ObjectBindingTagCache->ConditionalUpdate(RootSequence.Get());

	Selection.Tick();

	if (PlaybackContextAttribute.IsBound())
	{
		TWeakObjectPtr<UObject> NewPlaybackContext = PlaybackContextAttribute.Get();

		if (CachedPlaybackContext != NewPlaybackContext)
		{
			PrePossessionViewTargets.Reset();
			State.ClearObjectCaches(*this);
			RestorePreAnimatedState();
			NotifyMovieSceneDataChanged(EMovieSceneDataChangeType::RefreshAllImmediately);
			CachedPlaybackContext = NewPlaybackContext;
		}
	}

	{
		TSet<UMovieSceneSequence*> DirtySequences;
		bool bSequenceIsDirty = RootTemplateInstance.IsDirty(&DirtySequences);

		// If we only dirtied a single sequence, and this is the sequence that has a supression assigned, and the signature is the same, we don't auto-evaluate
		if (bSequenceIsDirty && SuppressAutoEvalSignature.IsSet() && DirtySequences.Num() == 1)
		{
			UMovieSceneSequence* SuppressSequence = SuppressAutoEvalSignature->Get<0>().Get();
			const FGuid& SuppressSignature = SuppressAutoEvalSignature->Get<1>();

			if (SuppressSequence && DirtySequences.Contains(SuppressSequence) && SuppressSequence->GetSignature() == SuppressSignature)
			{
				// Suppress auto evaluation
				bSequenceIsDirty = false;
			}
		}

		if (bSequenceIsDirty)
		{
			bNeedsEvaluate = true;
		}
	}

	if (bNeedTreeRefresh || NodeTree->NeedsFilterUpdate())
	{
		SelectionPreview.Empty();

		RefreshTree();

		SetPlaybackStatus(StoredPlaybackState);
	}


	UObject* PlaybackContext = GetPlaybackContext();
	UWorld* World = PlaybackContext ? PlaybackContext->GetWorld() : nullptr;
	float Dilation = World ? World->GetWorldSettings()->MatineeTimeDilation : 1.f;

	TimeController->Tick(InDeltaTime, PlaybackSpeed * Dilation);

	FQualifiedFrameTime GlobalTime = GetGlobalTime();

	static const float AutoScrollFactor = 0.1f;

	// Animate the autoscroll offset if it's set
	if (AutoscrollOffset.IsSet())
	{
		float Offset = AutoscrollOffset.GetValue() * AutoScrollFactor;
		SetViewRange(TRange<double>(TargetViewRange.GetLowerBoundValue() + Offset, TargetViewRange.GetUpperBoundValue() + Offset), EViewRangeInterpolation::Immediate);
	}

	// Animate the autoscrub offset if it's set
	if (AutoscrubOffset.IsSet())
	{
		FQualifiedFrameTime CurrentTime = GetLocalTime();
		FFrameTime Offset = (AutoscrubOffset.GetValue() * AutoScrollFactor) * CurrentTime.Rate;
		SetLocalTimeDirectly(CurrentTime.Time + Offset);
	}

	if (GetSelectionRange().IsEmpty() && GetLoopMode() == SLM_LoopSelectionRange)
	{
		Settings->SetLoopMode(SLM_Loop);
	}

	if (PlaybackState == EMovieScenePlayerStatus::Playing)
	{
		FFrameTime NewGlobalTime = TimeController->RequestCurrentTime(GlobalTime, PlaybackSpeed * Dilation);

		// Put the time into local space
 		SetLocalTimeLooped(NewGlobalTime * RootToLocalTransform);

		if (IsAutoScrollEnabled() && GetPlaybackStatus() == EMovieScenePlayerStatus::Playing)
		{
			const float ThresholdPercentage = 0.15f;
			UpdateAutoScroll(GetLocalTime().Time / GetFocusedTickResolution(), ThresholdPercentage);
		}
	}
	else
	{
		PlayPosition.Reset(GlobalTime.ConvertTo(PlayPosition.GetInputRate()));
	}

	if (AutoScrubTarget.IsSet())
	{
		const double ScrubSpeed = CVarAutoScrubSpeed->GetFloat();		// How fast to scrub at peak curve speed
		const double AutoScrubExp = CVarAutoScrubCurveExponent->GetFloat();	// How long to ease in and out.  Bigger numbers allow for longer easing.

		const double SecondsPerFrame = GetFocusedTickResolution().AsInterval() / ScrubSpeed;
		const int32 TotalFrames = FMath::Abs(AutoScrubTarget.GetValue().DestinationTime.GetFrame().Value - AutoScrubTarget.GetValue().SourceTime.GetFrame().Value);
		const double TargetSeconds = (double)TotalFrames * SecondsPerFrame;

		double ElapsedSeconds = FPlatformTime::Seconds() - AutoScrubTarget.GetValue().StartTime;
		float Alpha = ElapsedSeconds / TargetSeconds;
		Alpha = FMath::Clamp(Alpha, 0.f, 1.f);
		int32 NewFrameNumber = FMath::InterpEaseInOut(AutoScrubTarget.GetValue().SourceTime.GetFrame().Value, AutoScrubTarget.GetValue().DestinationTime.GetFrame().Value, Alpha, AutoScrubExp);

		FAutoScrubTarget CachedTarget = AutoScrubTarget.GetValue();

		SetPlaybackStatus(EMovieScenePlayerStatus::Scrubbing);
		PlayPosition.SetTimeBase(GetRootTickResolution(), GetRootTickResolution(), EMovieSceneEvaluationType::WithSubFrames);
		SetLocalTimeDirectly(FFrameNumber(NewFrameNumber));

		AutoScrubTarget = CachedTarget;

		if (FMath::IsNearlyEqual(Alpha, 1.f, KINDA_SMALL_NUMBER))
		{
			SetPlaybackStatus(EMovieScenePlayerStatus::Stopped);
			AutoScrubTarget.Reset();
		}
	}

	UpdateSubSequenceData();

	// Tick all the tools we own as well
	for (int32 EditorIndex = 0; EditorIndex < TrackEditors.Num(); ++EditorIndex)
	{
		TrackEditors[EditorIndex]->Tick(InDeltaTime);
	}

	if (!IsInSilentMode())
	{
		if (bNeedsEvaluate)
		{
			EvaluateInternal(PlayPosition.GetCurrentPositionAsRange());
		}
	}

	ISequenceRecorder& SequenceRecorder = FModuleManager::LoadModuleChecked<ISequenceRecorder>("SequenceRecorder");
	if(SequenceRecorder.IsRecording())
	{
		UMovieSceneSubSection* Section = UMovieSceneSubSection::GetRecordingSection();
		if(Section != nullptr && Section->HasStartFrame())
		{
			FFrameRate   SectionResolution = Section->GetTypedOuter<UMovieScene>()->GetTickResolution();
			FFrameNumber RecordingLength   = SequenceRecorder.GetCurrentRecordingLength().ConvertTo(SectionResolution).CeilToFrame();

			if (RecordingLength > 0)
			{
				FFrameNumber EndFrame = Section->GetInclusiveStartFrame() + RecordingLength;
				Section->SetRange(TRange<FFrameNumber>(Section->GetInclusiveStartFrame(), TRangeBound<FFrameNumber>::Exclusive(EndFrame)));
			}
		}
	}

	// Reset any player controllers that we were possessing, if we're not possessing them any more
	if (!IsPerspectiveViewportCameraCutEnabled() && PrePossessionViewTargets.Num())
	{
		for (const FCachedViewTarget& CachedView : PrePossessionViewTargets)
		{
			APlayerController* PlayerController = CachedView.PlayerController.Get();
			AActor* ViewTarget = CachedView.ViewTarget.Get();

			if (PlayerController && ViewTarget)
			{
				PlayerController->SetViewTarget(ViewTarget);
			}
		}
		PrePossessionViewTargets.Reset();
	}
}


TSharedRef<SWidget> FSequencer::GetSequencerWidget() const
{
	return SequencerWidget.ToSharedRef();
}


UMovieSceneSequence* FSequencer::GetRootMovieSceneSequence() const
{
	return RootSequence.Get();
}


UMovieSceneSequence* FSequencer::GetFocusedMovieSceneSequence() const
{
	// the last item is the focused movie scene
	if (ActiveTemplateIDs.Num())
	{
		return RootTemplateInstance.GetSequence(ActiveTemplateIDs.Last());
	}

	return nullptr;
}

UMovieSceneSubSection* FSequencer::FindSubSection(FMovieSceneSequenceID SequenceID) const
{
	if (SequenceID == MovieSceneSequenceID::Root)
	{
		return nullptr;
	}

	const FMovieSceneSequenceHierarchy&     Hierarchy    = RootTemplateInstance.GetHierarchy();
	const FMovieSceneSequenceHierarchyNode* SequenceNode = Hierarchy.FindNode(SequenceID);
	const FMovieSceneSubSequenceData*       SubData      = Hierarchy.FindSubData(SequenceID);

	if (SubData && SequenceNode)
	{
		UMovieSceneSequence* ParentSequence   = RootTemplateInstance.GetSequence(SequenceNode->ParentID);
		UMovieScene*         ParentMovieScene = ParentSequence ? ParentSequence->GetMovieScene() : nullptr;

		if (ParentMovieScene)
		{
			return FindObject<UMovieSceneSubSection>(ParentMovieScene, *SubData->SectionPath.ToString());
		}
	}

	return nullptr;
}


void FSequencer::ResetToNewRootSequence(UMovieSceneSequence& NewSequence)
{
	RootSequence = &NewSequence;
	RestorePreAnimatedState();

	// Ensure that the director BP is registered with the action database
	if (FMovieSceneSequenceEditor* SequenceEditor = FMovieSceneSequenceEditor::Find(&NewSequence))
	{
		UBlueprint* Blueprint = SequenceEditor->FindDirectorBlueprint(&NewSequence);
		if (Blueprint)
		{
			FBlueprintActionDatabase::Get().RefreshAssetActions(Blueprint);
		}
	}

	RootTemplateInstance.Finish(*this);

	TemplateStore->Reset();

	ActiveTemplateIDs.Reset();
	ActiveTemplateIDs.Add(MovieSceneSequenceID::Root);
	ActiveTemplateStates.Reset();
	ActiveTemplateStates.Add(true);

	RootTemplateInstance.Initialize(NewSequence, *this);

	RootToLocalTransform = FMovieSceneSequenceTransform();
	RootToLocalLoopCounter = FMovieSceneWarpCounter();

	ResetPerMovieSceneData();
	SequencerWidget->ResetBreadcrumbs();

	PlayPosition.Reset(GetPlaybackRange().GetLowerBoundValue());
	TimeController->Reset(FQualifiedFrameTime(PlayPosition.GetCurrentPosition(), GetRootTickResolution()));

	OnActivateSequenceEvent.Broadcast(ActiveTemplateIDs.Top());
}


void FSequencer::FocusSequenceInstance(UMovieSceneSubSection& InSubSection)
{
	FMovieSceneRootOverridePath Path;
	Path.Set(ActiveTemplateIDs.Last(), RootTemplateInstance.GetHierarchy());

	// Root out the SequenceID for the sub section
	FMovieSceneSequenceID SequenceID = Path.Remap(InSubSection.GetSequenceID());

	// Ensure the hierarchy is up to date for this level
	int32 MaxDepth = 1;
	FMovieSceneCompiler::CompileHierarchy(*GetFocusedMovieSceneSequence(), RootTemplateInstance.GetHierarchy(), ActiveTemplateIDs.Last(), MaxDepth);

	if (!ensure(RootTemplateInstance.GetHierarchy().FindSubData(SequenceID)))
	{
		return;
	}

	ActiveTemplateIDs.Push(SequenceID);
	ActiveTemplateStates.Push(InSubSection.IsActive());

	if (Settings->ShouldEvaluateSubSequencesInIsolation())
	{
		RestorePreAnimatedState();
	}

	UpdateSubSequenceData();

	// Reset data that is only used for the previous movie scene
	ResetPerMovieSceneData();
	SequencerWidget->UpdateBreadcrumbs();

	UMovieSceneSequence* FocusedSequence = GetFocusedMovieSceneSequence();

	if (!State.FindSequence(SequenceID))
	{
		State.AssignSequence(SequenceID, *FocusedSequence, *this);
	}

	// Ensure that the director BP is registered with the action database
	if (FMovieSceneSequenceEditor* SequenceEditor = FMovieSceneSequenceEditor::Find(FocusedSequence))
	{
		UBlueprint* Blueprint = SequenceEditor->FindDirectorBlueprint(FocusedSequence);
		if (Blueprint)
		{
			FBlueprintActionDatabase::Get().RefreshAssetActions(Blueprint);
		}
	}

	OnActivateSequenceEvent.Broadcast(ActiveTemplateIDs.Top());

	bNeedsEvaluate = true;
}


void FSequencer::SuppressAutoEvaluation(UMovieSceneSequence* Sequence, const FGuid& InSequenceSignature)
{
	SuppressAutoEvalSignature = MakeTuple(MakeWeakObjectPtr(Sequence), InSequenceSignature);
}

FGuid FSequencer::CreateBinding(UObject& InObject, const FString& InName)
{
	const FScopedTransaction Transaction(LOCTEXT("CreateBinding", "Create New Binding"));

	UMovieSceneSequence* OwnerSequence = GetFocusedMovieSceneSequence();
	UMovieScene* OwnerMovieScene = OwnerSequence->GetMovieScene();

	OwnerSequence->Modify();
	OwnerMovieScene->Modify();
		
	const FGuid PossessableGuid = OwnerMovieScene->AddPossessable(InName, InObject.GetClass());

	// Attempt to use the parent as a context if necessary
	UObject* ParentObject = OwnerSequence->GetParentObject(&InObject);
	UObject* BindingContext = GetPlaybackContext(); //UWorld

	AActor* ParentActorAdded = nullptr;
	FGuid ParentGuid;

	if (ParentObject)
	{
		// Ensure we have possessed the outer object, if necessary
		ParentGuid = GetHandleToObject(ParentObject, false);
		if (!ParentGuid.IsValid())
		{
			ParentGuid = GetHandleToObject(ParentObject);
			ParentActorAdded = Cast<AActor>(ParentObject);
		}

		if (OwnerSequence->AreParentContextsSignificant())
		{
			BindingContext = ParentObject;
		}

		// Set up parent/child guids for possessables within spawnables
		if (ParentGuid.IsValid())
		{
			FMovieScenePossessable* ChildPossessable = OwnerMovieScene->FindPossessable(PossessableGuid);
			if (ensure(ChildPossessable))
			{
				ChildPossessable->SetParent(ParentGuid);
			}

			FMovieSceneSpawnable* ParentSpawnable = OwnerMovieScene->FindSpawnable(ParentGuid);
			if (ParentSpawnable)
			{
				ParentSpawnable->AddChildPossessable(PossessableGuid);
			}
		}
	}

	OwnerSequence->BindPossessableObject(PossessableGuid, InObject, BindingContext);
	
	// Broadcast if a parent actor was added as a result of adding this object
	if (ParentActorAdded && ParentGuid.IsValid())
	{
		OnActorAddedToSequencerEvent.Broadcast(ParentActorAdded, ParentGuid);
	}

	return PossessableGuid;
}


UObject* FSequencer::GetPlaybackContext() const
{
	return CachedPlaybackContext.Get();
}

TArray<UObject*> FSequencer::GetEventContexts() const
{
	TArray<UObject*> Temp;
	CopyFromWeakArray(Temp, CachedEventContexts);
	return Temp;
}

void FSequencer::GetKeysFromSelection(TUniquePtr<FSequencerKeyCollection>& KeyCollection, float DuplicateThresholdSeconds)
{
	if (!KeyCollection.IsValid())
	{
		KeyCollection.Reset(new FSequencerKeyCollection);
	}

	TArray<FSequencerDisplayNode*> SelectedNodes;
	for (const TSharedRef<FSequencerDisplayNode>& Node : Selection.GetSelectedOutlinerNodes())
	{
		SelectedNodes.Add(&Node.Get());
	}

	FFrameNumber ThresholdFrames = (DuplicateThresholdSeconds * GetFocusedTickResolution()).FloorToFrame();
	KeyCollection->Update(FSequencerKeyCollectionSignature::FromNodesRecursive(SelectedNodes, ThresholdFrames));
}


void FSequencer::GetAllKeys(TUniquePtr<FSequencerKeyCollection>& KeyCollection, float DuplicateThresholdSeconds)
{
	if (!KeyCollection.IsValid())
	{
		KeyCollection.Reset(new FSequencerKeyCollection);
	}

	TArray<FSequencerDisplayNode*> AllNodes;
	for (TSharedRef<FSequencerDisplayNode> Node : NodeTree->GetAllNodes())
	{
		AllNodes.Add(&Node.Get());
	}

	FFrameNumber ThresholdFrames = (DuplicateThresholdSeconds * GetFocusedTickResolution()).FloorToFrame();
	KeyCollection->Update(FSequencerKeyCollectionSignature::FromNodesRecursive(AllNodes, ThresholdFrames));
}


void FSequencer::PopToSequenceInstance(FMovieSceneSequenceIDRef SequenceID)
{
	if( ActiveTemplateIDs.Num() > 1 )
	{
		// Pop until we find the movie scene to focus
		while( SequenceID != ActiveTemplateIDs.Last() )
		{
			ActiveTemplateIDs.Pop();
			ActiveTemplateStates.Pop();
		}

		check( ActiveTemplateIDs.Num() > 0 );
		UpdateSubSequenceData();

		// Pop out of any potentially locked cameras from the shot and toggle on camera cuts
		for (FLevelEditorViewportClient* LevelVC : GEditor->GetLevelViewportClients())
		{		
			if (LevelVC && LevelVC->AllowsCinematicControl() && LevelVC->GetViewMode() != VMI_Unknown)
			{
				LevelVC->SetActorLock(nullptr);
				LevelVC->bLockedCameraView = false;
				LevelVC->UpdateViewForLockedActor();
				LevelVC->Invalidate();
			}
		}

		ResetPerMovieSceneData();

		if (SequenceID == MovieSceneSequenceID::Root)
		{
			SequencerWidget->ResetBreadcrumbs();
		}
		else
		{
			SequencerWidget->UpdateBreadcrumbs();
		}

		OnActivateSequenceEvent.Broadcast(ActiveTemplateIDs.Top());

		bNeedsEvaluate = true;
	}
}

void FSequencer::UpdateSubSequenceData()
{
	const bool bIsScrubbing = GetPlaybackStatus() == EMovieScenePlayerStatus::Scrubbing;
	const bool bIsSubSequenceWarping = RootToLocalTransform.NestedTransforms.Num() > 0 && RootToLocalTransform.NestedTransforms.Last().IsWarping();
	const bool bIsScrubbingWarpingSubSequence = bIsScrubbing && bIsSubSequenceWarping;

	SubSequenceRange = TRange<FFrameNumber>::Empty();
	RootToLocalTransform = FMovieSceneSequenceTransform();
	if (!bIsScrubbingWarpingSubSequence)
	{
		RootToLocalLoopCounter = FMovieSceneWarpCounter();
	}
	// else: we're scrubbing, and we don't want to increase/decrease the loop index quite yet,
	// because that would mess up time transforms. This would be because the mouse would still be
	// before/after the current loop, and therefore would already add/subtract more than a full
	// loop's time to the current time, so we don't need the loop counter to change yet.

	// Find the parent sub section and set up the sub sequence range, if necessary
	if (ActiveTemplateIDs.Num() <= 1)
	{
		return;
	}

	const FMovieSceneSubSequenceData* SubSequenceData = RootTemplateInstance.GetHierarchy().FindSubData(ActiveTemplateIDs.Top());

	if (SubSequenceData)
	{
		SubSequenceRange = SubSequenceData->PlayRange.Value;
		RootToLocalTransform = SubSequenceData->RootToSequenceTransform;

		const FQualifiedFrameTime RootTime = GetGlobalTime();
		if (!bIsScrubbingWarpingSubSequence)
		{
			FFrameTime LocalTime;
			RootToLocalTransform.TransformTime(RootTime.Time, LocalTime, RootToLocalLoopCounter);
		}
		else
		{
			// If we are scrubbing _and_ the current sequence is warping, we need to do some custom stuff.
			const FFrameNumber PlayRangeSize = SubSequenceData->PlayRange.Value.Size<FFrameNumber>();
			const FFrameNumber PlayRangeUpperBound = SubSequenceData->PlayRange.Value.GetUpperBoundValue();
			const FFrameNumber PlayRangeLowerBound = SubSequenceData->PlayRange.Value.GetLowerBoundValue();
			
			ensure(LocalLoopIndexOnBeginScrubbing != FMovieSceneTimeWarping::InvalidWarpCount);
			ensure(RootToLocalLoopCounter.WarpCounts.Num() > 0);

			// Compute the new local time based on the specific loop that we had when we started scrubbing.
			FMovieSceneSequenceTransform RootToLocalTransformWithoutLeafLooping = RootToLocalTransform;
			FMovieSceneNestedSequenceTransform LeafLooping = RootToLocalTransformWithoutLeafLooping.NestedTransforms.Pop();
			FFrameTime LocalTimeWithLastLoopUnwarped = RootTime.Time * RootToLocalTransformWithoutLeafLooping;
			LocalTimeWithLastLoopUnwarped = LocalTimeWithLastLoopUnwarped * LeafLooping.LinearTransform;
			if (LeafLooping.IsWarping())
			{
				LeafLooping.Warping.TransformTimeSpecific(
						LocalTimeWithLastLoopUnwarped, LocalLoopIndexOnBeginScrubbing, LocalTimeWithLastLoopUnwarped);
			}

			// Now figure out if we're in a next/previous loop because we scrubbed past the lower/upper bound
			// of the loop. Note, again, that we only compute the new loop index for UI display purposes at this
			// point (see comment at the beginning of this method). We will commit to the new loop indices
			// once we're done scrubbing.
			LocalLoopIndexOffsetDuringScrubbing = 0;
			while (LocalTimeWithLastLoopUnwarped >= PlayRangeUpperBound)
			{
				LocalTimeWithLastLoopUnwarped = LocalTimeWithLastLoopUnwarped - PlayRangeSize;
				++LocalLoopIndexOffsetDuringScrubbing;
			}
			while (LocalTimeWithLastLoopUnwarped <= PlayRangeLowerBound)
			{
				LocalTimeWithLastLoopUnwarped = LocalTimeWithLastLoopUnwarped + PlayRangeSize;
				--LocalLoopIndexOffsetDuringScrubbing;
			}
		}
	}
}

void FSequencer::RerunConstructionScripts()
{
	TSet<TWeakObjectPtr<AActor> > BoundActors;

	FMovieSceneRootEvaluationTemplateInstance& RootTemplate = GetEvaluationTemplate();
		
	UMovieSceneSequence* Sequence = RootTemplate.GetSequence(MovieSceneSequenceID::Root);

	TArray < TPair<FMovieSceneSequenceID, FGuid> > BoundGuids;

	GetConstructionScriptActors(Sequence->GetMovieScene(), MovieSceneSequenceID::Root, BoundActors, BoundGuids);

	for (FMovieSceneSequenceIDRef SequenceID : RootTemplateInstance.GetThisFrameMetaData().ActiveSequences)
	{
		UMovieSceneSequence* SubSequence = RootTemplateInstance.GetSequence(SequenceID);
		if (SubSequence)
		{
			GetConstructionScriptActors(SubSequence->GetMovieScene(), SequenceID, BoundActors, BoundGuids);
		}
	}

	for (TWeakObjectPtr<AActor> BoundActor : BoundActors)
	{
		if (BoundActor.IsValid())
		{
			BoundActor.Get()->RerunConstructionScripts();
		}
	}

	for (TPair<FMovieSceneSequenceID, FGuid> BoundGuid : BoundGuids)
	{
		State.Invalidate(BoundGuid.Value, BoundGuid.Key);
	}
}

void FSequencer::GetConstructionScriptActors(UMovieScene* MovieScene, FMovieSceneSequenceIDRef SequenceID, TSet<TWeakObjectPtr<AActor> >& BoundActors, TArray < TPair<FMovieSceneSequenceID, FGuid> >& BoundGuids)
{
	for (int32 Index = 0; Index < MovieScene->GetPossessableCount(); ++Index)
	{
		FGuid ThisGuid = MovieScene->GetPossessable(Index).GetGuid();

		for (TWeakObjectPtr<> WeakObject : FindBoundObjects(ThisGuid, SequenceID))
		{
			if (WeakObject.IsValid())
			{
				AActor* Actor = Cast<AActor>(WeakObject.Get());
	
				if (Actor)
				{
					UBlueprint* Blueprint = Cast<UBlueprint>(Actor->GetClass()->ClassGeneratedBy);
					if (Blueprint && Blueprint->bRunConstructionScriptInSequencer)
					{
						BoundActors.Add(Actor);
						BoundGuids.Add(TPair<FMovieSceneSequenceID, FGuid>(SequenceID, ThisGuid));
					}
				}
			}
		}
	}

	for (int32 Index = 0; Index < MovieScene->GetSpawnableCount(); ++Index)
	{
		FGuid ThisGuid = MovieScene->GetSpawnable(Index).GetGuid();

		for (TWeakObjectPtr<> WeakObject : FindBoundObjects(ThisGuid, SequenceID))
		{
			if (WeakObject.IsValid())
			{
				AActor* Actor = Cast<AActor>(WeakObject.Get());

				if (Actor)
				{
					UBlueprint* Blueprint = Cast<UBlueprint>(Actor->GetClass()->ClassGeneratedBy);
					if (Blueprint && Blueprint->bRunConstructionScriptInSequencer)
					{
						BoundActors.Add(Actor);
						BoundGuids.Add(TPair<FMovieSceneSequenceID, FGuid>(SequenceID, ThisGuid));
					}
				}
			}
		}
	}
}

void FSequencer::DeleteSections(const TSet<TWeakObjectPtr<UMovieSceneSection>>& Sections)
{
	UMovieScene* MovieScene = GetFocusedMovieSceneSequence()->GetMovieScene();
	bool bAnythingRemoved = false;

	FScopedTransaction DeleteSectionTransaction( NSLOCTEXT("Sequencer", "DeleteSection_Transaction", "Delete Section") );

	for (const auto Section : Sections)
	{
		if (!Section.IsValid() || Section->IsLocked())
		{
			continue;
		}

		// if this check fails then the section is outered to a type that doesnt know about the section
		UMovieSceneTrack* Track = CastChecked<UMovieSceneTrack>(Section->GetOuter());
		{
			Track->SetFlags(RF_Transactional);
			Track->Modify();
			Track->RemoveSection(*Section);
		}

		bAnythingRemoved = true;
	}

	if (bAnythingRemoved)
	{
		// Full refresh required just in case the last section was removed from any track.
		NotifyMovieSceneDataChanged( EMovieSceneDataChangeType::MovieSceneStructureItemRemoved );
	}

	Selection.EmptySelectedSections();
	SequencerHelpers::ValidateNodesWithSelectedKeysOrSections(*this);
}


void FSequencer::DeleteSelectedKeys()
{
	FScopedTransaction DeleteKeysTransaction( NSLOCTEXT("Sequencer", "DeleteSelectedKeys_Transaction", "Delete Selected Keys") );
	bool bAnythingRemoved = false;

	FSelectedKeysByChannel KeysByChannel(Selection.GetSelectedKeys().Array());
	TSet<UMovieSceneSection*> ModifiedSections;

	for (const FSelectedChannelInfo& ChannelInfo : KeysByChannel.SelectedChannels)
	{
		FMovieSceneChannel* Channel = ChannelInfo.Channel.Get();
		if (Channel)
		{
			if (!ModifiedSections.Contains(ChannelInfo.OwningSection))
			{
				ChannelInfo.OwningSection->Modify();
				ModifiedSections.Add(ChannelInfo.OwningSection);
			}

			Channel->DeleteKeys(ChannelInfo.KeyHandles);
			bAnythingRemoved = true;
		}
	}

	if (bAnythingRemoved)
	{
		NotifyMovieSceneDataChanged( EMovieSceneDataChangeType::TrackValueChanged );
	}

	Selection.EmptySelectedKeys();
	SequencerHelpers::ValidateNodesWithSelectedKeysOrSections(*this);
}


void FSequencer::SetInterpTangentMode(ERichCurveInterpMode InterpMode, ERichCurveTangentMode TangentMode)
{
	TArray<FSequencerSelectedKey> SelectedKeysArray = Selection.GetSelectedKeys().Array();
	if (SelectedKeysArray.Num() == 0)
	{
		return;
	}

	FScopedTransaction SetInterpTangentModeTransaction(NSLOCTEXT("Sequencer", "SetInterpTangentMode_Transaction", "Set Interpolation and Tangent Mode"));
	bool bAnythingChanged = false;

	FSelectedKeysByChannel KeysByChannel(SelectedKeysArray);
	TSet<UMovieSceneSection*> ModifiedSections;

	const FName FloatChannelTypeName = FMovieSceneFloatChannel::StaticStruct()->GetFName();

	// @todo: sequencer-timecode: move this float-specific logic elsewhere to make it extensible for any channel type
	for (const FSelectedChannelInfo& ChannelInfo : KeysByChannel.SelectedChannels)
	{
		FMovieSceneChannel* ChannelPtr = ChannelInfo.Channel.Get();
		if (ChannelInfo.Channel.GetChannelTypeName() == FloatChannelTypeName && ChannelPtr)
		{
			if (!ModifiedSections.Contains(ChannelInfo.OwningSection))
			{
				ChannelInfo.OwningSection->Modify();
				ModifiedSections.Add(ChannelInfo.OwningSection);
			}

			FMovieSceneFloatChannel* Channel = static_cast<FMovieSceneFloatChannel*>(ChannelPtr);
			TMovieSceneChannelData<FMovieSceneFloatValue> ChannelData = Channel->GetData();

			TArrayView<FMovieSceneFloatValue> Values = ChannelData.GetValues();

			for (FKeyHandle Handle : ChannelInfo.KeyHandles)
			{
				const int32 KeyIndex = ChannelData.GetIndex(Handle);
				if (KeyIndex != INDEX_NONE)
				{
					Values[KeyIndex].InterpMode = InterpMode;
					Values[KeyIndex].TangentMode = TangentMode;
					bAnythingChanged = true;
				}
			}

			Channel->AutoSetTangents();
		}
	}

	if (bAnythingChanged)
	{
		NotifyMovieSceneDataChanged( EMovieSceneDataChangeType::TrackValueChanged );
	}
}

void FSequencer::ToggleInterpTangentWeightMode()
{
	// @todo: sequencer-timecode: move this float-specific logic elsewhere to make it extensible for any channel type

	TArray<FSequencerSelectedKey> SelectedKeysArray = Selection.GetSelectedKeys().Array();
	if (SelectedKeysArray.Num() == 0)
	{
		return;
	}

	FScopedTransaction SetInterpTangentWeightModeTransaction(NSLOCTEXT("Sequencer", "ToggleInterpTangentWeightMode_Transaction", "Toggle Tangent Weight Mode"));
	bool bAnythingChanged = false;

	FSelectedKeysByChannel KeysByChannel(SelectedKeysArray);
	TSet<UMovieSceneSection*> ModifiedSections;

	const FName FloatChannelTypeName = FMovieSceneFloatChannel::StaticStruct()->GetFName();

	// Remove all tangent weights unless we find a compatible key that does not have weights yet
	ERichCurveTangentWeightMode WeightModeToApply = RCTWM_WeightedNone;

	// First off iterate all the current keys and find any that don't have weights
	for (const FSelectedChannelInfo& ChannelInfo : KeysByChannel.SelectedChannels)
	{
		FMovieSceneChannel* ChannelPtr = ChannelInfo.Channel.Get();
		if (ChannelInfo.Channel.GetChannelTypeName() == FloatChannelTypeName && ChannelPtr)
		{
			FMovieSceneFloatChannel* Channel = static_cast<FMovieSceneFloatChannel*>(ChannelPtr);
			TMovieSceneChannelData<FMovieSceneFloatValue> ChannelData = Channel->GetData();

			TArrayView<FMovieSceneFloatValue> Values = ChannelData.GetValues();

			for (FKeyHandle Handle : ChannelInfo.KeyHandles)
			{
				const int32 KeyIndex = ChannelData.GetIndex(Handle);
				if (KeyIndex != INDEX_NONE && Values[KeyIndex].InterpMode == RCIM_Cubic && Values[KeyIndex].Tangent.TangentWeightMode == RCTWM_WeightedNone)
				{
					WeightModeToApply = RCTWM_WeightedBoth;
					goto assign_weights;
				}
			}
		}
	}

assign_weights:

	// Assign the new weight mode for all cubic keys
	for (const FSelectedChannelInfo& ChannelInfo : KeysByChannel.SelectedChannels)
	{
		FMovieSceneChannel* ChannelPtr = ChannelInfo.Channel.Get();
		if (ChannelInfo.Channel.GetChannelTypeName() == FloatChannelTypeName && ChannelPtr)
		{
			if (!ModifiedSections.Contains(ChannelInfo.OwningSection))
			{
				ChannelInfo.OwningSection->Modify();
				ModifiedSections.Add(ChannelInfo.OwningSection);
			}

			FMovieSceneFloatChannel* Channel = static_cast<FMovieSceneFloatChannel*>(ChannelPtr);
			TMovieSceneChannelData<FMovieSceneFloatValue> ChannelData = Channel->GetData();

			TArrayView<FMovieSceneFloatValue> Values = ChannelData.GetValues();

			for (FKeyHandle Handle : ChannelInfo.KeyHandles)
			{
				const int32 KeyIndex = ChannelData.GetIndex(Handle);
				if (KeyIndex != INDEX_NONE && Values[KeyIndex].InterpMode == RCIM_Cubic)
				{
					Values[KeyIndex].Tangent.TangentWeightMode = WeightModeToApply;
					bAnythingChanged = true;
				}
			}

			Channel->AutoSetTangents();
		}
	}

	if (bAnythingChanged)
	{
		NotifyMovieSceneDataChanged(EMovieSceneDataChangeType::TrackValueChanged);
	}
}

void FSequencer::SnapToFrame()
{
	FScopedTransaction SnapToFrameTransaction(NSLOCTEXT("Sequencer", "SnapToFrame_Transaction", "Snap Selected Keys to Frame"));
	bool bAnythingChanged = false;

	FSelectedKeysByChannel KeysByChannel(Selection.GetSelectedKeys().Array());
	TSet<UMovieSceneSection*> ModifiedSections;

	TArray<FFrameNumber> KeyTimesScratch;
	for (const FSelectedChannelInfo& ChannelInfo : KeysByChannel.SelectedChannels)
	{
		FMovieSceneChannel* Channel = ChannelInfo.Channel.Get();
		if (Channel)
		{
			if (!ModifiedSections.Contains(ChannelInfo.OwningSection))
			{
				ChannelInfo.OwningSection->Modify();
				ModifiedSections.Add(ChannelInfo.OwningSection);
			}

			const int32 NumKeys = ChannelInfo.KeyHandles.Num();
			KeyTimesScratch.Reset(NumKeys);
			KeyTimesScratch.SetNum(NumKeys);

			Channel->GetKeyTimes(ChannelInfo.KeyHandles, KeyTimesScratch);

			FFrameRate TickResolution  = GetFocusedTickResolution();
			FFrameRate DisplayRate     = GetFocusedDisplayRate();

			for (FFrameNumber& Time : KeyTimesScratch)
			{
				// Convert to frame
				FFrameNumber PlayFrame    = FFrameRate::TransformTime(Time,      TickResolution, DisplayRate).RoundToFrame();
				FFrameNumber SnappedFrame = FFrameRate::TransformTime(PlayFrame, DisplayRate, TickResolution).RoundToFrame();

				Time = SnappedFrame;
			}

			Channel->SetKeyTimes(ChannelInfo.KeyHandles, KeyTimesScratch);
			bAnythingChanged = true;
		}
	}

	if (bAnythingChanged)
	{
		NotifyMovieSceneDataChanged( EMovieSceneDataChangeType::TrackValueChanged );
	}
}


bool FSequencer::CanSnapToFrame() const
{
	const bool bKeysSelected = Selection.GetSelectedKeys().Num() > 0;

	return bKeysSelected;
}

void FSequencer::TransformSelectedKeysAndSections(FFrameTime InDeltaTime, float InScale)
{
	FScopedTransaction TransformKeysAndSectionsTransaction(NSLOCTEXT("Sequencer", "TransformKeysandSections_Transaction", "Transform Keys and Sections"));
	bool bAnythingChanged = false;

	TArray<FSequencerSelectedKey> SelectedKeysArray = Selection.GetSelectedKeys().Array();
	TArray<TWeakObjectPtr<UMovieSceneSection>> SelectedSectionsArray = Selection.GetSelectedSections().Array();

	const FFrameTime OriginTime = GetLocalTime().Time;

	FSelectedKeysByChannel KeysByChannel(SelectedKeysArray);
	TMap<UMovieSceneSection*, TRange<FFrameNumber>> SectionToNewBounds;

	TArray<FFrameNumber> KeyTimesScratch;
	if (InScale != 0.f)
	{
		// Dilate the keys
		for (const FSelectedChannelInfo& ChannelInfo : KeysByChannel.SelectedChannels)
		{
			FMovieSceneChannel* Channel = ChannelInfo.Channel.Get();
			if (Channel)
			{
				// Skip any channels whose section is already selected because they'll be handled below (moving the section and the keys together)
				if (SelectedSectionsArray.Contains(ChannelInfo.OwningSection))
				{
					continue;
				}

				const int32 NumKeys = ChannelInfo.KeyHandles.Num();
				KeyTimesScratch.Reset(NumKeys);
				KeyTimesScratch.SetNum(NumKeys);

				// Populate the key times scratch buffer with the times for these handles
				Channel->GetKeyTimes(ChannelInfo.KeyHandles, KeyTimesScratch);

				// We have to find the lowest key time and the highest key time. They're added based on selection order so we can't rely on their order in the array.
				FFrameTime LowestFrameTime = KeyTimesScratch[0];
				FFrameTime HighestFrameTime = KeyTimesScratch[0];

				// Perform the transformation
				for (FFrameNumber& Time : KeyTimesScratch)
				{
					FFrameTime KeyTime = Time;
					Time = (OriginTime + InDeltaTime + (KeyTime - OriginTime) * InScale).FloorToFrame();

					if (Time < LowestFrameTime)
					{
						LowestFrameTime = Time;
					}

					if (Time > HighestFrameTime)
					{
						HighestFrameTime = Time;
					}
				}

				TRange<FFrameNumber>* NewSectionBounds = SectionToNewBounds.Find(ChannelInfo.OwningSection);
				if (!NewSectionBounds)
				{
					// Call Modify on the owning section before we call SetKeyTimes so that our section bounds/key times stay in sync.
					ChannelInfo.OwningSection->Modify();
					NewSectionBounds = &SectionToNewBounds.Add(ChannelInfo.OwningSection, ChannelInfo.OwningSection->GetRange());
				}


				// Expand the range by ensuring the new range contains the range our keys are in. We add one because the highest time is exclusive
				// for sections, but HighestFrameTime is measuring only the key's time.
				*NewSectionBounds = TRange<FFrameNumber>::Hull(*NewSectionBounds, TRange<FFrameNumber>(LowestFrameTime.GetFrame(), HighestFrameTime.GetFrame() + 1));

				// Apply the new, transformed key times
				Channel->SetKeyTimes(ChannelInfo.KeyHandles, KeyTimesScratch);
				bAnythingChanged = true;
			}
		}

		// Dilate the sections
		for (TWeakObjectPtr<UMovieSceneSection> WeakSection : SelectedSectionsArray)
		{
			UMovieSceneSection* Section = WeakSection.Get();
			if (!Section)
			{
				continue;
			}

			TRangeBound<FFrameNumber> LowerBound = Section->GetRange().GetLowerBound();
			TRangeBound<FFrameNumber> UpperBound = Section->GetRange().GetUpperBound();

			if (Section->HasStartFrame())
			{
				FFrameTime StartTime = Section->GetInclusiveStartFrame();
				FFrameNumber StartFrame = (OriginTime + InDeltaTime + (StartTime - OriginTime) * InScale).FloorToFrame();
				LowerBound = TRangeBound<FFrameNumber>::Inclusive(StartFrame);
			}

			if (Section->HasEndFrame())
			{
				FFrameTime EndTime = Section->GetExclusiveEndFrame();
				FFrameNumber EndFrame = (OriginTime + InDeltaTime + (EndTime - OriginTime) * InScale).FloorToFrame();
				UpperBound = TRangeBound<FFrameNumber>::Exclusive(EndFrame);
			}

			TRange<FFrameNumber>* NewSectionBounds = SectionToNewBounds.Find(Section);
			if (!NewSectionBounds)
			{
				// Call Modify on the owning section before we call SetKeyTimes so that our section bounds/key times stay in sync.
				Section->Modify();
				NewSectionBounds = &SectionToNewBounds.Add( Section, TRange<FFrameNumber>(LowerBound, UpperBound) );
			}

			// If keys have already modified the section, we're applying the same modification to the section so we can
			// overwrite the (possibly) existing bound, so it's okay to just overwrite the range without a TRange::Hull.
			*NewSectionBounds = TRange<FFrameNumber>(LowerBound, UpperBound);
			bAnythingChanged = true;

			// Modify all of the keys of this section
			for (const FMovieSceneChannelEntry& Entry : Section->GetChannelProxy().GetAllEntries())
			{
				for (FMovieSceneChannel* Channel : Entry.GetChannels())
				{
					TArray<FFrameNumber> KeyTimes;
					TArray<FKeyHandle> KeyHandles;
					TArray<FFrameNumber> NewKeyTimes;
					Channel->GetKeys(TRange<FFrameNumber>::All(), &KeyTimes, &KeyHandles);

					for (FFrameNumber KeyTime : KeyTimes)
					{
						FFrameNumber NewKeyTime = (OriginTime + InDeltaTime + (KeyTime - OriginTime) * InScale).FloorToFrame();
						NewKeyTimes.Add(NewKeyTime);
					}

					Channel->SetKeyTimes(KeyHandles, NewKeyTimes);
				}
			}
		}
	}
	
	// Remove any null sections so we don't need a null check inside the loop.
	SectionToNewBounds.Remove(nullptr);
	for (TTuple<UMovieSceneSection*, TRange<FFrameNumber>>& Pair : SectionToNewBounds)
	{
		// Set the range of each section that has been modified to their new bounds.
		Pair.Key->SetRange(Pair.Value);
	}

	if (bAnythingChanged)
	{
		NotifyMovieSceneDataChanged( EMovieSceneDataChangeType::TrackValueChanged );
	}
}

void FSequencer::TranslateSelectedKeysAndSections(bool bTranslateLeft)
{
	int32 Shift = bTranslateLeft ? -1 : 1;
	FFrameTime Delta = FQualifiedFrameTime(Shift, GetFocusedDisplayRate()).ConvertTo(GetFocusedTickResolution());
	TransformSelectedKeysAndSections(Delta, 1.f);
}

void FSequencer::StretchTime(FFrameTime InDeltaTime)
{
	// From the current time, find all the keys and sections to the right and move them by InDeltaTime
	UMovieScene* FocusedMovieScene = GetFocusedMovieSceneSequence()->GetMovieScene();
	if (FocusedMovieScene->IsReadOnly())
	{
		ShowReadOnlyError();
		return;
	}

	FScopedTransaction StretchTimeTransaction(NSLOCTEXT("Sequencer", "StretchTime", "Stretch Time"));

	TRange<FFrameNumber> CachedSelectionRange = GetSelectionRange();

	TRange<FFrameNumber> SelectionRange;

	if (InDeltaTime > 0)
	{
		SelectionRange.SetLowerBound(GetLocalTime().Time.FrameNumber+1);
		SelectionRange.SetUpperBound(TRangeBound<FFrameNumber>::Open());
	}
	else
	{
		SelectionRange.SetUpperBound(GetLocalTime().Time.FrameNumber-1);
		SelectionRange.SetLowerBound(TRangeBound<FFrameNumber>::Open());
	}

	FocusedMovieScene->SetSelectionRange(SelectionRange);
	SelectInSelectionRange(true, true);
	TransformSelectedKeysAndSections(InDeltaTime, 1.f);

	// Return state
	FocusedMovieScene->SetSelectionRange(CachedSelectionRange);
	Selection.Empty(); //todo restore key and section selection
}

void FSequencer::ShrinkTime(FFrameTime InDeltaTime)
{
	// From the current time, find all the keys and sections to the right and move them by -InDeltaTime
	UMovieScene* FocusedMovieScene = GetFocusedMovieSceneSequence()->GetMovieScene();
	if (FocusedMovieScene->IsReadOnly())
	{
		ShowReadOnlyError();
		return;
	}

	FScopedTransaction StretchTimeTransaction(NSLOCTEXT("Sequencer", "ShrinkTime", "Shrink Time"));

	TRange<FFrameNumber> CachedSelectionRange = GetSelectionRange();

	// First, check if there's any keys/sections within InDeltaTime

	TRange<FFrameNumber> CheckRange;

	if (InDeltaTime > 0)
	{
		CheckRange.SetLowerBound(GetLocalTime().Time.FrameNumber + 1);
		CheckRange.SetUpperBound(GetLocalTime().Time.FrameNumber + InDeltaTime.FrameNumber);
	}
	else
	{
		CheckRange.SetUpperBound(GetLocalTime().Time.FrameNumber - InDeltaTime.FrameNumber);
		CheckRange.SetLowerBound(GetLocalTime().Time.FrameNumber - 1);
	}

	FocusedMovieScene->SetSelectionRange(CheckRange);
	SelectInSelectionRange(true, true);

	if (Selection.GetSelectedKeys().Num() > 0)
	{
		FNotificationInfo Info(FText::Format(NSLOCTEXT("Sequencer", "ShrinkTimeFailedKeys", "Shrink failed. There are {0} keys in between"), Selection.GetSelectedKeys().Num()));
		Info.ExpireDuration = 5.0f;
		FSlateNotificationManager::Get().AddNotification(Info)->SetCompletionState(SNotificationItem::CS_Fail);

		// Return state
		FocusedMovieScene->SetSelectionRange(CachedSelectionRange);
		Selection.Empty(); //todo restore key and section selection
		return;
	}

	if (Selection.GetSelectedSections().Num() > 0)
	{
		FNotificationInfo Info(FText::Format(NSLOCTEXT("Sequencer", "ShrinkTimeFailedSections", "Shrink failed. There are {0} sections in between"), Selection.GetSelectedSections().Num()));
		Info.ExpireDuration = 5.0f;
		FSlateNotificationManager::Get().AddNotification(Info)->SetCompletionState(SNotificationItem::CS_Fail);

		// Return state
		FocusedMovieScene->SetSelectionRange(CachedSelectionRange);
		Selection.Empty(); //todo restore key and section selection
		return;
	}

	TRange<FFrameNumber> SelectionRange;

	if (InDeltaTime > 0)
	{
		SelectionRange.SetLowerBound(GetLocalTime().Time.FrameNumber + 1);
		SelectionRange.SetUpperBound(TRangeBound<FFrameNumber>::Open());
	}
	else
	{
		SelectionRange.SetUpperBound(GetLocalTime().Time.FrameNumber - 1);
		SelectionRange.SetLowerBound(TRangeBound<FFrameNumber>::Open());
	}

	FocusedMovieScene->SetSelectionRange(SelectionRange);
	SelectInSelectionRange(true, true);
	TransformSelectedKeysAndSections(-InDeltaTime, 1.f);

	// Return state
	FocusedMovieScene->SetSelectionRange(CachedSelectionRange);
	Selection.Empty(); //todo restore key and section selection
}

bool FSequencer::CanAddTransformKeysForSelectedObjects() const
{
	for (int32 i = 0; i < TrackEditors.Num(); ++i)
	{
		if (TrackEditors[i]->HasTransformKeyBindings() && TrackEditors[i]->CanAddTransformKeysForSelectedObjects())
		{
			return true;
		}
	}
	return false;
}

void FSequencer::OnAddTransformKeysForSelectedObjects(EMovieSceneTransformChannel Channel)
{
	TArray<TSharedPtr<ISequencerTrackEditor>> PossibleTrackEditors;
	bool AtLeastOneHasPriority = false;
	for (int32 i = 0; i < TrackEditors.Num(); ++i)
	{
		if (TrackEditors[i]->HasTransformKeyBindings()  && TrackEditors[i]->CanAddTransformKeysForSelectedObjects())
		{
			PossibleTrackEditors.Add(TrackEditors[i]);
			if (TrackEditors[i]->HasTransformKeyOverridePriority())
			{
				AtLeastOneHasPriority = true;
			}
		}
	}
	for (int32 i = 0; i < PossibleTrackEditors.Num(); ++i)
	{
		if (AtLeastOneHasPriority)
		{
			if (PossibleTrackEditors[i]->HasTransformKeyOverridePriority())
			{
				PossibleTrackEditors[i]->OnAddTransformKeysForSelectedObjects(Channel);
			}
		}
		else
		{
			PossibleTrackEditors[i]->OnAddTransformKeysForSelectedObjects(Channel);
		}
	}

}

void FSequencer::BakeTransform()
{
	UMovieScene* FocusedMovieScene = GetFocusedMovieSceneSequence()->GetMovieScene();
	if (FocusedMovieScene->IsReadOnly())
	{
		ShowReadOnlyError();
		return;
	}

	FScopedTransaction BakeTransform(NSLOCTEXT("Sequencer", "BakeTransform", "Bake Transform"));

	FocusedMovieScene->Modify();

	for (const TSharedRef<FSequencerDisplayNode>& Node : Selection.GetSelectedOutlinerNodes())
	{
		if (Node->GetType() != ESequencerNode::Object)
		{
			continue;
		}

		FFrameTime ResetTime = PlayPosition.GetCurrentPosition();
		auto ObjectBindingNode = StaticCastSharedRef<FSequencerObjectBindingNode>(Node);

		FGuid Guid = ObjectBindingNode->GetObjectBinding();
		for (auto RuntimeObject : FindBoundObjects(Guid, ActiveTemplateIDs.Top()) )
		{
			AActor* Actor = Cast<AActor>(RuntimeObject.Get());
			if (!Actor)
			{
				UActorComponent* ActorComponent = Cast<UActorComponent>(RuntimeObject.Get());
				if (ActorComponent)
				{
					Actor = ActorComponent->GetOwner();
				}
			}

			if (!Actor)
			{
				continue;
			}

			UCameraComponent* CameraComponent = MovieSceneHelpers::CameraComponentFromRuntimeObject(RuntimeObject.Get());

			FVector Location = Actor->GetActorLocation();
			FVector Rotation = Actor->GetActorRotation().Euler();
			FVector Scale = Actor->GetActorScale();

			// Cache transforms
			TArray<FVector> Locations;
			TArray<FRotator> Rotations;
			TArray<FFrameNumber> KeyTimes;

			FFrameRate   Resolution  = FocusedMovieScene->GetTickResolution();
			FFrameRate   SnapRate    = FocusedMovieScene->GetDisplayRate();

			FFrameNumber InFrame     = MovieScene::DiscreteInclusiveLower(GetPlaybackRange());
			FFrameNumber OutFrame    = MovieScene::DiscreteExclusiveUpper(GetPlaybackRange());

			FFrameTime Interval = FFrameRate::TransformTime(1, SnapRate, Resolution);
			for (FFrameTime EvalTime = InFrame; EvalTime < OutFrame; EvalTime += Interval)
			{
				FFrameNumber KeyTime = FFrameRate::Snap(EvalTime, Resolution, SnapRate).FloorToFrame();
				FMovieSceneEvaluationRange Range = PlayPosition.JumpTo(KeyTime * RootToLocalTransform.InverseLinearOnly());
				EvaluateInternal(Range);
				
				USceneComponent* Parent = nullptr;
				if (CameraComponent)
				{
					Parent = CameraComponent->GetAttachParent();
				} 
				else if (Actor->GetRootComponent())
				{
					Parent = Actor->GetRootComponent()->GetAttachParent();
				}
				
				// The CameraRig_rail updates the spline position tick, so it needs to be ticked manually while baking the frames
				while (Parent && Parent->GetOwner())
				{
					Parent->GetOwner()->Tick(0.3f);
					Parent = Parent->GetAttachParent();
				}

				if (CameraComponent)
				{
					FTransform AdditiveOffset;
					float AdditiveFOVOffset;
					CameraComponent->GetAdditiveOffset(AdditiveOffset, AdditiveFOVOffset);

					FTransform Transform(Actor->GetActorRotation(), Actor->GetActorLocation());
					FTransform TransformWithAdditiveOffset = Transform * AdditiveOffset;
					FVector LocalTranslation = TransformWithAdditiveOffset.GetTranslation();
					FRotator LocalRotation = TransformWithAdditiveOffset.GetRotation().Rotator();

					Locations.Add(LocalTranslation);
					Rotations.Add(LocalRotation);
				}
				else
				{
					Locations.Add(Actor->GetActorLocation());
					Rotations.Add(Actor->GetActorRotation());
				}

				KeyTimes.Add(KeyTime);
			}

			// Delete any attach tracks
			// cbb: this only operates on a single attach section.
			AActor* AttachParentActor = nullptr;
			UMovieScene3DAttachTrack* AttachTrack = Cast<UMovieScene3DAttachTrack>(FocusedMovieScene->FindTrack(UMovieScene3DAttachTrack::StaticClass(), Guid));
			if (AttachTrack)
			{
				for (auto AttachSection : AttachTrack->GetAllSections())
				{
					FMovieSceneObjectBindingID ConstraintBindingID = (Cast<UMovieScene3DAttachSection>(AttachSection))->GetConstraintBindingID();
					for (auto ParentObject : FindBoundObjects(ConstraintBindingID.GetGuid(), ConstraintBindingID.GetSequenceID()) )
					{
						AttachParentActor = Cast<AActor>(ParentObject.Get());
						break;
					}
				}

				FocusedMovieScene->RemoveTrack(*AttachTrack);
			}

			// Delete any transform tracks
			UMovieScene3DTransformTrack* TransformTrack = Cast<UMovieScene3DTransformTrack>(FocusedMovieScene->FindTrack(UMovieScene3DTransformTrack::StaticClass(), Guid, "Transform"));
			if (TransformTrack)
			{
				FocusedMovieScene->RemoveTrack(*TransformTrack);
			}

			// Delete any camera anim tracks
			UMovieSceneCameraAnimTrack* CameraAnimTrack = Cast<UMovieSceneCameraAnimTrack>(FocusedMovieScene->FindTrack(UMovieSceneCameraAnimTrack::StaticClass(), Guid));
			if (CameraAnimTrack)
			{
				FocusedMovieScene->RemoveTrack(*CameraAnimTrack);
			}

			// Delete any camera shake tracks
			UMovieSceneCameraShakeTrack* CameraShakeTrack = Cast<UMovieSceneCameraShakeTrack>(FocusedMovieScene->FindTrack(UMovieSceneCameraShakeTrack::StaticClass(), Guid));
			if (CameraShakeTrack)
			{
				FocusedMovieScene->RemoveTrack(*CameraShakeTrack);
			}

			// Reset position
			EvaluateInternal(PlayPosition.JumpTo(ResetTime));

			// Always detach from any existing parent
			Actor->DetachFromActor(FDetachmentTransformRules::KeepRelativeTransform);

			// If there was an attach track that was the parent, detach and attach to that actor's parent if it exists
			FTransform ParentInverseTransform;
			ParentInverseTransform.SetIdentity();
			if (AttachParentActor)
			{
				AActor* ExistingParentActor = AttachParentActor->GetAttachParentActor();
				if (ExistingParentActor)
				{
					Actor->AttachToActor(ExistingParentActor, FAttachmentTransformRules::KeepRelativeTransform);
					ParentInverseTransform = ExistingParentActor->GetActorTransform().Inverse();
				}
			}

			// Create new transform track and section
			TransformTrack = Cast<UMovieScene3DTransformTrack>(FocusedMovieScene->AddTrack(UMovieScene3DTransformTrack::StaticClass(), Guid));

			if (TransformTrack)
			{
				UMovieScene3DTransformSection* TransformSection = CastChecked<UMovieScene3DTransformSection>(TransformTrack->CreateNewSection());
				TransformTrack->AddSection(*TransformSection);
			
				TransformSection->SetRange(TRange<FFrameNumber>::All());

				TArrayView<FMovieSceneFloatChannel*> FloatChannels = TransformSection->GetChannelProxy().GetChannels<FMovieSceneFloatChannel>();
				FloatChannels[0]->SetDefault(Location.X);
				FloatChannels[1]->SetDefault(Location.Y);
				FloatChannels[2]->SetDefault(Location.Z);
				FloatChannels[3]->SetDefault(Rotation.X);
				FloatChannels[4]->SetDefault(Rotation.Y);
				FloatChannels[5]->SetDefault(Rotation.Z);
				FloatChannels[6]->SetDefault(Scale.X);
				FloatChannels[7]->SetDefault(Scale.Y);
				FloatChannels[8]->SetDefault(Scale.Z);

				for (int32 Counter = 0; Counter < KeyTimes.Num(); ++Counter)
				{
					FFrameNumber KeyTime = KeyTimes[Counter];

					FTransform Transform(Rotations[Counter], Locations[Counter]);
					FTransform LocalTransform = ParentInverseTransform * Transform;
					FVector LocalTranslation = LocalTransform.GetTranslation();
					FVector LocalRotation = LocalTransform.GetRotation().Euler();

					FloatChannels[0]->AddLinearKey(KeyTime, LocalTranslation.X);
					FloatChannels[1]->AddLinearKey(KeyTime, LocalTranslation.Y);
					FloatChannels[2]->AddLinearKey(KeyTime, LocalTranslation.Z);
					FloatChannels[3]->AddLinearKey(KeyTime, LocalRotation.X);
					FloatChannels[4]->AddLinearKey(KeyTime, LocalRotation.Y);
					FloatChannels[5]->AddLinearKey(KeyTime, LocalRotation.Z);
					FloatChannels[6]->AddLinearKey(KeyTime, Scale.X);
					FloatChannels[7]->AddLinearKey(KeyTime, Scale.Y);
					FloatChannels[8]->AddLinearKey(KeyTime, Scale.Z);
				}
			}
		}
	}
	
	NotifyMovieSceneDataChanged( EMovieSceneDataChangeType::MovieSceneStructureItemsChanged );
}


void FSequencer::SyncSectionsUsingSourceTimecode()
{
	FScopedTransaction SyncSectionsUsingSourceTimecodeTransaction( LOCTEXT("SyncSectionsUsingSourceTimecode_Transaction", "Sync Sections Using Source Timecode") );
	bool bAnythingChanged = false;

	TArray<UMovieSceneSection*> Sections;
	for (auto Section : GetSelection().GetSelectedSections())
	{
		if (Section.IsValid() && Section->HasStartFrame())
		{
			Sections.Add(Section.Get());
		}
	}

	if (Sections.Num() < 2) 
	{
		return;
	}

	const UMovieSceneSection* FirstSection = Sections[0];
	FFrameNumber FirstSectionSourceTimecode = FirstSection->TimecodeSource.Timecode.ToFrameNumber(GetFocusedTickResolution());
	FFrameNumber FirstSectionCurrentStartFrame = FirstSection->GetInclusiveStartFrame();// - FirstSection->TimecodeSource.DeltaFrame;
	Sections.RemoveAt(0);

	for (auto Section : Sections)
	{
		if (Section->HasStartFrame())
		{
			FFrameNumber SectionSourceTimecode = Section->TimecodeSource.Timecode.ToFrameNumber(GetFocusedTickResolution());
			FFrameNumber SectionCurrentStartFrame = Section->GetInclusiveStartFrame();// - Section->TimecodeSource.DeltaFrame;

			FFrameNumber TimecodeDelta = SectionSourceTimecode - FirstSectionSourceTimecode;
			FFrameNumber CurrentDelta = SectionCurrentStartFrame - FirstSectionCurrentStartFrame;
			FFrameNumber Delta = -CurrentDelta + TimecodeDelta;

			Section->MoveSection(Delta);

			bAnythingChanged = bAnythingChanged || (Delta.Value != 0);
		}
	}

	if (bAnythingChanged)
	{
		NotifyMovieSceneDataChanged( EMovieSceneDataChangeType::TrackValueChanged );
	}
}


void FSequencer::OnActorsDropped( const TArray<TWeakObjectPtr<AActor> >& Actors )
{
	AddActors(Actors);
}


void FSequencer::NotifyMovieSceneDataChangedInternal()
{
	NotifyMovieSceneDataChanged( EMovieSceneDataChangeType::Unknown );
}


void FSequencer::NotifyMovieSceneDataChanged( EMovieSceneDataChangeType DataChangeType )
{
	if (!GetFocusedMovieSceneSequence()->GetMovieScene())
	{
		if (RootSequence.IsValid())
		{
			ResetToNewRootSequence(*RootSequence.Get());
		}
		else
		{
			UE_LOG(LogSequencer, Error, TEXT("Fatal error, focused movie scene no longer valid and there is no root sequence to default to."));
		}
	}

	if ( DataChangeType == EMovieSceneDataChangeType::ActiveMovieSceneChanged ||
		DataChangeType == EMovieSceneDataChangeType::Unknown )
	{
		LabelManager.SetMovieScene( GetFocusedMovieSceneSequence()->GetMovieScene() );
	}

	StoredPlaybackState = GetPlaybackStatus();

	if ( DataChangeType == EMovieSceneDataChangeType::MovieSceneStructureItemRemoved ||
		DataChangeType == EMovieSceneDataChangeType::MovieSceneStructureItemsChanged ||
		DataChangeType == EMovieSceneDataChangeType::Unknown )
	{
		// When structure items are removed, or we don't know what may have changed, refresh the tree and instances immediately so that the data
		// is in a consistent state when the UI is updated during the next tick.
		SetPlaybackStatus( EMovieScenePlayerStatus::Stopped );
		SelectionPreview.Empty();
		RefreshTree();
		SetPlaybackStatus( StoredPlaybackState );
	}
	else if (DataChangeType == EMovieSceneDataChangeType::TrackValueChangedRefreshImmediately)
	{
		// Evaluate now
		EvaluateInternal(PlayPosition.GetCurrentPositionAsRange());
	}
	else if (DataChangeType == EMovieSceneDataChangeType::RefreshAllImmediately)
	{
		RefreshTree();

		// Evaluate now
		EvaluateInternal(PlayPosition.GetCurrentPositionAsRange());
	}
	else
	{
		if ( DataChangeType != EMovieSceneDataChangeType::TrackValueChanged )
		{
			// All changes types except for track value changes require refreshing the outliner tree.
			SetPlaybackStatus( EMovieScenePlayerStatus::Stopped );
			bNeedTreeRefresh = true;
		}
	}

	if (DataChangeType == EMovieSceneDataChangeType::TrackValueChanged || 
		DataChangeType == EMovieSceneDataChangeType::TrackValueChangedRefreshImmediately || 
		DataChangeType == EMovieSceneDataChangeType::Unknown ||
		DataChangeType == EMovieSceneDataChangeType::MovieSceneStructureItemRemoved)
	{
		FSequencerEdMode* SequencerEdMode = (FSequencerEdMode*)(GLevelEditorModeTools().GetActiveMode(FSequencerEdMode::EM_SequencerMode));
		if (SequencerEdMode != nullptr)
		{
			SequencerEdMode->CleanUpMeshTrails();
		}
	}

	bNeedsEvaluate = true;
	State.ClearObjectCaches(*this);

	UpdatePlaybackRange();
	OnMovieSceneDataChangedDelegate.Broadcast(DataChangeType);
}

void FSequencer::RefreshTree()
{
	SequencerWidget->UpdateLayoutTree();
	bNeedTreeRefresh = false;
}

FAnimatedRange FSequencer::GetViewRange() const
{
	FAnimatedRange AnimatedRange(FMath::Lerp(LastViewRange.GetLowerBoundValue(), TargetViewRange.GetLowerBoundValue(), ZoomCurve.GetLerp()),
		FMath::Lerp(LastViewRange.GetUpperBoundValue(), TargetViewRange.GetUpperBoundValue(), ZoomCurve.GetLerp()));

	if (ZoomAnimation.IsPlaying())
	{
		AnimatedRange.AnimationTarget = TargetViewRange;
	}

	return AnimatedRange;
}


FAnimatedRange FSequencer::GetClampRange() const
{
	return GetFocusedMovieSceneSequence()->GetMovieScene()->GetEditorData().GetWorkingRange();
}


void FSequencer::SetClampRange(TRange<double> InNewClampRange)
{
	FMovieSceneEditorData& EditorData = GetFocusedMovieSceneSequence()->GetMovieScene()->GetEditorData();
	EditorData.WorkStart = InNewClampRange.GetLowerBoundValue();
	EditorData.WorkEnd   = InNewClampRange.GetUpperBoundValue();
}


TOptional<TRange<FFrameNumber>> FSequencer::GetSubSequenceRange() const
{
	if (Settings->ShouldEvaluateSubSequencesInIsolation() || ActiveTemplateIDs.Num() == 1)
	{
		return TOptional<TRange<FFrameNumber>>();
	}
	return SubSequenceRange;
}


TRange<FFrameNumber> FSequencer::GetSelectionRange() const
{
	return GetFocusedMovieSceneSequence()->GetMovieScene()->GetSelectionRange();
}


void FSequencer::SetSelectionRange(TRange<FFrameNumber> Range)
{
	const FScopedTransaction Transaction(LOCTEXT("SetSelectionRange_Transaction", "Set Selection Range"));
	UMovieScene* FocusedMovieScene = GetFocusedMovieSceneSequence()->GetMovieScene();

	FocusedMovieScene->Modify();
	FocusedMovieScene->SetSelectionRange(Range);
}


void FSequencer::SetSelectionRangeEnd()
{
	const FFrameNumber LocalTime = GetLocalTime().Time.FrameNumber;

	if (GetSelectionRange().GetLowerBoundValue() >= LocalTime)
	{
		SetSelectionRange(TRange<FFrameNumber>(LocalTime));
	}
	else
	{
		SetSelectionRange(TRange<FFrameNumber>(GetSelectionRange().GetLowerBound(), LocalTime));
	}
}


void FSequencer::SetSelectionRangeStart()
{
	const FFrameNumber LocalTime = GetLocalTime().Time.FrameNumber;

	if (GetSelectionRange().GetUpperBoundValue() <= LocalTime)
	{
		SetSelectionRange(TRange<FFrameNumber>(LocalTime));
	}
	else
	{
		SetSelectionRange(TRange<FFrameNumber>(LocalTime, GetSelectionRange().GetUpperBound()));
	}
}


void FSequencer::SelectInSelectionRange(const TSharedRef<FSequencerDisplayNode>& DisplayNode, const TRange<FFrameNumber>& SelectionRange, bool bSelectKeys, bool bSelectSections)
{
	if (DisplayNode->GetType() == ESequencerNode::Track)
	{
		if (bSelectKeys)
		{
			TArray<FKeyHandle> HandlesScratch;

			TSet<TSharedPtr<IKeyArea>> KeyAreas;
			SequencerHelpers::GetAllKeyAreas(DisplayNode, KeyAreas);

			for (TSharedPtr<IKeyArea> KeyArea : KeyAreas)
			{
				UMovieSceneSection* Section = KeyArea->GetOwningSection();

				if (Section)
				{
					HandlesScratch.Reset();
					KeyArea->GetKeyHandles(HandlesScratch, SelectionRange);

					for (int32 Index = 0; Index < HandlesScratch.Num(); ++Index)
					{
						Selection.AddToSelection(FSequencerSelectedKey(*Section, KeyArea, HandlesScratch[Index]));
					}
				}
			}
		}

		if (bSelectSections)
		{
			TSet<TWeakObjectPtr<UMovieSceneSection>> OutSections;
			SequencerHelpers::GetAllSections(DisplayNode, OutSections);

			for (auto Section : OutSections)
			{
				if (Section.IsValid() && Section->GetRange().Overlaps(SelectionRange) && Section->HasStartFrame() && Section->HasEndFrame())
				{
					Selection.AddToSelection(Section.Get());
				}
			}
		}
	}

	for (const auto& ChildNode : DisplayNode->GetChildNodes())
	{
		SelectInSelectionRange(ChildNode, SelectionRange, bSelectKeys, bSelectSections);
	}
}

void FSequencer::ResetSelectionRange()
{
	SetSelectionRange(TRange<FFrameNumber>::Empty());
}

void FSequencer::SelectInSelectionRange(bool bSelectKeys, bool bSelectSections)
{
	UMovieSceneSequence* Sequence = GetFocusedMovieSceneSequence();
	UMovieScene* MovieScene = Sequence->GetMovieScene();
	TRange<FFrameNumber> SelectionRange = MovieScene->GetSelectionRange();

	Selection.Empty();

	for (const TSharedRef<FSequencerDisplayNode>& DisplayNode : NodeTree->GetRootNodes())
	{
		SelectInSelectionRange(DisplayNode, SelectionRange, bSelectKeys, bSelectSections);
	}
}


TRange<FFrameNumber> FSequencer::GetPlaybackRange() const
{
	return GetFocusedMovieSceneSequence()->GetMovieScene()->GetPlaybackRange();
}


void FSequencer::SetPlaybackRange(TRange<FFrameNumber> Range)
{
	if (ensure(Range.HasLowerBound() && Range.HasUpperBound()))
	{
		if (!IsPlaybackRangeLocked())
		{
			const FScopedTransaction Transaction(LOCTEXT("SetPlaybackRange_Transaction", "Set Playback Range"));

			UMovieScene* FocusedMovieScene = GetFocusedMovieSceneSequence()->GetMovieScene();

			FocusedMovieScene->SetPlaybackRange(Range);

			bNeedsEvaluate = true;
			NotifyMovieSceneDataChanged(EMovieSceneDataChangeType::TrackValueChanged);
		}
	}
}

UMovieSceneSection* FSequencer::FindNextOrPreviousShot(UMovieSceneSequence* Sequence, FFrameNumber SearchFromTime, const bool bNextShot) const
{
	UMovieScene* OwnerMovieScene = Sequence->GetMovieScene();

	UMovieSceneTrack* CinematicShotTrack = OwnerMovieScene->FindMasterTrack(UMovieSceneCinematicShotTrack::StaticClass());
	if (!CinematicShotTrack)
	{
		return nullptr;
	}

	FFrameNumber MinTime = TNumericLimits<FFrameNumber>::Max();

	TMap<FFrameNumber, int32> StartTimeMap;
	for (int32 SectionIndex = 0; SectionIndex < CinematicShotTrack->GetAllSections().Num(); ++SectionIndex)
	{
		UMovieSceneSection* ShotSection = CinematicShotTrack->GetAllSections()[SectionIndex];

		if (ShotSection && ShotSection->HasStartFrame())
		{
			StartTimeMap.Add(ShotSection->GetInclusiveStartFrame(), SectionIndex);
		}
	}

	StartTimeMap.KeySort(TLess<FFrameNumber>());

	int32 MinShotIndex = -1;
	for (auto StartTimeIt = StartTimeMap.CreateIterator(); StartTimeIt; ++StartTimeIt)
	{
		FFrameNumber StartTime = StartTimeIt->Key;
		if (bNextShot)
		{
			if (StartTime > SearchFromTime)
			{
				FFrameNumber DiffTime = FMath::Abs(StartTime - SearchFromTime);
				if (DiffTime < MinTime)
				{
					MinTime = DiffTime;
					MinShotIndex = StartTimeIt->Value;
				}
			}
		}
		else
		{
			if (SearchFromTime >= StartTime)
			{
				FFrameNumber DiffTime = FMath::Abs(StartTime - SearchFromTime);
				if (DiffTime < MinTime)
				{
					MinTime = DiffTime;
					MinShotIndex = StartTimeIt->Value;
				}
			}
		}
	}

	int32 TargetShotIndex = -1;

	if (bNextShot)
	{
		TargetShotIndex = MinShotIndex;
	}
	else
	{
		int32 PreviousShotIndex = -1;
		for (auto StartTimeIt = StartTimeMap.CreateIterator(); StartTimeIt; ++StartTimeIt)
		{
			if (StartTimeIt->Value == MinShotIndex)
			{
				if (PreviousShotIndex != -1)
				{
					TargetShotIndex = PreviousShotIndex;
				}
				break;
			}
			PreviousShotIndex = StartTimeIt->Value;
		}
	}

	if (TargetShotIndex == -1)
	{
		return nullptr;
	}	

	return CinematicShotTrack->GetAllSections()[TargetShotIndex];
}

void FSequencer::SetSelectionRangeToShot(const bool bNextShot)
{
	UMovieSceneSection* TargetShotSection = FindNextOrPreviousShot(GetFocusedMovieSceneSequence(), GetLocalTime().Time.FloorToFrame(), bNextShot);

	TRange<FFrameNumber> NewSelectionRange = TargetShotSection ? TargetShotSection->GetRange() : TRange<FFrameNumber>::All();
	if (NewSelectionRange.GetLowerBound().IsClosed() && NewSelectionRange.GetUpperBound().IsClosed())
	{
		SetSelectionRange(NewSelectionRange);
	}
}

void FSequencer::SetPlaybackRangeToAllShots()
{
	UMovieSceneSequence* Sequence = GetFocusedMovieSceneSequence();
	UMovieScene* OwnerMovieScene = Sequence->GetMovieScene();

	UMovieSceneTrack* CinematicShotTrack = OwnerMovieScene->FindMasterTrack(UMovieSceneCinematicShotTrack::StaticClass());
	if (!CinematicShotTrack || CinematicShotTrack->GetAllSections().Num() == 0)
	{
		return;
	}

	TRange<FFrameNumber> NewRange = CinematicShotTrack->GetAllSections()[0]->GetRange();

	for (UMovieSceneSection* ShotSection : CinematicShotTrack->GetAllSections())
	{
		if (ShotSection && ShotSection->HasStartFrame() && ShotSection->HasEndFrame())
		{
			NewRange = TRange<FFrameNumber>::Hull(ShotSection->GetRange(), NewRange);
		}
	}

	SetPlaybackRange(NewRange);
}

bool FSequencer::IsPlaybackRangeLocked() const
{
	UMovieSceneSequence* FocusedMovieSceneSequence = GetFocusedMovieSceneSequence();
	if (FocusedMovieSceneSequence != nullptr)
	{
		UMovieScene* MovieScene = FocusedMovieSceneSequence->GetMovieScene();

		if (MovieScene->IsReadOnly())
		{
			return true;
		}
	
		return MovieScene->IsPlaybackRangeLocked();
	}

	return false;
}

void FSequencer::TogglePlaybackRangeLocked()
{
	UMovieSceneSequence* FocusedMovieSceneSequence = GetFocusedMovieSceneSequence();
	if ( FocusedMovieSceneSequence != nullptr )
	{
		UMovieScene* MovieScene = FocusedMovieSceneSequence->GetMovieScene();

		if (MovieScene->IsReadOnly())
		{
			ShowReadOnlyError();
			return;
		}

		FScopedTransaction TogglePlaybackRangeLockTransaction( NSLOCTEXT( "Sequencer", "TogglePlaybackRangeLocked", "Toggle playback range lock" ) );
		MovieScene->Modify();
		MovieScene->SetPlaybackRangeLocked( !MovieScene->IsPlaybackRangeLocked() );
	}
}

void FSequencer::ResetViewRange()
{
	TRange<double> PlayRangeSeconds = GetPlaybackRange() / GetFocusedTickResolution();
	const double OutputViewSize = PlayRangeSeconds.Size<double>();
	const double OutputChange = OutputViewSize * 0.1f;

	if (OutputChange > 0)
	{
		PlayRangeSeconds = MovieScene::ExpandRange(PlayRangeSeconds, OutputChange);

		SetClampRange(PlayRangeSeconds);
		SetViewRange(PlayRangeSeconds, EViewRangeInterpolation::Animated);
	}
}


void FSequencer::ZoomViewRange(float InZoomDelta)
{
	float LocalViewRangeMax = TargetViewRange.GetUpperBoundValue();
	float LocalViewRangeMin = TargetViewRange.GetLowerBoundValue();

	const double CurrentTime = GetLocalTime().AsSeconds();
	const double OutputViewSize = LocalViewRangeMax - LocalViewRangeMin;
	const double OutputChange = OutputViewSize * InZoomDelta;

	float CurrentPositionFraction = (CurrentTime - LocalViewRangeMin) / OutputViewSize;

	double NewViewOutputMin = LocalViewRangeMin - (OutputChange * CurrentPositionFraction);
	double NewViewOutputMax = LocalViewRangeMax + (OutputChange * (1.f - CurrentPositionFraction));

	if (NewViewOutputMin < NewViewOutputMax)
	{
		SetViewRange(TRange<double>(NewViewOutputMin, NewViewOutputMax), EViewRangeInterpolation::Animated);
	}
}


void FSequencer::ZoomInViewRange()
{
	ZoomViewRange(-0.1f);
}


void FSequencer::ZoomOutViewRange()
{
	ZoomViewRange(0.1f);
}

void FSequencer::UpdatePlaybackRange()
{
	if (Settings->ShouldKeepPlayRangeInSectionBounds())
	{
		UMovieScene* FocusedMovieScene = GetFocusedMovieSceneSequence()->GetMovieScene();
		TArray<UMovieSceneSection*> AllSections = FocusedMovieScene->GetAllSections();

		if (AllSections.Num() > 0 && !IsPlaybackRangeLocked())
		{
			TRange<FFrameNumber> NewBounds = TRange<FFrameNumber>::Empty();
			for (UMovieSceneSection* Section : AllSections)
			{
				NewBounds = TRange<FFrameNumber>::Hull(Section->ComputeEffectiveRange(), NewBounds);
			}

			// When the playback range is determined by the section bounds, don't mark the change in the playback range otherwise the scene will be marked dirty
			if (!NewBounds.IsDegenerate())
			{
				const bool bAlwaysMarkDirty = false;
				FocusedMovieScene->SetPlaybackRange(NewBounds, bAlwaysMarkDirty);
			}
		}
	}
}


EAutoChangeMode FSequencer::GetAutoChangeMode() const 
{
	return Settings->GetAutoChangeMode();
}


void FSequencer::SetAutoChangeMode(EAutoChangeMode AutoChangeMode)
{
	Settings->SetAutoChangeMode(AutoChangeMode);
}


EAllowEditsMode FSequencer::GetAllowEditsMode() const 
{
	return Settings->GetAllowEditsMode();
}


void FSequencer::SetAllowEditsMode(EAllowEditsMode AllowEditsMode)
{
	Settings->SetAllowEditsMode(AllowEditsMode);
}


EKeyGroupMode FSequencer::GetKeyGroupMode() const
{
	return Settings->GetKeyGroupMode();
}


void FSequencer::SetKeyGroupMode(EKeyGroupMode Mode)
{
	Settings->SetKeyGroupMode(Mode);
}


bool FSequencer::GetKeyInterpPropertiesOnly() const 
{
	return Settings->GetKeyInterpPropertiesOnly();
}


void FSequencer::SetKeyInterpPropertiesOnly(bool bKeyInterpPropertiesOnly) 
{
	Settings->SetKeyInterpPropertiesOnly(bKeyInterpPropertiesOnly);
}


EMovieSceneKeyInterpolation FSequencer::GetKeyInterpolation() const
{
	return Settings->GetKeyInterpolation();
}


void FSequencer::SetKeyInterpolation(EMovieSceneKeyInterpolation InKeyInterpolation)
{
	Settings->SetKeyInterpolation(InKeyInterpolation);
}


bool FSequencer::GetInfiniteKeyAreas() const
{
	return Settings->GetInfiniteKeyAreas();
}


void FSequencer::SetInfiniteKeyAreas(bool bInfiniteKeyAreas)
{
	Settings->SetInfiniteKeyAreas(bInfiniteKeyAreas);
}


bool FSequencer::GetAutoSetTrackDefaults() const
{
	return Settings->GetAutoSetTrackDefaults();
}


FQualifiedFrameTime FSequencer::GetLocalTime() const
{
	const FFrameRate FocusedResolution = GetFocusedTickResolution();
	const FFrameTime CurrentPosition   = PlayPosition.GetCurrentPosition();

	const FFrameTime RootTime = ConvertFrameTime(CurrentPosition, PlayPosition.GetInputRate(), PlayPosition.GetOutputRate());
	return FQualifiedFrameTime(RootTime * RootToLocalTransform, FocusedResolution);
}


uint32 FSequencer::GetLocalLoopIndex() const
{
	if (RootToLocalLoopCounter.WarpCounts.Num() == 0)
	{
		return FMovieSceneTimeWarping::InvalidWarpCount;
	}
	else
	{
		const bool bIsScrubbing = GetPlaybackStatus() == EMovieScenePlayerStatus::Scrubbing;
		return RootToLocalLoopCounter.WarpCounts.Last() + (bIsScrubbing ? LocalLoopIndexOffsetDuringScrubbing : 0);
	}
}


FQualifiedFrameTime FSequencer::GetGlobalTime() const
{
	FFrameTime RootTime = ConvertFrameTime(PlayPosition.GetCurrentPosition(), PlayPosition.GetInputRate(), PlayPosition.GetOutputRate());
	return FQualifiedFrameTime(RootTime, PlayPosition.GetOutputRate());
}

void FSequencer::SetLocalTime( FFrameTime NewTime, ESnapTimeMode SnapTimeMode)
{
	FFrameRate LocalResolution = GetFocusedTickResolution();

	// Ensure the time is in the current view
	if (IsAutoScrollEnabled() || GetPlaybackStatus() != EMovieScenePlayerStatus::Playing)
	{
		ScrollIntoView(NewTime / LocalResolution);
	}

	// Perform snapping
	if ((SnapTimeMode & ESnapTimeMode::STM_Interval) && Settings->GetIsSnapEnabled())
	{
		FFrameRate LocalDisplayRate = GetFocusedDisplayRate();

		NewTime = FFrameRate::TransformTime(FFrameRate::TransformTime(NewTime, LocalResolution, LocalDisplayRate).RoundToFrame(), LocalDisplayRate, LocalResolution);
	}

	if ((SnapTimeMode & ESnapTimeMode::STM_Keys) && (Settings->GetSnapPlayTimeToKeys() || FSlateApplication::Get().GetModifierKeys().IsShiftDown()))
	{
		NewTime = OnGetNearestKey(NewTime, true);
	}

	SetLocalTimeDirectly(NewTime);
}


void FSequencer::SetLocalTimeDirectly(FFrameTime NewTime)
{
	TWeakPtr<SWidget> PreviousFocusedWidget = FSlateApplication::Get().GetKeyboardFocusedWidget();

	// Clear focus before setting time in case there's a key editor value selected that gets committed to a newly selected key on UserMovedFocus
	if (GetPlaybackStatus() == EMovieScenePlayerStatus::Stopped)
	{
		FSlateApplication::Get().ClearKeyboardFocus(EFocusCause::Cleared);
	}

	// Transform the time to the root time-space
	SetGlobalTime(NewTime * RootToLocalTransform.InverseFromWarp(RootToLocalLoopCounter));

	if (PreviousFocusedWidget.IsValid())
	{
		FSlateApplication::Get().SetKeyboardFocus(PreviousFocusedWidget.Pin());
	}
}


void FSequencer::SetGlobalTime(FFrameTime NewTime)
{
	NewTime = ConvertFrameTime(NewTime, GetRootTickResolution(), PlayPosition.GetInputRate());
	if (PlayPosition.GetEvaluationType() == EMovieSceneEvaluationType::FrameLocked)
	{
		NewTime = NewTime.FloorToFrame();
	}

	// Don't update the sequence if the time hasn't changed as this will cause duplicate events and the like to fire.
	// If we need to reevaluate the sequence at the same time for whetever reason, we should call ForceEvaluate()
	TOptional<FFrameTime> CurrentPosition = PlayPosition.GetCurrentPosition();
	if (PlayPosition.GetCurrentPosition() != NewTime)
	{
		EvaluateInternal(PlayPosition.JumpTo(NewTime));
	}

	if (AutoScrubTarget.IsSet())
	{
		SetPlaybackStatus(EMovieScenePlayerStatus::Stopped);
		AutoScrubTarget.Reset();
	}
}

void FSequencer::ForceEvaluate()
{
	EvaluateInternal(PlayPosition.GetCurrentPositionAsRange());
}

void FSequencer::EvaluateInternal(FMovieSceneEvaluationRange InRange, bool bHasJumped)
{
	if (Settings->ShouldCompileDirectorOnEvaluate())
	{
		RecompileDirtyDirectors();
	}

	bNeedsEvaluate = false;

	if (PlaybackContextAttribute.IsBound())
	{
		CachedPlaybackContext = PlaybackContextAttribute.Get();
	}
	
	if (EventContextsAttribute.IsBound())
	{
		CachedEventContexts.Reset();
		for (UObject* Object : EventContextsAttribute.Get())
		{
			CachedEventContexts.Add(Object);
		}
	}

	FMovieSceneContext Context = FMovieSceneContext(InRange, PlaybackState).SetIsSilent(SilentModeCount != 0);
	Context.SetHasJumped(bHasJumped);

	FMovieSceneSequenceID RootOverride = MovieSceneSequenceID::Root;
	if (Settings->ShouldEvaluateSubSequencesInIsolation())
	{
		RootOverride = ActiveTemplateIDs.Top();
	}
	
	RootTemplateInstance.Evaluate(Context, *this, RootOverride);

	TemplateStore->PurgeStaleTracks();
	SuppressAutoEvalSignature.Reset();

	if (Settings->ShouldRerunConstructionScripts())
	{
		RerunConstructionScripts();
	}

	if (!IsInSilentMode())
	{
		OnGlobalTimeChangedDelegate.Broadcast();
	}
}

void FSequencer::ScrollIntoView(float InLocalTime)
{
	float RangeOffset = CalculateAutoscrollEncroachment(InLocalTime).Get(0.f);
		
	// When not scrubbing, we auto scroll the view range immediately
	if (RangeOffset != 0.f)
	{
		TRange<double> WorkingRange = GetClampRange();

		// Adjust the offset so that the target range will be within the working range.
		if (TargetViewRange.GetLowerBoundValue() + RangeOffset < WorkingRange.GetLowerBoundValue())
		{
			RangeOffset = WorkingRange.GetLowerBoundValue() - TargetViewRange.GetLowerBoundValue();
		}
		else if (TargetViewRange.GetUpperBoundValue() + RangeOffset > WorkingRange.GetUpperBoundValue())
		{
			RangeOffset = WorkingRange.GetUpperBoundValue() - TargetViewRange.GetUpperBoundValue();
		}

		SetViewRange(TRange<double>(TargetViewRange.GetLowerBoundValue() + RangeOffset, TargetViewRange.GetUpperBoundValue() + RangeOffset), EViewRangeInterpolation::Immediate);
	}
}

void FSequencer::UpdateAutoScroll(double NewTime, float ThresholdPercentage)
{
	AutoscrollOffset = CalculateAutoscrollEncroachment(NewTime, ThresholdPercentage);

	if (!AutoscrollOffset.IsSet())
	{
		AutoscrubOffset.Reset();
		return;
	}

	TRange<double> ViewRange = GetViewRange();
	const double Threshold = (ViewRange.GetUpperBoundValue() - ViewRange.GetLowerBoundValue()) * ThresholdPercentage;

	const FQualifiedFrameTime LocalTime = GetLocalTime();

	// If we have no autoscrub offset yet, we move the scrub position to the boundary of the autoscroll threasdhold, then autoscrub from there
	if (!AutoscrubOffset.IsSet())
	{
		if (AutoscrollOffset.GetValue() < 0 && LocalTime.AsSeconds() > ViewRange.GetLowerBoundValue() + Threshold)
		{
			SetLocalTimeDirectly( (ViewRange.GetLowerBoundValue() + Threshold) * LocalTime.Rate );
		}
		else if (AutoscrollOffset.GetValue() > 0 && LocalTime.AsSeconds() < ViewRange.GetUpperBoundValue() - Threshold)
		{
			SetLocalTimeDirectly( (ViewRange.GetUpperBoundValue() - Threshold) * LocalTime.Rate );
		}
	}

	// Don't autoscrub if we're at the extremes of the movie scene range
	const FMovieSceneEditorData& EditorData = GetFocusedMovieSceneSequence()->GetMovieScene()->GetEditorData();
	if (NewTime < EditorData.WorkStart + Threshold ||
		NewTime > EditorData.WorkEnd - Threshold
		)
	{
		AutoscrubOffset.Reset();
		return;
	}

	// Scrub at the same rate we scroll
	AutoscrubOffset = AutoscrollOffset;
}


TOptional<float> FSequencer::CalculateAutoscrollEncroachment(double NewTime, float ThresholdPercentage) const
{
	enum class EDirection { Positive, Negative };
	const EDirection Movement = NewTime - GetLocalTime().AsSeconds() >= 0 ? EDirection::Positive : EDirection::Negative;

	const TRange<double> CurrentRange = GetViewRange();
	const double RangeMin = CurrentRange.GetLowerBoundValue(), RangeMax = CurrentRange.GetUpperBoundValue();
	const double AutoScrollThreshold = (RangeMax - RangeMin) * ThresholdPercentage;

	if (Movement == EDirection::Negative && NewTime < RangeMin + AutoScrollThreshold)
	{
		// Scrolling backwards in time, and have hit the threshold
		return NewTime - (RangeMin + AutoScrollThreshold);
	}
	
	if (Movement == EDirection::Positive && NewTime > RangeMax - AutoScrollThreshold)
	{
		// Scrolling forwards in time, and have hit the threshold
		return NewTime - (RangeMax - AutoScrollThreshold);
	}

	return TOptional<float>();
}


void FSequencer::AutoScrubToTime(FFrameTime DestinationTime)
{
	AutoScrubTarget = FAutoScrubTarget(DestinationTime, GetLocalTime().Time, FPlatformTime::Seconds());
}

void FSequencer::SetPerspectiveViewportPossessionEnabled(bool bEnabled)
{
	bPerspectiveViewportPossessionEnabled = bEnabled;
}


void FSequencer::SetPerspectiveViewportCameraCutEnabled(bool bEnabled)
{
	bPerspectiveViewportCameraCutEnabled = bEnabled;
}

void FSequencer::RenderMovie(UMovieSceneSection* InSection) const
{
	RenderMovieInternal(InSection->GetRange(), true);
}

void FSequencer::RenderMovieInternal(TRange<FFrameNumber> Range, bool bSetFrameOverrides) const
{
	if (Range.GetLowerBound().IsOpen() || Range.GetUpperBound().IsOpen())
	{
		Range = TRange<FFrameNumber>::Hull(Range, GetPlaybackRange());
	}

	// If focused on a subsequence, transform the playback range to the root in order to always render from the root
	if (GetRootMovieSceneSequence() != GetFocusedMovieSceneSequence())
	{
		bSetFrameOverrides = true;

		if (const FMovieSceneSubSequenceData* SubSequenceData = RootTemplateInstance.GetHierarchy().FindSubData(GetFocusedTemplateID()))
		{
			Range = Range * SubSequenceData->RootToSequenceTransform.InverseLinearOnly();
		}
	}

	FLevelEditorModule& LevelEditorModule = FModuleManager::GetModuleChecked<FLevelEditorModule>(TEXT("LevelEditor"));

	// Create a new movie scene capture object for an automated level sequence, and open the tab
	UAutomatedLevelSequenceCapture* MovieSceneCapture = NewObject<UAutomatedLevelSequenceCapture>(GetTransientPackage(), UAutomatedLevelSequenceCapture::StaticClass(), UMovieSceneCapture::MovieSceneCaptureUIName, RF_Transient);
	MovieSceneCapture->LoadFromConfig();

	// Always render from the root
	MovieSceneCapture->LevelSequenceAsset = GetRootMovieSceneSequence()->GetMovieScene()->GetOuter()->GetPathName();

	FFrameRate DisplayRate = GetFocusedDisplayRate();
	FFrameRate TickResolution = GetFocusedTickResolution();

	MovieSceneCapture->Settings.FrameRate = DisplayRate;
	MovieSceneCapture->Settings.ZeroPadFrameNumbers = Settings->GetZeroPadFrames();
	MovieSceneCapture->Settings.bUseRelativeFrameNumbers = false;

	FFrameNumber StartFrame = MovieScene::DiscreteInclusiveLower(Range);
	FFrameNumber EndFrame = MovieScene::DiscreteExclusiveUpper(Range);

	FFrameNumber RoundedStartFrame = FFrameRate::TransformTime(StartFrame, TickResolution, DisplayRate).CeilToFrame();
	FFrameNumber RoundedEndFrame = FFrameRate::TransformTime(EndFrame, TickResolution, DisplayRate).CeilToFrame();

	if (bSetFrameOverrides)
	{
		MovieSceneCapture->SetFrameOverrides(RoundedStartFrame, RoundedEndFrame);
	}
	else
	{
		if (!MovieSceneCapture->bUseCustomStartFrame)
		{
			MovieSceneCapture->CustomStartFrame = RoundedStartFrame;
		}

		if (!MovieSceneCapture->bUseCustomEndFrame)
		{
			MovieSceneCapture->CustomEndFrame = RoundedEndFrame;
		}
	}

	// We create a new Numeric Type Interface that ties it's Capture/Resolution rates to the Capture Object so that it converts UI entries
	// to the correct resolution for the capture, and not for the original sequence.
	USequencerSettings* LocalSettings = Settings;

	TAttribute<EFrameNumberDisplayFormats> GetDisplayFormatAttr = MakeAttributeLambda(
		[LocalSettings]
		{
			if (LocalSettings)
			{
				return LocalSettings->GetTimeDisplayFormat();
			}
			return EFrameNumberDisplayFormats::Frames;
		}
	);

	TAttribute<uint8> GetZeroPadFramesAttr = MakeAttributeLambda(
		[LocalSettings]()->uint8
		{
			if (LocalSettings)
			{
				return LocalSettings->GetZeroPadFrames();
			}
			return 0;
		}
	);

	// By using a TickResolution/DisplayRate that match the numbers entered via the numeric interface don't change frames of reference.
	// This is used here because the movie scene capture works entirely on play rate resolution and has no knowledge of the internal resolution
	// so we don't need to convert the user's input into internal resolution.
	TAttribute<FFrameRate> GetFrameRateAttr = MakeAttributeLambda(
		[MovieSceneCapture]
		{
			if (MovieSceneCapture)
			{
				return MovieSceneCapture->GetSettings().FrameRate;
			}
			return FFrameRate(30, 1);
		}
	);

	// Create our numeric type interface so we can pass it to the time slider below.
	TSharedPtr<INumericTypeInterface<double>> MovieSceneCaptureNumericInterface = MakeShareable(new FFrameNumberInterface(GetDisplayFormatAttr, GetZeroPadFramesAttr, GetFrameRateAttr, GetFrameRateAttr));

	IMovieSceneCaptureDialogModule::Get().OpenDialog(LevelEditorModule.GetLevelEditorTabManager().ToSharedRef(), MovieSceneCapture, MovieSceneCaptureNumericInterface);
}

ISequencer::FOnActorAddedToSequencer& FSequencer::OnActorAddedToSequencer()
{
	return OnActorAddedToSequencerEvent;
}

ISequencer::FOnPreSave& FSequencer::OnPreSave()
{
	return OnPreSaveEvent;
}

ISequencer::FOnPostSave& FSequencer::OnPostSave()
{
	return OnPostSaveEvent;
}

ISequencer::FOnActivateSequence& FSequencer::OnActivateSequence()
{
	return OnActivateSequenceEvent;
}

ISequencer::FOnCameraCut& FSequencer::OnCameraCut()
{
	return OnCameraCutEvent;
}

TSharedRef<INumericTypeInterface<double>> FSequencer::GetNumericTypeInterface() const
{
	return SequencerWidget->GetNumericTypeInterface();
}

TSharedRef<SWidget> FSequencer::MakeTimeRange(const TSharedRef<SWidget>& InnerContent, bool bShowWorkingRange, bool bShowViewRange, bool bShowPlaybackRange)
{
	return SequencerWidget->MakeTimeRange(InnerContent, bShowWorkingRange, bShowViewRange, bShowPlaybackRange);
}

/** Attempt to find an object binding ID that relates to an unspawned spawnable object */
FGuid FindUnspawnedObjectGuid(UObject& InObject, UMovieSceneSequence& Sequence)
{
	UMovieScene* MovieScene = Sequence.GetMovieScene();

	// If the object is an archetype, the it relates to an unspawned spawnable.
	UObject* ParentObject = Sequence.GetParentObject(&InObject);
	if (ParentObject && FMovieSceneSpawnable::IsSpawnableTemplate(*ParentObject))
	{
		FMovieSceneSpawnable* ParentSpawnable = MovieScene->FindSpawnable([&](FMovieSceneSpawnable& InSpawnable){
			return InSpawnable.GetObjectTemplate() == ParentObject;
		});

		if (ParentSpawnable)
		{
			UObject* ParentContext = ParentSpawnable->GetObjectTemplate();

			// The only way to find the object now is to resolve all the child bindings, and see if they are the same
			for (const FGuid& ChildGuid : ParentSpawnable->GetChildPossessables())
			{
				const bool bHasObject = Sequence.LocateBoundObjects(ChildGuid, ParentContext).Contains(&InObject);
				if (bHasObject)
				{
					return ChildGuid;
				}
			}
		}
	}
	else if (FMovieSceneSpawnable::IsSpawnableTemplate(InObject))
	{
		FMovieSceneSpawnable* SpawnableByArchetype = MovieScene->FindSpawnable([&](FMovieSceneSpawnable& InSpawnable){
			return InSpawnable.GetObjectTemplate() == &InObject;
		});

		if (SpawnableByArchetype)
		{
			return SpawnableByArchetype->GetGuid();
		}
	}

	return FGuid();
}

UMovieSceneFolder* FSequencer::CreateFoldersRecursively(const TArray<FString>& FolderPaths, int32 FolderPathIndex, UMovieScene* OwningMovieScene, UMovieSceneFolder* ParentFolder, const TArray<UMovieSceneFolder*>& FoldersToSearch)
{
	// An empty folder path won't create a folder
	if (FolderPaths.Num() == 0)
	{
		return nullptr;
	}

	check(FolderPathIndex < FolderPaths.Num());

	// Look to see if there's already a folder with the right name
	UMovieSceneFolder* FolderToUse = nullptr;
	FName DesiredFolderName = FName(*FolderPaths[FolderPathIndex]);

	for (UMovieSceneFolder* Folder : FoldersToSearch)
	{
		if (Folder->GetFolderName() == DesiredFolderName)
		{
			FolderToUse = Folder;
			break;
		}
	}

	// If we didn't find a folder with the desired name then we create a new folder as a sibling of the existing folders.
	if (FolderToUse == nullptr)
	{
		FolderToUse = NewObject<UMovieSceneFolder>(OwningMovieScene, NAME_None, RF_Transactional);
		FolderToUse->SetFolderName(DesiredFolderName);
		if (ParentFolder)
		{
			// Add the new folder as a sibling of the folders we were searching in.
			ParentFolder->AddChildFolder(FolderToUse);
		}
		else
		{
			// If we have no parent folder then we must be at the root so we add it to the root of the movie scene
			OwningMovieScene->Modify();
			OwningMovieScene->GetRootFolders().Add(FolderToUse);
		}
	}

	// Increment which part of the path we're searching in and then recurse inside of the folder we found (or created).
	FolderPathIndex++;
	if (FolderPathIndex < FolderPaths.Num())
	{
		return CreateFoldersRecursively(FolderPaths, FolderPathIndex, OwningMovieScene, FolderToUse, FolderToUse->GetChildFolders());
	}

	// We return the tail folder created so that the user can add things to it.
	return FolderToUse;
}

FGuid FSequencer::GetHandleToObject( UObject* Object, bool bCreateHandleIfMissing, const FName& CreatedFolderName )
{
	if (Object == nullptr)
	{
		return FGuid();
	}

	UMovieSceneSequence* FocusedMovieSceneSequence = GetFocusedMovieSceneSequence();
	UMovieScene* FocusedMovieScene = FocusedMovieSceneSequence->GetMovieScene();
	
	if (FocusedMovieScene->IsReadOnly())
	{
		return FGuid();
	}

	// Attempt to resolve the object through the movie scene instance first, 
	FGuid ObjectGuid = FindObjectId(*Object, ActiveTemplateIDs.Top());

	if (ObjectGuid.IsValid())
	{
		// Check here for spawnable otherwise spawnables get recreated as possessables, which doesn't make sense
		FMovieSceneSpawnable* Spawnable = FocusedMovieScene->FindSpawnable(ObjectGuid);
		if (Spawnable)
		{
			return ObjectGuid;
		}

		// Make sure that the possessable is still valid, if it's not remove the binding so new one 
		// can be created.  This can happen due to undo.
		FMovieScenePossessable* Possessable = FocusedMovieScene->FindPossessable(ObjectGuid);
		if(Possessable == nullptr)
		{
			FocusedMovieSceneSequence->UnbindPossessableObjects(ObjectGuid);
			ObjectGuid.Invalidate();
		}
	}
	else
	{
		ObjectGuid = FindUnspawnedObjectGuid(*Object, *FocusedMovieSceneSequence);
	}

	if (ObjectGuid.IsValid() || IsReadOnly())
	{
		return ObjectGuid;
	}

	UObject* PlaybackContext = PlaybackContextAttribute.Get(nullptr);

	// If the object guid was not found attempt to add it
	// Note: Only possessed actors can be added like this
	if (FocusedMovieSceneSequence->CanPossessObject(*Object, PlaybackContext) && bCreateHandleIfMissing)
	{
		AActor* PossessedActor = Cast<AActor>(Object);

		ObjectGuid = CreateBinding(*Object, PossessedActor != nullptr ? PossessedActor->GetActorLabel() : Object->GetName());

		AActor* OwningActor = PossessedActor;
		FGuid OwningObjectGuid = ObjectGuid;
		if (!OwningActor)
		{
			// We can only add Object Bindings for actors to folders, but this function can be called on a component of an Actor.
			// In this case, we attempt to find the Actor who owns the component and then look up the Binding Guid for that actor
			// so that we add that actor to the folder as expected.
			OwningActor = Object->GetTypedOuter<AActor>();
			if (OwningActor)
			{
				OwningObjectGuid = FocusedMovieSceneSequence->FindPossessableObjectId(*OwningActor, PlaybackContext);
			}
		}

		if (OwningActor)
		{
			GetHandleToObject(OwningActor);
		}

		// Some sources that create object bindings may want to group all of these objects together for organizations sake.
		if (OwningActor && CreatedFolderName != NAME_None)
		{
			TArray<FString> SubfolderHierarchy;
			if (OwningActor->GetFolderPath() != NAME_None)
			{
				OwningActor->GetFolderPath().ToString().ParseIntoArray(SubfolderHierarchy, TEXT("/"));
			}

			// Add the desired sub-folder as the root of the hierarchy so that the Actor's World Outliner folder structure is replicated inside of the desired folder name.
			// This has to come after the ParseIntoArray call as that will wipe the array.
			SubfolderHierarchy.Insert(CreatedFolderName.ToString(), 0); 

			UMovieSceneFolder* TailFolder = FSequencer::CreateFoldersRecursively(SubfolderHierarchy, 0, FocusedMovieScene, nullptr, FocusedMovieScene->GetRootFolders());
			if (TailFolder)
			{
				TailFolder->AddChildObjectBinding(OwningObjectGuid);
			}

			// We have to build a new expansion state path since we created them in sub-folders.
			// We have to recursively build an expansion state as well so that nestled objects get auto-expanded.
			FString NewPath; 
			for (int32 Index = 0; Index < SubfolderHierarchy.Num(); Index++)
			{
				NewPath += SubfolderHierarchy[Index];
				FocusedMovieScene->GetEditorData().ExpansionStates.FindOrAdd(NewPath) = FMovieSceneExpansionState(true);
				
				// Expansion States are delimited by periods.
				NewPath += TEXT(".");
			}

		}

		NotifyMovieSceneDataChanged( EMovieSceneDataChangeType::MovieSceneStructureItemAdded );
	}
	
	return ObjectGuid;
}


ISequencerObjectChangeListener& FSequencer::GetObjectChangeListener()
{ 
	return *ObjectChangeListener;
}

void FSequencer::PossessPIEViewports(UObject* CameraObject, UObject* UnlockIfCameraObject, bool bJumpCut)
{
	UWorld* World = Cast<UWorld>(CachedPlaybackContext.Get());
	if (!World || World->WorldType != EWorldType::PIE)
	{
		return;
	}
	
	APlayerController* PC = World->GetGameInstance()->GetFirstLocalPlayerController();
	if (PC == nullptr)
	{
		return;
	}

	TWeakObjectPtr<APlayerController> WeakPC = PC;
	auto FindViewTarget = [=](const FCachedViewTarget& In){ return In.PlayerController == WeakPC; };

	// skip same view target
	AActor* ViewTarget = PC->GetViewTarget();

	// save the last view target so that it can be restored when the camera object is null
	if (!PrePossessionViewTargets.ContainsByPredicate(FindViewTarget))
	{
		PrePossessionViewTargets.Add(FCachedViewTarget{ PC, ViewTarget });
	}

	UCameraComponent* CameraComponent = MovieSceneHelpers::CameraComponentFromRuntimeObject(CameraObject);
	if (CameraComponent && CameraComponent->GetOwner() != CameraObject)
	{
		CameraObject = CameraComponent->GetOwner();
	}

	if (CameraObject == ViewTarget)
	{
		if ( bJumpCut )
		{
			if (PC->PlayerCameraManager)
			{
				PC->PlayerCameraManager->SetGameCameraCutThisFrame();
			}

			if (CameraComponent)
			{
				CameraComponent->NotifyCameraCut();
			}
		}
		return;
	}

	// skip unlocking if the current view target differs
	AActor* UnlockIfCameraActor = Cast<AActor>(UnlockIfCameraObject);

	// if unlockIfCameraActor is valid, release lock if currently locked to object
	if (CameraObject == nullptr && UnlockIfCameraActor != nullptr && UnlockIfCameraActor != ViewTarget)
	{
		return;
	}

	// override the player controller's view target
	AActor* CameraActor = Cast<AActor>(CameraObject);

	// if the camera object is null, use the last view target so that it is restored to the state before the sequence takes control
	if (CameraActor == nullptr)
	{
		if (const FCachedViewTarget* CachedTarget = PrePossessionViewTargets.FindByPredicate(FindViewTarget))
		{
			CameraActor = CachedTarget->ViewTarget.Get();
		}
	}

	FViewTargetTransitionParams TransitionParams;
	PC->SetViewTarget(CameraActor, TransitionParams);

	if (CameraComponent)
	{
		CameraComponent->NotifyCameraCut();
	}

	if (PC->PlayerCameraManager)
	{
		PC->PlayerCameraManager->bClientSimulatingViewTarget = (CameraActor != nullptr);
		PC->PlayerCameraManager->SetGameCameraCutThisFrame();
	}
}

TSharedPtr<class ITimeSlider> FSequencer::GetTopTimeSliderWidget() const
{
	return SequencerWidget->GetTopTimeSliderWidget();
}

void FSequencer::UpdateCameraCut(UObject* CameraObject, UObject* UnlockIfCameraObject, bool bJumpCut)
{
	OnCameraCutEvent.Broadcast(CameraObject, bJumpCut);

	if (!IsPerspectiveViewportCameraCutEnabled())
	{
		return;
	}

	PossessPIEViewports(CameraObject, UnlockIfCameraObject, bJumpCut);

	AActor* UnlockIfCameraActor = Cast<AActor>(UnlockIfCameraObject);

	for (FLevelEditorViewportClient* LevelVC : GEditor->GetLevelViewportClients())
	{
		if ((LevelVC == nullptr) || !LevelVC->AllowsCinematicControl())
		{
			continue;
		}

		if ((CameraObject != nullptr) || LevelVC->IsLockedToActor(UnlockIfCameraActor))
		{
			UpdatePreviewLevelViewportClientFromCameraCut(*LevelVC, CameraObject, bJumpCut);
		}
	}
}

void FSequencer::NotifyBindingsChanged()
{
	ISequencer::NotifyBindingsChanged();

	OnMovieSceneBindingsChangedDelegate.Broadcast();
}


void FSequencer::SetViewportSettings(const TMap<FViewportClient*, EMovieSceneViewportParams>& ViewportParamsMap)
{
	if (!IsPerspectiveViewportPossessionEnabled())
	{
		return;
	}

	for (FLevelEditorViewportClient* LevelVC : GEditor->GetLevelViewportClients())
	{
		if (LevelVC)
		{
			if (LevelVC->AllowsCinematicControl())
			{
				if (ViewportParamsMap.Contains(LevelVC))
				{
					const EMovieSceneViewportParams* ViewportParams = ViewportParamsMap.Find(LevelVC);
					if (ViewportParams->SetWhichViewportParam & EMovieSceneViewportParams::SVP_FadeAmount)
					{
						LevelVC->FadeAmount = ViewportParams->FadeAmount;
						LevelVC->bEnableFading = true;
					}
					if (ViewportParams->SetWhichViewportParam & EMovieSceneViewportParams::SVP_FadeColor)
					{
						LevelVC->FadeColor = ViewportParams->FadeColor.ToFColor(/*bSRGB=*/ true);
						LevelVC->bEnableFading = true;
					}
					if (ViewportParams->SetWhichViewportParam & EMovieSceneViewportParams::SVP_ColorScaling)
					{
						LevelVC->bEnableColorScaling = ViewportParams->bEnableColorScaling;
						LevelVC->ColorScale = ViewportParams->ColorScale;
					}
				}
			}
			else
			{
				LevelVC->bEnableFading = false;
				LevelVC->bEnableColorScaling = false;
			}
		}
	}
}


void FSequencer::GetViewportSettings(TMap<FViewportClient*, EMovieSceneViewportParams>& ViewportParamsMap) const
{
	for (FLevelEditorViewportClient* LevelVC : GEditor->GetLevelViewportClients())
	{
		if (LevelVC && LevelVC->AllowsCinematicControl())
		{
			EMovieSceneViewportParams ViewportParams;
			ViewportParams.FadeAmount = LevelVC->FadeAmount;
			ViewportParams.FadeColor = FLinearColor(LevelVC->FadeColor);
			ViewportParams.ColorScale = LevelVC->ColorScale;

			ViewportParamsMap.Add(LevelVC, ViewportParams);
		}
	}
}


EMovieScenePlayerStatus::Type FSequencer::GetPlaybackStatus() const
{
	return PlaybackState;
}


void FSequencer::SetPlaybackStatus(EMovieScenePlayerStatus::Type InPlaybackStatus)
{
	PlaybackState = InPlaybackStatus;

	// Inform the renderer when Sequencer is in a 'paused' state for the sake of inter-frame effects
	ESequencerState SequencerState = ESS_None;
	if (InPlaybackStatus == EMovieScenePlayerStatus::Playing || InPlaybackStatus == EMovieScenePlayerStatus::Recording)
	{
		SequencerState = ESS_Playing;
	}
	else if (InPlaybackStatus == EMovieScenePlayerStatus::Stopped || InPlaybackStatus == EMovieScenePlayerStatus::Scrubbing || InPlaybackStatus == EMovieScenePlayerStatus::Stepping)
	{
		SequencerState = ESS_Paused;
	}
	
	for (FLevelEditorViewportClient* LevelVC : GEditor->GetLevelViewportClients())
	{
		if (LevelVC && LevelVC->AllowsCinematicControl())
		{
			LevelVC->ViewState.GetReference()->SetSequencerState(SequencerState);
		}
	}

	if (InPlaybackStatus == EMovieScenePlayerStatus::Playing)
	{
		// override max frame rate
		if (PlayPosition.GetEvaluationType() == EMovieSceneEvaluationType::FrameLocked)
		{
			if (!OldMaxTickRate.IsSet())
			{
				OldMaxTickRate = GEngine->GetMaxFPS();
			}

			GEngine->SetMaxFPS(1.f / PlayPosition.GetInputRate().AsInterval());
		}
	}
	else
	{
		StopAutoscroll();

		if (OldMaxTickRate.IsSet())
		{
			GEngine->SetMaxFPS(OldMaxTickRate.GetValue());
			OldMaxTickRate.Reset();
		}

		ShuttleMultiplier = 0;
	}

	TimeController->PlayerStatusChanged(PlaybackState, GetGlobalTime());
}


void FSequencer::AddReferencedObjects( FReferenceCollector& Collector )
{
	Collector.AddReferencedObject( Settings );

	if (UMovieSceneSequence* RootSequencePtr = RootSequence.Get())
	{
		Collector.AddReferencedObject( RootSequencePtr );
	}

	FMovieSceneRootEvaluationTemplateInstance::StaticStruct()->SerializeBin(Collector.GetVerySlowReferenceCollectorArchive(), &RootTemplateInstance);
}

FString FSequencer::GetReferencerName() const
{
	return TEXT("FSequencer");
}

void FSequencer::ResetPerMovieSceneData()
{
	//@todo Sequencer - We may want to preserve selections when moving between movie scenes
	Selection.Empty();

	RefreshTree();

	UpdateTimeBoundsToFocusedMovieScene();

	LabelManager.SetMovieScene( GetFocusedMovieSceneSequence()->GetMovieScene() );

	SuppressAutoEvalSignature.Reset();

	// @todo run through all tracks for new movie scene changes
	//  needed for audio track decompression
}


void FSequencer::RecordSelectedActors()
{
	// Keep track of how many people actually used record new sequence
	if (FEngineAnalytics::IsAvailable())
	{
		FEngineAnalytics::GetProvider().RecordEvent(TEXT("Editor.Sequencer.RecordSelectedActors"));
	}

	ISequenceRecorder& SequenceRecorder = FModuleManager::LoadModuleChecked<ISequenceRecorder>("SequenceRecorder");
	if (SequenceRecorder.IsRecording())
	{
		FNotificationInfo Info(LOCTEXT("UnableToRecord_AlreadyRecording", "Cannot start a new recording while one is already in progress."));
		Info.bUseLargeFont = false;
		FSlateNotificationManager::Get().AddNotification(Info);
		return;
	}

	if (Settings->ShouldRewindOnRecord())
	{
		JumpToStart();
	}
	
	TArray<ACameraActor*> SelectedCameras;
	TArray<AActor*> EntireSelection;

	GEditor->GetSelectedActors()->GetSelectedObjects(SelectedCameras);
	GEditor->GetSelectedActors()->GetSelectedObjects(EntireSelection);

	UMovieScene* MovieScene = GetFocusedMovieSceneSequence()->GetMovieScene();

	// Figure out what we're recording into - a sub track, or a camera cut track, or a shot track
	UMovieSceneTrack* DestinationTrack = nullptr;
	if (SelectedCameras.Num())
	{
		DestinationTrack = MovieScene->FindMasterTrack<UMovieSceneCinematicShotTrack>();
		if (!DestinationTrack)
		{
			DestinationTrack = MovieScene->AddMasterTrack<UMovieSceneCinematicShotTrack>();
		}
	}
	else if (EntireSelection.Num())
	{
		DestinationTrack = MovieScene->FindMasterTrack<UMovieSceneSubTrack>();
		if (!DestinationTrack)
		{
			DestinationTrack = MovieScene->AddMasterTrack<UMovieSceneSubTrack>();
		}
	}
	else
	{
		FNotificationInfo Info(LOCTEXT("UnableToRecordNoSelection", "Unable to start recording because no actors are selected"));
		Info.bUseLargeFont = false;
		FSlateNotificationManager::Get().AddNotification(Info);
		return;
	}

	if (!DestinationTrack)
	{
		FNotificationInfo Info(LOCTEXT("UnableToRecord", "Unable to start recording because a valid sub track could not be found or created"));
		Info.bUseLargeFont = false;
		FSlateNotificationManager::Get().AddNotification(Info);
		return;
	}

	int32 MaxRow = -1;
	for (UMovieSceneSection* Section : DestinationTrack->GetAllSections())
	{
		MaxRow = FMath::Max(Section->GetRowIndex(), MaxRow);
	}
	// @todo: Get row at current time
	UMovieSceneSubSection* NewSection = CastChecked<UMovieSceneSubSection>(DestinationTrack->CreateNewSection());
	NewSection->SetRowIndex(MaxRow + 1);
	DestinationTrack->AddSection(*NewSection);
	NewSection->SetAsRecording(true);

	NotifyMovieSceneDataChanged(EMovieSceneDataChangeType::MovieSceneStructureItemAdded);

	if (UMovieSceneSubSection::IsSetAsRecording())
	{
		TArray<AActor*> ActorsToRecord;
		for (AActor* Actor : EntireSelection)
		{
			AActor* CounterpartActor = EditorUtilities::GetSimWorldCounterpartActor(Actor);
			ActorsToRecord.Add(CounterpartActor ? CounterpartActor : Actor);
		}

		const FString& PathToRecordTo = UMovieSceneSubSection::GetRecordingSection()->GetTargetPathToRecordTo();
		const FString& SequenceName = UMovieSceneSubSection::GetRecordingSection()->GetTargetSequenceName();
		SequenceRecorder.StartRecording(
			ActorsToRecord,
			PathToRecordTo,
			SequenceName);
	}
}

TSharedRef<SWidget> FSequencer::MakeTransportControls(bool bExtended)
{
	FEditorWidgetsModule& EditorWidgetsModule = FModuleManager::Get().LoadModuleChecked<FEditorWidgetsModule>( "EditorWidgets" );

	FTransportControlArgs TransportControlArgs;
	{
		TransportControlArgs.OnBackwardEnd.BindSP( this, &FSequencer::OnJumpToStart );
		TransportControlArgs.OnBackwardStep.BindSP( this, &FSequencer::OnStepBackward );
		TransportControlArgs.OnForwardPlay.BindSP( this, &FSequencer::OnPlayForward, true );
		TransportControlArgs.OnBackwardPlay.BindSP( this, &FSequencer::OnPlayBackward, true );
		TransportControlArgs.OnForwardStep.BindSP( this, &FSequencer::OnStepForward );
		TransportControlArgs.OnForwardEnd.BindSP( this, &FSequencer::OnJumpToEnd );
		TransportControlArgs.OnGetPlaybackMode.BindSP( this, &FSequencer::GetPlaybackMode );

		if(bExtended)
		{
			TransportControlArgs.WidgetsToCreate.Add(FTransportControlWidget(FOnMakeTransportWidget::CreateSP(this, &FSequencer::OnCreateTransportSetPlaybackStart)));
		}
		TransportControlArgs.WidgetsToCreate.Add(FTransportControlWidget(ETransportControlWidgetType::BackwardEnd));
		if(bExtended)
		{
			TransportControlArgs.WidgetsToCreate.Add(FTransportControlWidget(FOnMakeTransportWidget::CreateSP(this, &FSequencer::OnCreateTransportJumpToPreviousKey)));
		}
		TransportControlArgs.WidgetsToCreate.Add(FTransportControlWidget(ETransportControlWidgetType::BackwardStep));
		TransportControlArgs.WidgetsToCreate.Add(FTransportControlWidget(ETransportControlWidgetType::BackwardPlay));
		TransportControlArgs.WidgetsToCreate.Add(FTransportControlWidget(ETransportControlWidgetType::ForwardPlay));
		TransportControlArgs.WidgetsToCreate.Add(FTransportControlWidget(FOnMakeTransportWidget::CreateSP(this, &FSequencer::OnCreateTransportRecord)));
		TransportControlArgs.WidgetsToCreate.Add(FTransportControlWidget(ETransportControlWidgetType::ForwardStep));
		if(bExtended)
		{
			TransportControlArgs.WidgetsToCreate.Add(FTransportControlWidget(FOnMakeTransportWidget::CreateSP(this, &FSequencer::OnCreateTransportJumpToNextKey)));
		}
		TransportControlArgs.WidgetsToCreate.Add(FTransportControlWidget(ETransportControlWidgetType::ForwardEnd));
		if(bExtended)
		{
			TransportControlArgs.WidgetsToCreate.Add(FTransportControlWidget(FOnMakeTransportWidget::CreateSP(this, &FSequencer::OnCreateTransportSetPlaybackEnd)));
		}
		TransportControlArgs.WidgetsToCreate.Add(FTransportControlWidget(FOnMakeTransportWidget::CreateSP(this, &FSequencer::OnCreateTransportLoopMode)));
		TransportControlArgs.bAreButtonsFocusable = false;
	}

	return EditorWidgetsModule.CreateTransportControl( TransportControlArgs );
}

TSharedRef<SWidget> FSequencer::OnCreateTransportSetPlaybackStart()
{
	FText SetPlaybackStartToolTip = FText::Format(LOCTEXT("SetPlayStart_Tooltip", "Set playback start to the current position ({0})"), FSequencerCommands::Get().SetStartPlaybackRange->GetInputText());

	return SNew(SButton)
		.OnClicked(this, &FSequencer::SetPlaybackStart)
		.ToolTipText(SetPlaybackStartToolTip)
		.ButtonStyle(FEditorStyle::Get(), "Sequencer.Transport.SetPlayStart")
		.ContentPadding(2.0f);
}

TSharedRef<SWidget> FSequencer::OnCreateTransportJumpToPreviousKey()
{
	FText JumpToPreviousKeyToolTip = FText::Format(LOCTEXT("JumpToPreviousKey_Tooltip", "Jump to the previous key in the selected track(s) ({0})"), FSequencerCommands::Get().StepToPreviousKey->GetInputText());

	return SNew(SButton)
		.OnClicked(this, &FSequencer::JumpToPreviousKey)
		.ToolTipText(JumpToPreviousKeyToolTip)
		.ButtonStyle(FEditorStyle::Get(), "Sequencer.Transport.JumpToPreviousKey")
		.ContentPadding(2.0f);
}

TSharedRef<SWidget> FSequencer::OnCreateTransportJumpToNextKey()
{
	FText JumpToNextKeyToolTip = FText::Format(LOCTEXT("JumpToNextKey_Tooltip", "Jump to the next key in the selected track(s) ({0})"), FSequencerCommands::Get().StepToNextKey->GetInputText());

	return SNew(SButton)
		.OnClicked(this, &FSequencer::JumpToNextKey)
		.ToolTipText(JumpToNextKeyToolTip)
		.ButtonStyle(FEditorStyle::Get(), "Sequencer.Transport.JumpToNextKey")
		.ContentPadding(2.0f);
}

TSharedRef<SWidget> FSequencer::OnCreateTransportSetPlaybackEnd()
{
	FText SetPlaybackEndToolTip = FText::Format(LOCTEXT("SetPlayEnd_Tooltip", "Set playback end to the current position ({0})"), FSequencerCommands::Get().SetEndPlaybackRange->GetInputText());

	return SNew(SButton)
		.OnClicked(this, &FSequencer::SetPlaybackEnd)
		.ToolTipText(SetPlaybackEndToolTip)
		.ButtonStyle(FEditorStyle::Get(), "Sequencer.Transport.SetPlayEnd")
		.ContentPadding(2.0f);
}

TSharedRef<SWidget> FSequencer::OnCreateTransportLoopMode()
{
	TSharedRef<SButton> LoopButton = SNew(SButton)
		.OnClicked(this, &FSequencer::OnCycleLoopMode)
		.ButtonStyle( FEditorStyle::Get(), "NoBorder" )
		.ToolTipText_Lambda([&]()
		{ 
			if (GetLoopMode() == ESequencerLoopMode::SLM_NoLoop)
			{
				return LOCTEXT("LoopModeNoLoop_Tooltip", "No looping");
			}
			else if (GetLoopMode() == ESequencerLoopMode::SLM_Loop)
			{
				return LOCTEXT("LoopModeLoop_Tooltip", "Loop playback range");
			}
			else
			{
				return LOCTEXT("LoopModeLoopSelectionRange_Tooltip", "Loop selection range");
			}
		})
		.ContentPadding(2.0f);

	TWeakPtr<SButton> WeakButton = LoopButton;

	LoopButton->SetContent(SNew(SImage)
		.Image_Lambda([&, WeakButton]()
		{
			if (GetLoopMode() == ESequencerLoopMode::SLM_NoLoop)
			{
				return WeakButton.IsValid() && WeakButton.Pin()->IsPressed() ? 
					&FEditorStyle::Get().GetWidgetStyle<FButtonStyle>("Animation.Loop.Disabled").Pressed : 
					&FEditorStyle::Get().GetWidgetStyle<FButtonStyle>("Animation.Loop.Disabled").Normal;
			}
			else if (GetLoopMode() == ESequencerLoopMode::SLM_Loop)
			{
				return WeakButton.IsValid() && WeakButton.Pin()->IsPressed() ? 
					&FEditorStyle::Get().GetWidgetStyle<FButtonStyle>("Animation.Loop.Enabled").Pressed : 
					&FEditorStyle::Get().GetWidgetStyle<FButtonStyle>("Animation.Loop.Enabled").Normal;
			}
			else
			{
				return WeakButton.IsValid() && WeakButton.Pin()->IsPressed() ? 
					&FEditorStyle::Get().GetWidgetStyle<FButtonStyle>("Animation.Loop.SelectionRange").Pressed : 
					&FEditorStyle::Get().GetWidgetStyle<FButtonStyle>("Animation.Loop.SelectionRange").Normal;
			}
		})
	);

	return LoopButton;
}

TSharedRef<SWidget> FSequencer::OnCreateTransportRecord()
{
	ISequenceRecorder& SequenceRecorder = FModuleManager::LoadModuleChecked<ISequenceRecorder>("SequenceRecorder");

	TSharedRef<SButton> RecordButton = SNew(SButton)
		.OnClicked(this, &FSequencer::OnRecord)
		.ButtonStyle( FEditorStyle::Get(), "NoBorder" )
		.ToolTipText_Lambda([&](){ return SequenceRecorder.IsRecording() ? LOCTEXT("StopRecord_Tooltip", "Stop recording current sub-track.") : LOCTEXT("Record_Tooltip", "Record the primed sequence sub-track."); })
		.Visibility(this, &FSequencer::GetRecordButtonVisibility)
		.ContentPadding(2.0f);

	TWeakPtr<SButton> WeakButton = RecordButton;

	RecordButton->SetContent(SNew(SImage)
		.Image_Lambda([&SequenceRecorder, WeakButton]()
		{
			if (SequenceRecorder.IsRecording())
			{
				return WeakButton.IsValid() && WeakButton.Pin()->IsPressed() ? 
					&FEditorStyle::Get().GetWidgetStyle<FButtonStyle>("Animation.Recording").Pressed : 
					&FEditorStyle::Get().GetWidgetStyle<FButtonStyle>("Animation.Recording").Normal;
			}

			return WeakButton.IsValid() && WeakButton.Pin()->IsPressed() ? 
				&FEditorStyle::Get().GetWidgetStyle<FButtonStyle>("Animation.Record").Pressed : 
				&FEditorStyle::Get().GetWidgetStyle<FButtonStyle>("Animation.Record").Normal;
		})
	);

	return RecordButton;
}


UObject* FSequencer::FindSpawnedObjectOrTemplate(const FGuid& BindingId)
{
	TArrayView<TWeakObjectPtr<>> Objects = FindObjectsInCurrentSequence(BindingId);
	if (Objects.Num())
	{
		return Objects[0].Get();
	}

	UMovieSceneSequence* Sequence = GetFocusedMovieSceneSequence();
	if (!Sequence)
	{
		return nullptr;
	}

	UMovieScene* FocusedMovieScene = Sequence->GetMovieScene();

	FMovieScenePossessable* Possessable = FocusedMovieScene->FindPossessable(BindingId);
	// If we're a possessable with a parent spawnable and we don't have the object, we look the object up within the default object of the spawnable
	if (Possessable && Possessable->GetParent().IsValid())
	{
		// If we're a spawnable and we don't have the object, use the default object to build up the track menu
		FMovieSceneSpawnable* ParentSpawnable = FocusedMovieScene->FindSpawnable(Possessable->GetParent());
		if (ParentSpawnable)
		{
			UObject* ParentObject = ParentSpawnable->GetObjectTemplate();
			if (ParentObject)
			{
				for (UObject* Obj : Sequence->LocateBoundObjects(BindingId, ParentObject))
				{
					return Obj;
				}
			}
		}
	}
	// If we're a spawnable and we don't have the object, use the default object to build up the track menu
	else if (FMovieSceneSpawnable* Spawnable = FocusedMovieScene->FindSpawnable(BindingId))
	{
		return Spawnable->GetObjectTemplate();
	}

	return nullptr;
}

FReply FSequencer::OnPlay(bool bTogglePlay)
{
	if( PlaybackState == EMovieScenePlayerStatus::Playing && bTogglePlay )
	{
		Pause();
	}
	else
	{
		TRange<FFrameNumber> TimeBounds = GetTimeBounds();

		FFrameNumber MinInclusiveTime = MovieScene::DiscreteInclusiveLower(TimeBounds);
		FFrameNumber MaxInclusiveTime = MovieScene::DiscreteExclusiveUpper(TimeBounds) - 1;

		if (GetLocalTime().Time <= MinInclusiveTime || GetLocalTime().Time >= MaxInclusiveTime)
		{
			FFrameTime NewGlobalTime = (PlaybackSpeed > 0 ? MinInclusiveTime : MaxInclusiveTime) * RootToLocalTransform.InverseFromWarp(RootToLocalLoopCounter);
			SetGlobalTime(NewGlobalTime);
		}

		SetPlaybackStatus(EMovieScenePlayerStatus::Playing);

		// Make sure Slate ticks during playback
		SequencerWidget->RegisterActiveTimerForPlayback();

		OnPlayDelegate.Broadcast();
	}

	return FReply::Handled();
}


EVisibility FSequencer::GetRecordButtonVisibility() const
{
	return UMovieSceneSubSection::IsSetAsRecording() ? EVisibility::Visible : EVisibility::Collapsed;
}


FReply FSequencer::OnRecord()
{
	ISequenceRecorder& SequenceRecorder = FModuleManager::LoadModuleChecked<ISequenceRecorder>("SequenceRecorder");

	if(UMovieSceneSubSection::IsSetAsRecording() && !SequenceRecorder.IsRecording())
	{
		AActor* ActorToRecord = UMovieSceneSubSection::GetActorToRecord();
		if (ActorToRecord != nullptr)
		{
			AActor* OutActor = EditorUtilities::GetSimWorldCounterpartActor(ActorToRecord);
			if (OutActor != nullptr)
			{
				ActorToRecord = OutActor;
			}
		}

		const FString& PathToRecordTo = UMovieSceneSubSection::GetRecordingSection()->GetTargetPathToRecordTo();
		const FString& SequenceName = UMovieSceneSubSection::GetRecordingSection()->GetTargetSequenceName();
		SequenceRecorder.StartRecording(ActorToRecord, PathToRecordTo, SequenceName);
	}
	else if(SequenceRecorder.IsRecording())
	{
		SequenceRecorder.StopRecording();
	}

	return FReply::Handled();
}

void FSequencer::HandleRecordingStarted(UMovieSceneSequence* Sequence)
{
	OnPlayForward(false);

	// Make sure Slate ticks during playback
	SequencerWidget->RegisterActiveTimerForPlayback();

	// sync recording section to start
	UMovieSceneSubSection* Section = UMovieSceneSubSection::GetRecordingSection();
	if(Section != nullptr)
	{
		FFrameRate   TickResolution  = GetFocusedTickResolution();
		FFrameNumber StartFrame      = GetLocalTime().ConvertTo(TickResolution).CeilToFrame();
		int32        Duration        = FFrameRate::TransformTime(1, GetFocusedDisplayRate(), TickResolution).CeilToFrame().Value;

		Section->SetRange(TRange<FFrameNumber>(StartFrame, StartFrame + Duration));
	}
}

void FSequencer::HandleRecordingFinished(UMovieSceneSequence* Sequence)
{
	// toggle us to no playing if we are still playing back
	// as the post processing takes such a long time we don't really care if the sequence doesnt carry on
	if(PlaybackState == EMovieScenePlayerStatus::Playing)
	{
		OnPlayForward(true);
	}

	// now patchup the section that was recorded to
	UMovieSceneSubSection* Section = UMovieSceneSubSection::GetRecordingSection();
	if(Section != nullptr)
	{
		Section->SetAsRecording(false);
		Section->SetSequence(Sequence);

		FFrameNumber EndFrame = Section->GetInclusiveStartFrame() + MovieScene::DiscreteSize(Sequence->GetMovieScene()->GetPlaybackRange());
		Section->SetRange(TRange<FFrameNumber>(Section->GetInclusiveStartFrame(), TRangeBound<FFrameNumber>::Exclusive(EndFrame)));

		if (Section->IsA<UMovieSceneCinematicShotSection>())
		{
			const FMovieSceneSpawnable* SpawnedCamera = Sequence->GetMovieScene()->FindSpawnable(
				[](FMovieSceneSpawnable& InSpawnable){
					return InSpawnable.GetObjectTemplate() && InSpawnable.GetObjectTemplate()->IsA<ACameraActor>();
				}
			);

			if (SpawnedCamera && !Sequence->GetMovieScene()->GetCameraCutTrack())
			{
				UMovieSceneTrack* CameraCutTrack = Sequence->GetMovieScene()->AddCameraCutTrack(UMovieSceneCameraCutTrack::StaticClass());
				UMovieSceneCameraCutSection* CameraCutSection = Cast<UMovieSceneCameraCutSection>(CameraCutTrack->CreateNewSection());
				CameraCutSection->SetCameraGuid(SpawnedCamera->GetGuid());
				CameraCutSection->SetRange(Sequence->GetMovieScene()->GetPlaybackRange());
				CameraCutTrack->AddSection(*CameraCutSection);
			}
		}
	}

	bNeedTreeRefresh = true;

	// If viewing the same sequence, rebuild
	if (RootSequence.IsValid() && RootSequence.Get() == Sequence)
	{
		ResetToNewRootSequence(*RootSequence.Get());

		NotifyMovieSceneDataChanged(EMovieSceneDataChangeType::RefreshAllImmediately);
	}
}

FReply FSequencer::OnPlayForward(bool bTogglePlay)
{
	if (PlaybackSpeed < 0)
	{
		PlaybackSpeed = -PlaybackSpeed;
		OnPlay(false);
	}
	else
	{
		OnPlay(bTogglePlay);
	}
	return FReply::Handled();
}

FReply FSequencer::OnPlayBackward(bool bTogglePlay)
{
	if (PlaybackSpeed > 0)
	{
		PlaybackSpeed = -PlaybackSpeed;
		OnPlay(false);
	}
	else
	{
		OnPlay(bTogglePlay);
	}
	return FReply::Handled();
}

FReply FSequencer::OnStepForward()
{
	SetPlaybackStatus(EMovieScenePlayerStatus::Stepping);

	FFrameRate          DisplayRate = GetFocusedDisplayRate();
	FQualifiedFrameTime CurrentTime = GetLocalTime();

	FFrameTime NewPosition = FFrameRate::TransformTime(CurrentTime.ConvertTo(DisplayRate).FloorToFrame() + 1, DisplayRate, CurrentTime.Rate);
	SetLocalTime(NewPosition, ESnapTimeMode::STM_Interval);
	return FReply::Handled();
}


FReply FSequencer::OnStepBackward()
{
	SetPlaybackStatus(EMovieScenePlayerStatus::Stepping);

	FFrameRate          DisplayRate = GetFocusedDisplayRate();
	FQualifiedFrameTime CurrentTime = GetLocalTime();

	FFrameTime NewPosition = FFrameRate::TransformTime(CurrentTime.ConvertTo(DisplayRate).FloorToFrame() - 1, DisplayRate, CurrentTime.Rate);

	SetLocalTime(NewPosition, ESnapTimeMode::STM_Interval);
	return FReply::Handled();
}


FReply FSequencer::OnJumpToStart()
{
	SetPlaybackStatus(EMovieScenePlayerStatus::Stepping);
	SetLocalTime(MovieScene::DiscreteInclusiveLower(GetPlaybackRange()), ESnapTimeMode::STM_None);
	return FReply::Handled();
}


FReply FSequencer::OnJumpToEnd()
{
	SetPlaybackStatus(EMovieScenePlayerStatus::Stepping);
	const bool bInsetDisplayFrame = ScrubStyle == ESequencerScrubberStyle::FrameBlock && Settings->GetSnapPlayTimeToInterval() && Settings->GetIsSnapEnabled();

	FFrameRate LocalResolution = GetFocusedTickResolution();
	FFrameRate DisplayRate = GetFocusedDisplayRate();

	// Calculate an offset from the end to go to. If they have snapping on (and the scrub style is a block) the last valid frame is represented as one
	// whole display rate frame before the end, otherwise we just subtract a single frame which matches the behavior of hitting play and letting it run to the end.
	FFrameTime OneFrame = bInsetDisplayFrame ? FFrameRate::TransformTime(FFrameTime(1), DisplayRate, LocalResolution) : FFrameTime(1);
	FFrameTime NewTime = MovieScene::DiscreteExclusiveUpper(GetPlaybackRange()) - OneFrame;

	SetLocalTime(NewTime, ESnapTimeMode::STM_None);
	return FReply::Handled();
}


FReply FSequencer::OnCycleLoopMode()
{
	ESequencerLoopMode LoopMode = Settings->GetLoopMode();
	if (LoopMode == ESequencerLoopMode::SLM_NoLoop)
	{
		Settings->SetLoopMode(ESequencerLoopMode::SLM_Loop);
	}
	else if (LoopMode == ESequencerLoopMode::SLM_Loop && !GetSelectionRange().IsEmpty())
	{
		Settings->SetLoopMode(ESequencerLoopMode::SLM_LoopSelectionRange);
	}
	else if (LoopMode == ESequencerLoopMode::SLM_LoopSelectionRange || GetSelectionRange().IsEmpty())
	{
		Settings->SetLoopMode(ESequencerLoopMode::SLM_NoLoop);
	}
	return FReply::Handled();
}


FReply FSequencer::SetPlaybackEnd()
{
	const UMovieSceneSequence* FocusedSequence = GetFocusedMovieSceneSequence();
	if (FocusedSequence)
	{
		FFrameNumber         CurrentFrame = GetLocalTime().Time.FloorToFrame();
		TRange<FFrameNumber> CurrentRange = FocusedSequence->GetMovieScene()->GetPlaybackRange();
		if (CurrentFrame >= MovieScene::DiscreteInclusiveLower(CurrentRange))
		{
			CurrentRange.SetUpperBound(CurrentFrame);
			SetPlaybackRange(CurrentRange);
		}
	}
	return FReply::Handled();
}

FReply FSequencer::SetPlaybackStart()
{
	const UMovieSceneSequence* FocusedSequence = GetFocusedMovieSceneSequence();
	if (FocusedSequence)
	{
		FFrameNumber         CurrentFrame = GetLocalTime().Time.FloorToFrame();
		TRange<FFrameNumber> CurrentRange = FocusedSequence->GetMovieScene()->GetPlaybackRange();
		if (CurrentFrame < MovieScene::DiscreteExclusiveUpper(CurrentRange))
		{
			CurrentRange.SetLowerBound(CurrentFrame);
			SetPlaybackRange(CurrentRange);
		}
	}
	return FReply::Handled();
}

FReply FSequencer::JumpToPreviousKey()
{
	if (Selection.GetSelectedOutlinerNodes().Num())
	{
		GetKeysFromSelection(SelectedKeyCollection, SMALL_NUMBER);
	}
	else
	{
		GetAllKeys(SelectedKeyCollection, SMALL_NUMBER);
	}

	if (SelectedKeyCollection.IsValid())
	{
		FFrameNumber FrameNumber = GetLocalTime().Time.FloorToFrame();
		TOptional<FFrameNumber> NewTime = SelectedKeyCollection->GetNextKey(FrameNumber, EFindKeyDirection::Backwards);
		if (NewTime.IsSet())
		{
			SetPlaybackStatus(EMovieScenePlayerStatus::Stepping);

			// Ensure the time is in the current view
			FFrameRate LocalResolution = GetFocusedTickResolution();
			ScrollIntoView(NewTime.GetValue() / LocalResolution);

			SetLocalTimeDirectly(NewTime.GetValue());
		}
	}
	return FReply::Handled();
}

FReply FSequencer::JumpToNextKey()
{
	if (Selection.GetSelectedOutlinerNodes().Num())
	{
		GetKeysFromSelection(SelectedKeyCollection, SMALL_NUMBER);
	}
	else
	{
		GetAllKeys(SelectedKeyCollection, SMALL_NUMBER);
	}

	if (SelectedKeyCollection.IsValid())
	{
		FFrameNumber FrameNumber = GetLocalTime().Time.FloorToFrame();
		TOptional<FFrameNumber> NewTime = SelectedKeyCollection->GetNextKey(FrameNumber, EFindKeyDirection::Forwards);
		if (NewTime.IsSet())
		{
			SetPlaybackStatus(EMovieScenePlayerStatus::Stepping);

			// Ensure the time is in the current view
			FFrameRate LocalResolution = GetFocusedTickResolution();
			ScrollIntoView(NewTime.GetValue() / LocalResolution);

			SetLocalTimeDirectly(NewTime.GetValue());
		}
	}

	return FReply::Handled();
}

ESequencerLoopMode FSequencer::GetLoopMode() const
{
	return Settings->GetLoopMode();
}


void FSequencer::SetLocalTimeLooped(FFrameTime NewLocalTime)
{
	TOptional<EMovieScenePlayerStatus::Type> NewPlaybackStatus;

	const FMovieSceneSequenceTransform LocalToRootTransform = RootToLocalTransform.InverseFromWarp(RootToLocalLoopCounter);

	FFrameTime NewGlobalTime = NewLocalTime * LocalToRootTransform;

	TRange<FFrameNumber> TimeBounds = GetTimeBounds();

	bool         bResetPosition       = false;
	FFrameRate   LocalTickResolution  = GetFocusedTickResolution();
	FFrameRate   RootTickResolution   = GetRootTickResolution();
	FFrameNumber MinInclusiveTime     = MovieScene::DiscreteInclusiveLower(TimeBounds);
	FFrameNumber MaxInclusiveTime     = MovieScene::DiscreteExclusiveUpper(TimeBounds)-1;

	bool bHasJumped = false;
	bool bRestarted = false;
	if (GetLoopMode() == ESequencerLoopMode::SLM_Loop || GetLoopMode() == ESequencerLoopMode::SLM_LoopSelectionRange)
	{
		const UMovieSceneSequence* FocusedSequence = GetFocusedMovieSceneSequence();
		if (FocusedSequence)
		{
			if (NewLocalTime < MinInclusiveTime || NewLocalTime > MaxInclusiveTime)
			{
				NewGlobalTime = (PlaybackSpeed > 0 ? MinInclusiveTime : MaxInclusiveTime) * LocalToRootTransform;

				bResetPosition = true;
				bHasJumped = true;
			}
		}
	}
	else
	{
		TRange<double> WorkingRange = GetClampRange();

		bool bReachedEnd = false;
		if (PlaybackSpeed > 0)
		{
			bReachedEnd = GetLocalTime().Time <= MaxInclusiveTime && NewLocalTime >= MaxInclusiveTime;
		}
		else
		{
			bReachedEnd = GetLocalTime().Time >= MinInclusiveTime && NewLocalTime <= MinInclusiveTime;
		}

		// Stop if we hit the playback range end
		if (bReachedEnd)
		{
			NewGlobalTime = (PlaybackSpeed > 0 ? MaxInclusiveTime : MinInclusiveTime) * LocalToRootTransform;
			NewPlaybackStatus = EMovieScenePlayerStatus::Stopped;
		}
		// Constrain to the play range if necessary
		else if (Settings->ShouldKeepCursorInPlayRange())
		{
			// Clamp to bound or jump back if necessary
			if (NewLocalTime < MinInclusiveTime || NewLocalTime >= MaxInclusiveTime)
			{
				NewGlobalTime = (PlaybackSpeed > 0 ? MinInclusiveTime : MaxInclusiveTime) * LocalToRootTransform;

				bResetPosition = true;
			}
		}
		// Ensure the time is within the working range
		else if (!WorkingRange.Contains(NewLocalTime / LocalTickResolution))
		{
			FFrameTime WorkingMin = (WorkingRange.GetLowerBoundValue() * LocalTickResolution).CeilToFrame();
			FFrameTime WorkingMax = (WorkingRange.GetUpperBoundValue() * LocalTickResolution).FloorToFrame();

			NewGlobalTime = FMath::Clamp(NewLocalTime, WorkingMin, WorkingMax) * LocalToRootTransform;

			bResetPosition = true;
			NewPlaybackStatus = EMovieScenePlayerStatus::Stopped;
		}
	}

	// Ensure the time is in the current view - must occur before the time cursor changes
	UMovieScene* MovieScene = GetFocusedMovieSceneSequence()->GetMovieScene();
	if (IsAutoScrollEnabled())
	{
		ScrollIntoView((NewGlobalTime * RootToLocalTransform) / RootTickResolution);
	}

	FFrameTime NewPlayPosition = ConvertFrameTime(NewGlobalTime, RootTickResolution, PlayPosition.GetInputRate());

	// Reset the play cursor if we're looping or have otherwise jumpted to a new position in the sequence
	if (bResetPosition)
	{
		PlayPosition.Reset(NewPlayPosition);
		TimeController->Reset(FQualifiedFrameTime(NewGlobalTime, RootTickResolution));
	}

	// Evaluate the sequence
	FMovieSceneEvaluationRange EvalRange = PlayPosition.PlayTo(NewPlayPosition);
	EvaluateInternal(EvalRange, bHasJumped);

	// Set the playback status if we need to
	if (NewPlaybackStatus.IsSet())
	{
		SetPlaybackStatus(NewPlaybackStatus.GetValue());
		// Evaluate the sequence with the new status
		EvaluateInternal(EvalRange);
	}
}

EPlaybackMode::Type FSequencer::GetPlaybackMode() const
{
	if (PlaybackState == EMovieScenePlayerStatus::Playing)
	{
		if (PlaybackSpeed > 0)
		{
			return EPlaybackMode::PlayingForward;
		}
		else
		{
			return EPlaybackMode::PlayingReverse;
		}
	}
		
	return EPlaybackMode::Stopped;
}

void FSequencer::UpdateTimeBoundsToFocusedMovieScene()
{
	UMovieScene* FocusedMovieScene = GetFocusedMovieSceneSequence()->GetMovieScene();
	FQualifiedFrameTime CurrentTime = GetLocalTime();

	// Set the view range to:
	// 1. The moviescene view range
	// 2. The moviescene playback range
	// 3. Some sensible default
	TRange<double> NewRange = FocusedMovieScene->GetEditorData().GetViewRange();

	if (NewRange.IsEmpty() || NewRange.IsDegenerate())
	{
		NewRange = FocusedMovieScene->GetPlaybackRange() / CurrentTime.Rate;
	}
	if (NewRange.IsEmpty() || NewRange.IsDegenerate())
	{
		NewRange = TRange<double>(0.0, 5.0);
	}

	// Set the view range to the new range
	SetViewRange(NewRange, EViewRangeInterpolation::Immediate);
}


TRange<FFrameNumber> FSequencer::GetTimeBounds() const
{
	const UMovieSceneSequence* FocusedSequence = GetFocusedMovieSceneSequence();

	if(!FocusedSequence)
	{
		return TRange<FFrameNumber>( -100000, 100000 );
	}
	
	if (GetLoopMode() == ESequencerLoopMode::SLM_LoopSelectionRange)
	{
		if (!GetSelectionRange().IsEmpty())
		{
			return GetSelectionRange();
		}
	}

	if (Settings->ShouldEvaluateSubSequencesInIsolation() || ActiveTemplateIDs.Num() == 1)
	{
		return FocusedSequence->GetMovieScene()->GetPlaybackRange();
	}

	return SubSequenceRange;
}


void FSequencer::SetViewRange(TRange<double> NewViewRange, EViewRangeInterpolation Interpolation)
{
	if (!ensure(NewViewRange.HasUpperBound() && NewViewRange.HasLowerBound() && !NewViewRange.IsDegenerate()))
	{
		return;
	}

	const float AnimationLengthSeconds = Interpolation == EViewRangeInterpolation::Immediate ? 0.f : 0.1f;
	if (AnimationLengthSeconds != 0.f)
	{
		if (ZoomAnimation.GetCurve(0).DurationSeconds != AnimationLengthSeconds)
		{
			ZoomAnimation = FCurveSequence();
			ZoomCurve = ZoomAnimation.AddCurve(0.f, AnimationLengthSeconds, ECurveEaseFunction::QuadIn);
		}

		if (!ZoomAnimation.IsPlaying())
		{
			LastViewRange = TargetViewRange;
			ZoomAnimation.Play( SequencerWidget.ToSharedRef() );
		}
		TargetViewRange = NewViewRange;
	}
	else
	{
		TargetViewRange = LastViewRange = NewViewRange;
		ZoomAnimation.JumpToEnd();
	}


	UMovieSceneSequence* FocusedMovieSequence = GetFocusedMovieSceneSequence();
	if (FocusedMovieSequence != nullptr)
	{
		UMovieScene* FocusedMovieScene = FocusedMovieSequence->GetMovieScene();
		if (FocusedMovieScene != nullptr)
		{
			FMovieSceneEditorData& EditorData = FocusedMovieScene->GetEditorData();
			EditorData.ViewStart = TargetViewRange.GetLowerBoundValue();
			EditorData.ViewEnd   = TargetViewRange.GetUpperBoundValue();

			// Always ensure the working range is big enough to fit the view range
			EditorData.WorkStart = FMath::Min(TargetViewRange.GetLowerBoundValue(), EditorData.WorkStart);
			EditorData.WorkEnd   = FMath::Max(TargetViewRange.GetUpperBoundValue(), EditorData.WorkEnd);
		}
	}
}


void FSequencer::OnClampRangeChanged( TRange<double> NewClampRange )
{
	if (!NewClampRange.IsEmpty())
	{
		FMovieSceneEditorData& EditorData =  GetFocusedMovieSceneSequence()->GetMovieScene()->GetEditorData();

		EditorData.WorkStart = NewClampRange.GetLowerBoundValue();
		EditorData.WorkEnd   = NewClampRange.GetUpperBoundValue();
	}
}

FFrameNumber FSequencer::OnGetNearestKey(FFrameTime InTime, bool bSearchAllTracks)
{
	FFrameNumber NearestKeyTime = InTime.FloorToFrame();

	if (bSearchAllTracks)
	{
		GetAllKeys(SelectedKeyCollection, SMALL_NUMBER);
	}
	else
	{
		GetKeysFromSelection(SelectedKeyCollection, SMALL_NUMBER);
	}

	if (SelectedKeyCollection.IsValid())
	{
		TRange<FFrameNumber> FindRangeBackwards(TRangeBound<FFrameNumber>::Open(), NearestKeyTime);
		TOptional<FFrameNumber> NewTimeBackwards = SelectedKeyCollection->FindFirstKeyInRange(FindRangeBackwards, EFindKeyDirection::Backwards);

		TRange<FFrameNumber> FindRangeForwards(NearestKeyTime, TRangeBound<FFrameNumber>::Open());
		TOptional<FFrameNumber> NewTimeForwards = SelectedKeyCollection->FindFirstKeyInRange(FindRangeForwards, EFindKeyDirection::Forwards);
		if (NewTimeForwards.IsSet())
		{
			if (NewTimeBackwards.IsSet())
			{
				if (FMath::Abs(NewTimeForwards.GetValue() - NearestKeyTime) < FMath::Abs(NewTimeBackwards.GetValue() - NearestKeyTime))
				{
					NearestKeyTime = NewTimeForwards.GetValue();
				}
				else
				{
					NearestKeyTime = NewTimeBackwards.GetValue();
				}
			}
			else
			{
				NearestKeyTime = NewTimeForwards.GetValue();
			}
		}
		else if (NewTimeBackwards.IsSet())
		{
			NearestKeyTime = NewTimeBackwards.GetValue();
		}
	}
	return NearestKeyTime;
}

void FSequencer::OnScrubPositionChanged( FFrameTime NewScrubPosition, bool bScrubbing )
{
	if (PlaybackState == EMovieScenePlayerStatus::Scrubbing)
	{
		if (!bScrubbing)
		{
			OnEndScrubbing();
		}
		else if (IsAutoScrollEnabled())
		{
			UpdateAutoScroll(NewScrubPosition / GetFocusedTickResolution());
			
			// When scrubbing, we animate auto-scrolled scrub position in Tick()
			if (AutoscrubOffset.IsSet())
			{
				return;
			}
		}
	}

	if (!bScrubbing && FSlateApplication::Get().GetModifierKeys().IsShiftDown())
	{
		AutoScrubToTime(NewScrubPosition);
	}
	else
	{
		SetLocalTimeDirectly(NewScrubPosition);
	}
}


void FSequencer::OnBeginScrubbing()
{
	// Pause first since there's no explicit evaluation in the stopped state when OnEndScrubbing() is called
	Pause();

	SetPlaybackStatus(EMovieScenePlayerStatus::Scrubbing);
	SequencerWidget->RegisterActiveTimerForPlayback();

	LocalLoopIndexOnBeginScrubbing = GetLocalLoopIndex();
	LocalLoopIndexOffsetDuringScrubbing = 0;

	OnBeginScrubbingDelegate.Broadcast();
}


void FSequencer::OnEndScrubbing()
{
	SetPlaybackStatus(EMovieScenePlayerStatus::Stopped);
	AutoscrubOffset.Reset();
	StopAutoscroll();

	LocalLoopIndexOnBeginScrubbing = FMovieSceneTimeWarping::InvalidWarpCount;
	LocalLoopIndexOffsetDuringScrubbing = 0;

	OnEndScrubbingDelegate.Broadcast();
}


void FSequencer::OnPlaybackRangeBeginDrag()
{
	GEditor->BeginTransaction(LOCTEXT("SetPlaybackRange_Transaction", "Set Playback Range"));
}


void FSequencer::OnPlaybackRangeEndDrag()
{
	GEditor->EndTransaction();
}


void FSequencer::OnSelectionRangeBeginDrag()
{
	GEditor->BeginTransaction(LOCTEXT("SetSelectionRange_Transaction", "Set Selection Range"));
}


void FSequencer::OnSelectionRangeEndDrag()
{
	GEditor->EndTransaction();
}


void FSequencer::OnMarkBeginDrag()
{
	GEditor->BeginTransaction(LOCTEXT("SetMark_Transaction", "Set Mark"));
}


void FSequencer::OnMarkEndDrag()
{
	GEditor->EndTransaction();
}


void FSequencer::StartAutoscroll(float UnitsPerS)
{
	AutoscrollOffset = UnitsPerS;
}


void FSequencer::StopAutoscroll()
{
	AutoscrollOffset.Reset();
	AutoscrubOffset.Reset();
}


void FSequencer::OnToggleAutoScroll()
{
	Settings->SetAutoScrollEnabled(!Settings->GetAutoScrollEnabled());
}


bool FSequencer::IsAutoScrollEnabled() const
{
	return Settings->GetAutoScrollEnabled();
}


void FSequencer::FindInContentBrowser()
{
	if (GetFocusedMovieSceneSequence())
	{
		TArray<UObject*> ObjectsToFocus;
		ObjectsToFocus.Add(GetCurrentAsset());

		GEditor->SyncBrowserToObjects(ObjectsToFocus);
	}
}


UObject* FSequencer::GetCurrentAsset() const
{
	// For now we find the asset by looking at the root movie scene's outer.
	// @todo: this may need refining if/when we support editing movie scene instances
	return GetFocusedMovieSceneSequence()->GetMovieScene()->GetOuter();
}

bool FSequencer::IsReadOnly() const
{
	return bReadOnly || (GetFocusedMovieSceneSequence() && GetFocusedMovieSceneSequence()->GetMovieScene()->IsReadOnly());
}

void FSequencer::ShowReadOnlyError() const
{
	FNotificationInfo Info(NSLOCTEXT("Sequencer", "SequenceReadOnly", "Sequence is read only."));
	Info.ExpireDuration = 5.0f;
	FSlateNotificationManager::Get().AddNotification(Info)->SetCompletionState(SNotificationItem::CS_Fail);
}

void FSequencer::VerticalScroll(float ScrollAmountUnits)
{
	SequencerWidget->GetTreeView()->ScrollByDelta(ScrollAmountUnits);
}

FGuid FSequencer::AddSpawnable(UObject& Object, UActorFactory* ActorFactory)
{
	UMovieSceneSequence* Sequence = GetFocusedMovieSceneSequence();
	if (!Sequence->AllowsSpawnableObjects())
	{
		return FGuid();
	}

	// Grab the MovieScene that is currently focused.  We'll add our Blueprint as an inner of the
	// MovieScene asset.
	UMovieScene* OwnerMovieScene = Sequence->GetMovieScene();

	TValueOrError<FNewSpawnable, FText> Result = SpawnRegister->CreateNewSpawnableType(Object, *OwnerMovieScene, ActorFactory);
	if (!Result.IsValid())
	{
		FNotificationInfo Info(Result.GetError());
		Info.ExpireDuration = 3.0f;
		FSlateNotificationManager::Get().AddNotification(Info);
		return FGuid();
	}

	FNewSpawnable& NewSpawnable = Result.GetValue();

	auto DuplName = [&](FMovieSceneSpawnable& InSpawnable)
	{
		return InSpawnable.GetName() == NewSpawnable.Name;
	};

	int32 Index = 2;
	FString UniqueString;
	while (OwnerMovieScene->FindSpawnable(DuplName))
	{
		NewSpawnable.Name.RemoveFromEnd(UniqueString);
		UniqueString = FString::Printf(TEXT(" (%d)"), Index++);
		NewSpawnable.Name += UniqueString;
	}

	FGuid NewGuid = OwnerMovieScene->AddSpawnable(NewSpawnable.Name, *NewSpawnable.ObjectTemplate);

	ForceEvaluate();

	return NewGuid;
}

FGuid FSequencer::MakeNewSpawnable( UObject& Object, UActorFactory* ActorFactory, bool bSetupDefaults )
{
	UMovieSceneSequence* Sequence = GetFocusedMovieSceneSequence();
	UMovieScene* MovieScene = Sequence->GetMovieScene();

	if (MovieScene->IsReadOnly())
	{
		ShowReadOnlyError();
		return FGuid();
	}

	// @todo sequencer: Undo doesn't seem to be working at all
	const FScopedTransaction Transaction( LOCTEXT("UndoAddingObject", "Add Object to MovieScene") );

	FGuid NewGuid = AddSpawnable(Object, ActorFactory);
	if (!NewGuid.IsValid())
	{
		return FGuid();
	}

	TArray<UMovieSceneFolder*> SelectedParentFolders;
	FString NewNodePath;
	CalculateSelectedFolderAndPath(SelectedParentFolders, NewNodePath);

	if (SelectedParentFolders.Num() > 0)
	{
		SelectedParentFolders[0]->AddChildObjectBinding(NewGuid);
	}

	FMovieSceneSpawnable* Spawnable = GetFocusedMovieSceneSequence()->GetMovieScene()->FindSpawnable(NewGuid);
	if (!Spawnable)
	{
		return FGuid();
	}

	// Override spawn ownership during this process to ensure it never gets destroyed
	ESpawnOwnership SavedOwnership = Spawnable->GetSpawnOwnership();
	Spawnable->SetSpawnOwnership(ESpawnOwnership::External);

	// Spawn the object so we can position it correctly, it's going to get spawned anyway since things default to spawned.
	UObject* SpawnedObject = SpawnRegister->SpawnObject(NewGuid, *MovieScene, ActiveTemplateIDs.Top(), *this);

	if (bSetupDefaults)
	{
		FTransformData TransformData;
		SpawnRegister->SetupDefaultsForSpawnable(SpawnedObject, Spawnable->GetGuid(), TransformData, AsShared(), Settings);
	}

	Spawnable->SetSpawnOwnership(SavedOwnership);

	return NewGuid;
}

void FSequencer::AddSubSequence(UMovieSceneSequence* Sequence)
{
	// @todo Sequencer - sub-moviescenes This should be moved to the sub-moviescene editor

	// Grab the MovieScene that is currently focused.  This is the movie scene that will contain the sub-moviescene
	UMovieScene* OwnerMovieScene = GetFocusedMovieSceneSequence()->GetMovieScene();

	if (OwnerMovieScene->IsReadOnly())
	{
		ShowReadOnlyError();
		return;
	}

	// @todo sequencer: Undo doesn't seem to be working at all
	const FScopedTransaction Transaction( LOCTEXT("UndoAddingObject", "Add Object to MovieScene") );
	OwnerMovieScene->Modify();

	UMovieSceneSubTrack* SubTrack = OwnerMovieScene->AddMasterTrack<UMovieSceneSubTrack>();

	FFrameNumber Duration = ConvertFrameTime(
		Sequence->GetMovieScene()->GetPlaybackRange().Size<FFrameNumber>(),
		Sequence->GetMovieScene()->GetTickResolution(),
		OwnerMovieScene->GetTickResolution()).FloorToFrame();

	SubTrack->AddSequence(Sequence, GetLocalTime().Time.FloorToFrame(), Duration.Value);
}


bool FSequencer::OnHandleAssetDropped(UObject* DroppedAsset, const FGuid& TargetObjectGuid)
{
	bool bWasConsumed = false;
	for (int32 i = 0; i < TrackEditors.Num(); ++i)
	{
		bool bWasHandled = TrackEditors[i]->HandleAssetAdded(DroppedAsset, TargetObjectGuid);
		if (bWasHandled)
		{
			// @todo Sequencer - This will crash if multiple editors try to handle a single asset
			// Should we allow this? How should it consume then?
			// gmp 10/7/2015: the user should be presented with a dialog asking what kind of track they want to create
			check(!bWasConsumed);
			bWasConsumed = true;
		}
	}
	return bWasConsumed;
}


// Takes a display node and traverses it's parents to find the nearest track node if any.  Also collects the names of the nodes which make
// up the path from the track node to the display node being checked.  The name path includes the name of the node being checked, but not
// the name of the track node.
void GetParentTrackNodeAndNamePath(TSharedRef<const FSequencerDisplayNode> DisplayNode, TSharedPtr<FSequencerTrackNode>& OutParentTrack, TArray<FName>& OutNamePath )
{
	TArray<FName> PathToTrack;
	PathToTrack.Add( DisplayNode->GetNodeName() );
	TSharedPtr<FSequencerDisplayNode> CurrentParent = DisplayNode->GetParent();

	while ( CurrentParent.IsValid() && CurrentParent->GetType() != ESequencerNode::Track )
	{
		PathToTrack.Add( CurrentParent->GetNodeName() );
		CurrentParent = CurrentParent->GetParent();
	}

	if ( CurrentParent.IsValid() )
	{
		OutParentTrack = StaticCastSharedPtr<FSequencerTrackNode>( CurrentParent );
		for ( int32 i = PathToTrack.Num() - 1; i >= 0; i-- )
		{
			OutNamePath.Add( PathToTrack[i] );
		}
	}
}


bool FSequencer::OnRequestNodeDeleted( TSharedRef<const FSequencerDisplayNode> NodeToBeDeleted, const bool bKeepState )
{
	bool bAnythingRemoved = false;
	
	UMovieSceneSequence* Sequence = GetFocusedMovieSceneSequence();
	UMovieScene* OwnerMovieScene = Sequence->GetMovieScene();

	if (OwnerMovieScene->IsReadOnly())
	{
		ShowReadOnlyError();
		return bAnythingRemoved;
	}

	// Remove the selected object from our selection otherwise invisible objects are still selected and it causes confusion with
	// things that are based on having a selection or not.
	TSharedRef<FSequencerDisplayNode> SelectionNodeToRemove = ConstCastSharedRef<FSequencerDisplayNode>(NodeToBeDeleted);
	Selection.RemoveFromSelection(SelectionNodeToRemove);

	if ( NodeToBeDeleted->GetType() == ESequencerNode::Folder )
	{
		// Delete Children
		for ( const TSharedRef<FSequencerDisplayNode>& ChildNode : NodeToBeDeleted->GetChildNodes() )
		{
			OnRequestNodeDeleted( ChildNode, bKeepState );
		}

		// Delete from parent, or root.
		TSharedRef<const FSequencerFolderNode> FolderToBeDeleted = StaticCastSharedRef<const FSequencerFolderNode>(NodeToBeDeleted);
		if ( NodeToBeDeleted->GetParent().IsValid() )
		{
			TSharedPtr<FSequencerFolderNode> ParentFolder = StaticCastSharedPtr<FSequencerFolderNode>( NodeToBeDeleted->GetParent() );
			ParentFolder->GetFolder().RemoveChildFolder( &FolderToBeDeleted->GetFolder() );
		}
		else
		{
			UMovieScene* FocusedMovieScene = GetFocusedMovieSceneSequence()->GetMovieScene();
			FocusedMovieScene->Modify();
			FocusedMovieScene->GetRootFolders().Remove( &FolderToBeDeleted->GetFolder() );
		}

		bAnythingRemoved = true;
	}
	else if (NodeToBeDeleted->GetType() == ESequencerNode::Object)
	{
		// Delete any child object bindings
		for (const TSharedRef<FSequencerDisplayNode>& ChildNode : NodeToBeDeleted->GetChildNodes())
		{
			if (ChildNode->GetType() == ESequencerNode::Object)
			{
				OnRequestNodeDeleted(ChildNode, bKeepState);
			}
		}

		const FGuid& BindingToRemove = StaticCastSharedRef<const FSequencerObjectBindingNode>( NodeToBeDeleted )->GetObjectBinding();

		// Remove from a parent folder if necessary.
		if ( NodeToBeDeleted->GetParent().IsValid() && NodeToBeDeleted->GetParent()->GetType() == ESequencerNode::Folder )
		{
			TSharedPtr<FSequencerFolderNode> ParentFolder = StaticCastSharedPtr<FSequencerFolderNode>( NodeToBeDeleted->GetParent() );
			ParentFolder->GetFolder().RemoveChildObjectBinding( BindingToRemove );
		}
		
		if (bKeepState)
		{
			for (TWeakObjectPtr<> WeakObject : FindBoundObjects(BindingToRemove, ActiveTemplateIDs.Top()))
			{
				TArray<UObject*> SubObjects;
				GetObjectsWithOuter(WeakObject.Get(), SubObjects);
				PreAnimatedState.DiscardAndRemoveEntityTokensForObject(*WeakObject.Get());
				for (UObject* SubObject : SubObjects)
				{
					if (SubObject)
					{
						PreAnimatedState.DiscardAndRemoveEntityTokensForObject(*SubObject);
					}
				}
			}
		}
				
		// Try to remove as a spawnable first
		if (OwnerMovieScene->RemoveSpawnable(BindingToRemove))
		{
			SpawnRegister->DestroySpawnedObject(BindingToRemove, ActiveTemplateIDs.Top(), *this);
		}
		// The guid should be associated with a possessable if it wasnt a spawnable
		else if (OwnerMovieScene->RemovePossessable(BindingToRemove))
		{
			Sequence->Modify();
			Sequence->UnbindPossessableObjects( BindingToRemove );
		}

		bAnythingRemoved = true;
	}
	else if( NodeToBeDeleted->GetType() == ESequencerNode::Track  )
	{
		TSharedRef<const FSequencerTrackNode> SectionAreaNode = StaticCastSharedRef<const FSequencerTrackNode>( NodeToBeDeleted );
		UMovieSceneTrack* Track = SectionAreaNode->GetTrack();

		// Remove from a parent folder if necessary.
		if ( NodeToBeDeleted->GetParent().IsValid() && NodeToBeDeleted->GetParent()->GetType() == ESequencerNode::Folder )
		{
			TSharedPtr<FSequencerFolderNode> ParentFolder = StaticCastSharedPtr<FSequencerFolderNode>( NodeToBeDeleted->GetParent() );
			ParentFolder->GetFolder().RemoveChildMasterTrack( Track );
		}

		if (Track != nullptr)
		{
			// Remove sub tracks belonging to this row only
			if (SectionAreaNode->GetSubTrackMode() == FSequencerTrackNode::ESubTrackMode::SubTrack)
			{
				SectionAreaNode->GetTrack()->Modify();
				TSet<TWeakObjectPtr<UMovieSceneSection> > SectionsToDelete;
				for (TSharedRef<ISequencerSection> SectionToDelete : SectionAreaNode->GetSections())
				{
					UMovieSceneSection* Section = SectionToDelete->GetSectionObject();
					if (Section)
					{
						SectionsToDelete.Add(Section);
					}
				}
				DeleteSections(SectionsToDelete);
				SectionAreaNode->GetTrack()->FixRowIndices();
			}
			else
			{
				OwnerMovieScene->Modify();
				if (OwnerMovieScene->IsAMasterTrack(*Track))
				{
					OwnerMovieScene->RemoveMasterTrack(*Track);
				}
				else if (OwnerMovieScene->GetCameraCutTrack() == Track)
				{
					OwnerMovieScene->RemoveCameraCutTrack();
				}
				else
				{
					OwnerMovieScene->RemoveTrack(*Track);
				}
			}
		
			bAnythingRemoved = true;
		}
	}
	else if ( NodeToBeDeleted->GetType() == ESequencerNode::Category )
	{
		TSharedPtr<FSequencerTrackNode> ParentTrackNode;
		TArray<FName> PathFromTrack;
		GetParentTrackNodeAndNamePath(NodeToBeDeleted, ParentTrackNode, PathFromTrack);
		if ( ParentTrackNode.IsValid() )
		{
			for ( TSharedRef<ISequencerSection> Section : ParentTrackNode->GetSections() )
			{
				bAnythingRemoved |= Section->RequestDeleteCategory( PathFromTrack );
			}
		}
	}
	else if ( NodeToBeDeleted->GetType() == ESequencerNode::KeyArea )
	{
		TSharedPtr<FSequencerTrackNode> ParentTrackNode;
		TArray<FName> PathFromTrack;
		GetParentTrackNodeAndNamePath( NodeToBeDeleted, ParentTrackNode, PathFromTrack );
		if ( ParentTrackNode.IsValid() )
		{
			for ( TSharedRef<ISequencerSection> Section : ParentTrackNode->GetSections() )
			{
				bAnythingRemoved |= Section->RequestDeleteKeyArea( PathFromTrack );
			}
		}
	}

	return bAnythingRemoved;
}

bool FSequencer::MatchesContext(const FTransactionContext& InContext, const TArray<TPair<UObject*, FTransactionObjectEvent>>& TransactionObjects) const
{
	// Check if we care about the undo/redo
	for (const TPair<UObject*, FTransactionObjectEvent>& TransactionObjectPair : TransactionObjects)
	{
		if (TransactionObjectPair.Value.HasPendingKillChange())
		{
			return true;
		}

		UObject* Object = TransactionObjectPair.Key;
		while (Object != nullptr)
		{
			if (Object->GetClass()->IsChildOf(UMovieSceneSignedObject::StaticClass()))
			{
				return true;
			}
			Object = Object->GetOuter();
		}
	}
	return false;
}

void FSequencer::PostUndo(bool bSuccess)
{
	NotifyMovieSceneDataChanged( EMovieSceneDataChangeType::Unknown );
	SynchronizeSequencerSelectionWithExternalSelection();

	OnActivateSequenceEvent.Broadcast(ActiveTemplateIDs.Top());
}

void FSequencer::OnNewActorsDropped(const TArray<UObject*>& DroppedObjects, const TArray<AActor*>& DroppedActors)
{
	bool bAddSpawnable = FSlateApplication::Get().GetModifierKeys().IsShiftDown();
	bool bAddPossessable = FSlateApplication::Get().GetModifierKeys().IsControlDown();

	if (bAddSpawnable || bAddPossessable)
	{
		TArray<AActor*> SpawnedActors;

		const FScopedTransaction Transaction(LOCTEXT("UndoAddActors", "Add Actors to Sequencer"));
		
		UMovieSceneSequence* Sequence = GetFocusedMovieSceneSequence();
		UMovieScene* OwnerMovieScene = Sequence->GetMovieScene();

		if (OwnerMovieScene->IsReadOnly())
		{
			ShowReadOnlyError();
			return;
		}

		Sequence->Modify();

		for ( AActor* Actor : DroppedActors )
		{
			AActor* NewActor = Actor;
			bool bCreateAndAttachCamera = false;
			if (NewActor->GetClass() == ACameraRig_Rail::StaticClass() ||
				NewActor->GetClass() == ACameraRig_Crane::StaticClass())
			{
				bCreateAndAttachCamera = true;
			}

			FGuid PossessableGuid = CreateBinding(*NewActor, NewActor->GetActorLabel());
			FGuid NewGuid = PossessableGuid;

			OnActorAddedToSequencerEvent.Broadcast(NewActor, PossessableGuid);

			if (bAddSpawnable)
			{
				TArray< FMovieSceneSpawnable*> Spawnables = ConvertToSpawnableInternal(PossessableGuid);
				if (Spawnables.Num() > 0)
				{
					for (TWeakObjectPtr<> WeakObject : FindBoundObjects(Spawnables[0]->GetGuid(), ActiveTemplateIDs.Top()))
					{
						AActor* SpawnedActor = Cast<AActor>(WeakObject.Get());
						if (SpawnedActor)
						{
							SpawnedActors.Add(SpawnedActor);
							NewActor = SpawnedActor;
						}
					}
					NewGuid = Spawnables[0]->GetGuid();
				}
			}

			if (bCreateAndAttachCamera)
			{
				ACameraRig_Rail* RailActor = nullptr;
				if (Actor->GetClass() == ACameraRig_Rail::StaticClass())
				{
					RailActor = Cast<ACameraRig_Rail>(NewActor);
				}

				// Create a cine camera actor
				UWorld* PlaybackContext = Cast<UWorld>(GetPlaybackContext());
				ACineCameraActor* NewCamera = PlaybackContext->SpawnActor<ACineCameraActor>();
				FGuid NewCameraGuid = CreateBinding(*NewCamera, NewCamera->GetActorLabel());

				if (RailActor)
				{
					NewCamera->SetActorRotation(FRotator(0.f, -90.f, 0.f));
				}

				OnActorAddedToSequencerEvent.Broadcast(NewCamera, NewCameraGuid);

				if (bAddSpawnable)
				{
					FMovieSceneSpawnable* Spawnable = ConvertToSpawnableInternal(NewCameraGuid)[0];

					for (TWeakObjectPtr<> WeakObject : FindBoundObjects(Spawnable->GetGuid(), ActiveTemplateIDs.Top()))
					{
						NewCamera = Cast<ACineCameraActor>(WeakObject.Get());
						if (NewCamera)
						{
							break;
						}
					}

					NewCameraGuid = Spawnable->GetGuid();

					// Create an attach track
					UMovieScene3DAttachTrack* AttachTrack = Cast<UMovieScene3DAttachTrack>(OwnerMovieScene->AddTrack(UMovieScene3DAttachTrack::StaticClass(), NewCameraGuid));

					FMovieSceneObjectBindingID AttachBindingID(NewGuid, MovieSceneSequenceID::Root);
					FFrameNumber StartTime = MovieScene::DiscreteInclusiveLower(GetPlaybackRange());
					FFrameNumber Duration  = MovieScene::DiscreteSize(GetPlaybackRange());

					AttachTrack->AddConstraint(StartTime, Duration.Value, NAME_None, NAME_None, AttachBindingID);
				}
				else
				{
					// Parent it
					NewCamera->AttachToActor(NewActor, FAttachmentTransformRules::KeepRelativeTransform);
				}

				if (RailActor)
				{
					// Extend the rail a bit
					if (RailActor->GetRailSplineComponent()->GetNumberOfSplinePoints() == 2)
					{
						FVector SplinePoint1 = RailActor->GetRailSplineComponent()->GetLocationAtSplinePoint(0, ESplineCoordinateSpace::Local);
						FVector SplinePoint2 = RailActor->GetRailSplineComponent()->GetLocationAtSplinePoint(1, ESplineCoordinateSpace::Local);
						FVector SplineDirection = SplinePoint2 - SplinePoint1;
						SplineDirection.Normalize();

						float DefaultRailDistance = 650.f;
						SplinePoint2 = SplinePoint1 + SplineDirection* DefaultRailDistance;
						RailActor->GetRailSplineComponent()->SetLocationAtSplinePoint(1, SplinePoint2, ESplineCoordinateSpace::Local);
						RailActor->GetRailSplineComponent()->bSplineHasBeenEdited = true;
					}

					// Create a track for the CurrentPositionOnRail
					FPropertyPath PropertyPath;
					PropertyPath.AddProperty(FPropertyInfo(RailActor->GetClass()->FindPropertyByName(TEXT("CurrentPositionOnRail"))));

					FKeyPropertyParams KeyPropertyParams(TArrayBuilder<UObject*>().Add(RailActor), PropertyPath, ESequencerKeyMode::ManualKeyForced);

					FFrameTime OriginalTime = GetLocalTime().Time;

					SetLocalTimeDirectly(MovieScene::DiscreteInclusiveLower(GetPlaybackRange()));
					RailActor->CurrentPositionOnRail = 0.f;
					KeyProperty(KeyPropertyParams);

					SetLocalTimeDirectly(MovieScene::DiscreteExclusiveUpper(GetPlaybackRange())-1);
					RailActor->CurrentPositionOnRail = 1.f;
					KeyProperty(KeyPropertyParams);

					SetLocalTimeDirectly(OriginalTime);
				}

				// New camera added, don't lock the view to the camera because we want to see where the camera rig was placed
				NewCameraAdded(NewCameraGuid);
			}
		}

		if (SpawnedActors.Num())
		{
			const bool bNotifySelectionChanged = true;
			const bool bDeselectBSP = true;
			const bool bWarnAboutTooManyActors = false;
			const bool bSelectEvenIfHidden = false;
	
			GEditor->GetSelectedActors()->Modify();
			GEditor->GetSelectedActors()->BeginBatchSelectOperation();
			GEditor->SelectNone( bNotifySelectionChanged, bDeselectBSP, bWarnAboutTooManyActors );
			for (auto SpawnedActor : SpawnedActors)
			{
				GEditor->SelectActor( SpawnedActor, true, bNotifySelectionChanged, bSelectEvenIfHidden );
			}
			GEditor->GetSelectedActors()->EndBatchSelectOperation();
			GEditor->NoteSelectionChange();
		}

		NotifyMovieSceneDataChanged( EMovieSceneDataChangeType::MovieSceneStructureItemsChanged );

		SynchronizeSequencerSelectionWithExternalSelection();
	}
}


void FSequencer::UpdatePreviewLevelViewportClientFromCameraCut(FLevelEditorViewportClient& InViewportClient, UObject* InCameraObject, bool bJumpCut) const
{
	AActor* CameraActor = Cast<AActor>(InCameraObject);

	bool bCameraHasBeenCut = bJumpCut;

	if (CameraActor)
	{
		bCameraHasBeenCut = bCameraHasBeenCut || !InViewportClient.IsLockedToActor(CameraActor);
		InViewportClient.SetViewLocation(CameraActor->GetActorLocation());
		InViewportClient.SetViewRotation(CameraActor->GetActorRotation());

		UCameraComponent* CameraComponent = MovieSceneHelpers::CameraComponentFromRuntimeObject(CameraActor);

		if (CameraComponent && CameraComponent->ProjectionMode == ECameraProjectionMode::Type::Perspective)
		{
			if (InViewportClient.GetViewportType() != LVT_Perspective)
			{
				InViewportClient.SetViewportType(LVT_Perspective);
			}
		}
	}
	else
	{
		InViewportClient.ViewFOV = InViewportClient.FOVAngle;
	}


	if (bCameraHasBeenCut)
	{
		InViewportClient.SetIsCameraCut();
	}


	// Set the actor lock.
	InViewportClient.SetMatineeActorLock(CameraActor);
	InViewportClient.bLockedCameraView = CameraActor != nullptr;
	InViewportClient.RemoveCameraRoll();

	UCameraComponent* CameraComponent = MovieSceneHelpers::CameraComponentFromRuntimeObject(InCameraObject);
	if (CameraComponent)
	{
		if (bCameraHasBeenCut)
		{
			// tell the camera we cut
			CameraComponent->NotifyCameraCut();
		}

		// enforce aspect ratio.
		if (CameraComponent->AspectRatio == 0)
		{
			InViewportClient.AspectRatio = 1.7f;
		}
		else
		{
			InViewportClient.AspectRatio = CameraComponent->AspectRatio;
		}

		//don't stop the camera from zooming when not playing back
		InViewportClient.ViewFOV = CameraComponent->FieldOfView;

		// If there are selected actors, invalidate the viewports hit proxies, otherwise they won't be selectable afterwards
		if (InViewportClient.Viewport && GEditor->GetSelectedActorCount() > 0)
		{
			InViewportClient.Viewport->InvalidateHitProxy();
		}
	}

	// Update ControllingActorViewInfo, so it is in sync with the updated viewport
	InViewportClient.UpdateViewForLockedActor();
}


void FSequencer::SetShowCurveEditor(bool bInShowCurveEditor)
{
	SequencerWidget->OnCurveEditorVisibilityChanged(bInShowCurveEditor);
}

bool FSequencer::GetCurveEditorIsVisible() const
{
	// Some Sequencer usages don't support the Curve Editor
	if (!GetHostCapabilities().bSupportsCurveEditor)
	{
		return false;
	}

	// We always want to retrieve this directly from the UI instead of mirroring it to a local bool as there are
	// a lot of ways the UI could get out of sync with a local bool (such as previously restored tab layouts)
	return GetToolkitHost()->GetTabManager()->FindExistingLiveTab(FTabId(SSequencer::CurveEditorTabName)).IsValid();
}

void FSequencer::SaveCurrentMovieScene()
{
	// Capture thumbnail
	// Convert UObject* array to FAssetData array
	TArray<FAssetData> AssetDataList;
	AssetDataList.Add(FAssetData(GetCurrentAsset()));

	FViewport* Viewport = GEditor->GetActiveViewport();

	// If there's no active viewport, find any other viewport that allows cinematic preview.
	if (Viewport == nullptr)
	{
		for (FLevelEditorViewportClient* LevelVC : GEditor->GetLevelViewportClients())
		{
			if ((LevelVC == nullptr) || !LevelVC->AllowsCinematicControl())
			{
				continue;
			}

			Viewport = LevelVC->Viewport;
		}
	}

	if ( ensure(GCurrentLevelEditingViewportClient) && Viewport != nullptr )
	{
		bool bIsInGameView = GCurrentLevelEditingViewportClient->IsInGameView();
		GCurrentLevelEditingViewportClient->SetGameView(true);

		//have to re-render the requested viewport
		FLevelEditorViewportClient* OldViewportClient = GCurrentLevelEditingViewportClient;
		//remove selection box around client during render
		GCurrentLevelEditingViewportClient = NULL;

		Viewport->Draw();

		IContentBrowserSingleton& ContentBrowser = FModuleManager::LoadModuleChecked<FContentBrowserModule>("ContentBrowser").Get();
		ContentBrowser.CaptureThumbnailFromViewport(Viewport, AssetDataList);

		//redraw viewport to have the yellow highlight again
		GCurrentLevelEditingViewportClient = OldViewportClient;
		GCurrentLevelEditingViewportClient->SetGameView(bIsInGameView);
		Viewport->Draw();
	}

	OnPreSaveEvent.Broadcast(*this);

	TArray<UPackage*> PackagesToSave;
	TArray<UMovieScene*> MovieScenesToSave;
	MovieSceneHelpers::GetDescendantMovieScenes(GetRootMovieSceneSequence(), MovieScenesToSave);
	for (auto MovieSceneToSave : MovieScenesToSave)
	{
		UPackage* MovieScenePackageToSave = MovieSceneToSave->GetOuter()->GetOutermost();
		if (MovieScenePackageToSave->IsDirty())
		{
			PackagesToSave.Add(MovieScenePackageToSave);
		}
	}

	// If there's more than 1 movie scene to save, prompt the user whether to save all dirty movie scenes.
	const bool bCheckDirty = PackagesToSave.Num() > 1;
	const bool bPromptToSave = PackagesToSave.Num() > 1;

	FEditorFileUtils::PromptForCheckoutAndSave( PackagesToSave, bCheckDirty, bPromptToSave );

	ForceEvaluate();

	OnPostSaveEvent.Broadcast(*this);
}


TArray<FGuid> FSequencer::AddActors(const TArray<TWeakObjectPtr<AActor> >& InActors, bool bSelectActors)
{
	TArray<FGuid> PossessableGuids;

	if (GetFocusedMovieSceneSequence()->GetMovieScene()->IsReadOnly())
	{
		ShowReadOnlyError();
		return PossessableGuids;
	}

	const FScopedTransaction Transaction(LOCTEXT("UndoPossessingObject", "Possess Object in Sequencer"));
	GetFocusedMovieSceneSequence()->Modify();

	bool bPossessableAdded = false;
	for (TWeakObjectPtr<AActor> WeakActor : InActors)
	{
		if (AActor* Actor = WeakActor.Get())
		{
			FGuid ExistingGuid = FindObjectId(*Actor, ActiveTemplateIDs.Top());
			if (!ExistingGuid.IsValid())
			{
				FGuid PossessableGuid = CreateBinding(*Actor, Actor->GetActorLabel());
				PossessableGuids.Add(PossessableGuid);

				if (Actor->IsA<ACameraActor>())
				{
					NewCameraAdded(PossessableGuid);
				}

				OnActorAddedToSequencerEvent.Broadcast(Actor, PossessableGuid);
			}
			bPossessableAdded = true;
		}
	}

	if (bPossessableAdded)
	{
		// Check if a folder is selected so we can add the actors to the selected folder.
		TArray<UMovieSceneFolder*> SelectedParentFolders;
		FString NewNodePath;
		if (Selection.GetSelectedOutlinerNodes().Num() > 0)
		{
			for (TSharedRef<FSequencerDisplayNode> SelectedNode : Selection.GetSelectedOutlinerNodes())
			{
				TSharedPtr<FSequencerDisplayNode> CurrentNode = SelectedNode;
				while (CurrentNode.IsValid() && CurrentNode->GetType() != ESequencerNode::Folder)
				{
					CurrentNode = CurrentNode->GetParent();
				}
				if (CurrentNode.IsValid())
				{
					SelectedParentFolders.Add(&StaticCastSharedPtr<FSequencerFolderNode>(CurrentNode)->GetFolder());

					// The first valid folder we find will be used to put the new actors into, so it's the node that we
					// want to know the path from.
					if (NewNodePath.Len() == 0)
					{
						// Add an extra delimiter (".") as we know that the new objects will be appended onto the end of this.
						NewNodePath = FString::Printf(TEXT("%s."), *CurrentNode->GetPathName());

						// Make sure the folder is expanded too so that adding objects to hidden folders become visible.
						CurrentNode->SetExpansionState(true);
					}
				}
			}
		}

		if (bSelectActors)
		{
			// Clear our editor selection so we can make the selection our added actors.
			// This has to be done after we know if the actor is going to be added to a
			// folder, otherwise it causes the folder we wanted to pick to be deselected.
			USelection* SelectedActors = GEditor->GetSelectedActors();
			SelectedActors->BeginBatchSelectOperation();
			SelectedActors->Modify();
			GEditor->SelectNone(false, true);
			for (TWeakObjectPtr<AActor> WeakActor : InActors)
			{
				if (AActor* Actor = WeakActor.Get())
				{
					GEditor->SelectActor(Actor, true, false);
				}
			}
			SelectedActors->EndBatchSelectOperation();
			GEditor->NoteSelectionChange();
		}

		// Add the possessables as children of the first selected folder
		if (SelectedParentFolders.Num() > 0)
		{
			for (const FGuid& Possessable : PossessableGuids)
			{
				SelectedParentFolders[0]->Modify();
				SelectedParentFolders[0]->AddChildObjectBinding(Possessable);
			}
		}

		// Now add them all to the selection set to be selected after a tree rebuild.
		if (bSelectActors)
		{
			for (const FGuid& Possessable : PossessableGuids)
			{
				FString PossessablePath = NewNodePath += Possessable.ToString();

				// Object Bindings use their FGuid as their unique key.
				SequencerWidget->AddAdditionalPathToSelectionSet(PossessablePath);
			}
		}

		RefreshTree();

		SynchronizeSequencerSelectionWithExternalSelection();
	}

	return PossessableGuids;
}


void FSequencer::OnSelectedOutlinerNodesChanged()
{
	SynchronizeExternalSelectionWithSequencerSelection();

	FSequencerEdMode* SequencerEdMode = (FSequencerEdMode*)(GLevelEditorModeTools().GetActiveMode(FSequencerEdMode::EM_SequencerMode));
	if (SequencerEdMode != nullptr)
	{
		AActor* NewlySelectedActor = GEditor->GetSelectedActors()->GetTop<AActor>();
		// If we selected an Actor or a node for an Actor that is a potential autokey candidate, clean up any existing mesh trails
		if (NewlySelectedActor && !NewlySelectedActor->IsEditorOnly())
		{
			SequencerEdMode->CleanUpMeshTrails();
		}
	}

	OnSelectionChangedObjectGuidsDelegate.Broadcast(Selection.GetBoundObjectsGuids());
	OnSelectionChangedTracksDelegate.Broadcast(Selection.GetSelectedTracks());
	TArray<UMovieSceneSection*> SelectedSections;
	for (TWeakObjectPtr<UMovieSceneSection> SelectedSectionPtr : Selection.GetSelectedSections())
	{
		if (SelectedSectionPtr.IsValid())
		{
			SelectedSections.Add(SelectedSectionPtr.Get());
		}
	}
	OnSelectionChangedSectionsDelegate.Broadcast(SelectedSections);
}


void FSequencer::SynchronizeExternalSelectionWithSequencerSelection()
{
	if ( bUpdatingSequencerSelection || !IsLevelEditorSequencer() || ExactCast<ULevelSequence>(GetFocusedMovieSceneSequence()) == nullptr )
	{
		return;
	}

	TGuardValue<bool> Guard(bUpdatingExternalSelection, true);

	TSet<AActor*> SelectedSequencerActors;
	TSet<UActorComponent*> SelectedSequencerComponents;

	TSet<TSharedRef<FSequencerDisplayNode> > DisplayNodes = Selection.GetNodesWithSelectedKeysOrSections();
	DisplayNodes.Append(Selection.GetSelectedOutlinerNodes());

	for ( TSharedRef<FSequencerDisplayNode> DisplayNode : DisplayNodes)
	{
		// Get the closest object binding node.
		TSharedPtr<FSequencerDisplayNode> CurrentNode = DisplayNode;
		TSharedPtr<FSequencerObjectBindingNode> ObjectBindingNode;
		while ( CurrentNode.IsValid() )
		{
			if ( CurrentNode->GetType() == ESequencerNode::Object )
			{
				ObjectBindingNode = StaticCastSharedPtr<FSequencerObjectBindingNode>(CurrentNode);
				break;
			}
			CurrentNode = CurrentNode->GetParent();
		}

		// If the closest node is an object node, try to get the actor/component nodes from it.
		if ( ObjectBindingNode.IsValid() )
		{
			for (auto RuntimeObject : FindBoundObjects(ObjectBindingNode->GetObjectBinding(), ActiveTemplateIDs.Top()) )
			{
				AActor* Actor = Cast<AActor>(RuntimeObject.Get());
				if ( Actor != nullptr )
				{
					ULevel* ActorLevel = Actor->GetLevel();
					if (!FLevelUtils::IsLevelLocked(ActorLevel))
					{
						SelectedSequencerActors.Add(Actor);
					}
				}

				UActorComponent* ActorComponent = Cast<UActorComponent>(RuntimeObject.Get());
				if ( ActorComponent != nullptr )
				{
					if (!FLevelUtils::IsLevelLocked(ActorComponent->GetOwner()->GetLevel()))
					{
						SelectedSequencerComponents.Add(ActorComponent);

						Actor = ActorComponent->GetOwner();
						if (Actor != nullptr)
						{
							SelectedSequencerActors.Add(Actor);
						}
					}
				}
			}
		}
	}

	const bool bNotifySelectionChanged = false;
	const bool bDeselectBSP = true;
	const bool bWarnAboutTooManyActors = false;
	const bool bSelectEvenIfHidden = true;

	if (SelectedSequencerComponents.Num() + SelectedSequencerActors.Num() == 0)
	{
		if (GEditor->GetSelectedActorCount())
		{
			const FScopedTransaction Transaction(NSLOCTEXT("Sequencer", "UpdatingActorComponentSelectionNone", "Select None"), !GIsTransacting);
			GEditor->SelectNone( bNotifySelectionChanged, bDeselectBSP, bWarnAboutTooManyActors );
			GEditor->NoteSelectionChange();
		}
		return;
	}

	// We need to check if the selection has changed. Rebuilding the selection set if it hasn't changed can cause unwanted side effects.
	bool bIsSelectionChanged = false;

	// Check if any actors have been added to the selection
	for (AActor* SelectedSequencerActor : SelectedSequencerActors)
	{
		if (!GEditor->GetSelectedActors()->IsSelected(SelectedSequencerActor))
		{
			bIsSelectionChanged = true;
			break;
		}
	}

	// Check if any actors have been removed from the selection
	if (!bIsSelectionChanged)
	{
		for (FSelectionIterator It(GEditor->GetSelectedActorIterator()); It; ++It)
		{
			if (AActor* CurrentlySelectedActor = Cast<AActor>(*It))
			{
				if (!SelectedSequencerActors.Contains(CurrentlySelectedActor))
				{
					bIsSelectionChanged = true;
					break;
				}
			}
		}
	}

	// Check if any components have been added to the selection
	if (!bIsSelectionChanged)
	{
		for (UActorComponent* SelectedSequencerComponent : SelectedSequencerComponents)
		{
			if (!GEditor->GetSelectedComponents()->IsSelected(SelectedSequencerComponent))
			{
				bIsSelectionChanged = true;
				break;
			}
		}
	}

	// Check if any components have been removed from the selection
	if (!bIsSelectionChanged)
	{
		for (FSelectionIterator It(GEditor->GetSelectedComponentIterator()); It; ++It)
		{
			if (UActorComponent* CurrentlySelectedComponent = Cast<UActorComponent>(*It))
			{
				if (!SelectedSequencerComponents.Contains(CurrentlySelectedComponent))
				{
					bIsSelectionChanged = true;
					break;
				}
			}
		}
	}

	if (!bIsSelectionChanged)
	{
		return;
	}

	const FScopedTransaction Transaction(NSLOCTEXT("Sequencer", "UpdatingActorComponentSelection", "Select Actors/Components"), !GIsTransacting);


	GEditor->GetSelectedActors()->Modify();
	GEditor->GetSelectedActors()->BeginBatchSelectOperation();

	GEditor->SelectNone( bNotifySelectionChanged, bDeselectBSP, bWarnAboutTooManyActors );

	for (AActor* SelectedSequencerActor : SelectedSequencerActors)
	{
		GEditor->SelectActor(SelectedSequencerActor, true, bNotifySelectionChanged, bSelectEvenIfHidden);
	}

	GEditor->GetSelectedActors()->EndBatchSelectOperation();

	GEditor->NoteSelectionChange();

	if (SelectedSequencerComponents.Num())
	{
		GEditor->GetSelectedComponents()->Modify();
		GEditor->GetSelectedComponents()->BeginBatchSelectOperation();

		for (UActorComponent* SelectedSequencerComponent : SelectedSequencerComponents)
		{
			GEditor->SelectComponent(SelectedSequencerComponent, true, bNotifySelectionChanged, bSelectEvenIfHidden);
		}

		GEditor->GetSelectedComponents()->EndBatchSelectOperation();

		GEditor->NoteSelectionChange();
	}
}


void GetRootObjectBindingNodes(const TArray<TSharedRef<FSequencerDisplayNode>>& DisplayNodes, TArray<TSharedRef<FSequencerObjectBindingNode>>& RootObjectBindings )
{
	for ( TSharedRef<FSequencerDisplayNode> DisplayNode : DisplayNodes )
	{
		switch ( DisplayNode->GetType() )
		{
		case ESequencerNode::Folder:
			GetRootObjectBindingNodes( DisplayNode->GetChildNodes(), RootObjectBindings );
			break;
		case ESequencerNode::Object:
			RootObjectBindings.Add( StaticCastSharedRef<FSequencerObjectBindingNode>( DisplayNode ) );
			break;
		}
	}
}


void FSequencer::SynchronizeSequencerSelectionWithExternalSelection()
{
	if ( bUpdatingExternalSelection )
	{
		return;
	}

	UMovieSceneSequence* Sequence = GetFocusedMovieSceneSequence();
	if( !IsLevelEditorSequencer() || ExactCast<ULevelSequence>(Sequence) == nullptr )
	{
		// Only level sequences have a full update here, but we still want filters to update for UMG animations
		NodeTree->RequestFilterUpdate();
		return;
	}

	if (!Sequence->GetMovieScene())
	{
		return;
	}

	TGuardValue<bool> Guard(bUpdatingSequencerSelection, true);

	// If all nodes are already selected, do nothing. This ensures that when an undo event happens, 
	// nodes are not cleared and reselected, which can cause issues with the curve editor auto-fitting 
	// based on selection.
	bool bAllAlreadySelected = true;

	USelection* ActorSelection = GEditor->GetSelectedActors();
	
	// Get the selected sequencer keys for viewport interaction
	TArray<ASequencerKeyActor*> SelectedSequencerKeyActors;
	ActorSelection->GetSelectedObjects<ASequencerKeyActor>(SelectedSequencerKeyActors);

	TSet<TSharedRef<FSequencerDisplayNode>> NodesToSelect;
	for (const FMovieSceneBinding& Binding : Sequence->GetMovieScene()->GetBindings())
	{
		TSharedPtr<FSequencerObjectBindingNode> NodePtr = NodeTree->FindObjectBindingNode(Binding.GetObjectGuid());
		if (!NodePtr)
		{
			continue;
		}

		TSharedRef<FSequencerObjectBindingNode> ObjectBindingNode = NodePtr.ToSharedRef();
		for ( TWeakObjectPtr<> WeakObject : FindBoundObjects(Binding.GetObjectGuid(), ActiveTemplateIDs.Top()) )
		{
			UObject* RuntimeObject = WeakObject.Get();
			if (RuntimeObject == nullptr)
			{
				continue;
			}

			for (ASequencerKeyActor* KeyActor : SelectedSequencerKeyActors)
			{
				if (KeyActor->IsEditorOnly())
				{
					AActor* TrailActor = KeyActor->GetAssociatedActor();
					if (TrailActor != nullptr && RuntimeObject == TrailActor)
					{
						NodesToSelect.Add(ObjectBindingNode);
						bAllAlreadySelected = false;
						break;
					}
				}
			}

			const bool bActorSelected = ActorSelection->IsSelected( RuntimeObject );
			const bool bComponentSelected = GEditor->GetSelectedComponents()->IsSelected( RuntimeObject);

			if (bActorSelected || bComponentSelected)
			{
				NodesToSelect.Add( ObjectBindingNode );

				if (bAllAlreadySelected && !Selection.IsSelected(ObjectBindingNode))
				{
					// Traversal callback will exit prematurely if there are any selected children
					auto Traverse_IsSelected = [this](FSequencerDisplayNode& InNode)
					{
						TSharedRef<FSequencerDisplayNode> SharedNode = InNode.AsShared();
						return !this->Selection.IsSelected(SharedNode) && !this->Selection.NodeHasSelectedKeysOrSections(SharedNode);
					};

					const bool bNoChildrenSelected = ObjectBindingNode->Traverse_ParentFirst(Traverse_IsSelected, false);
					if (bNoChildrenSelected)
					{
						bAllAlreadySelected = false;
					}
				}
			}
			else if (Selection.IsSelected(ObjectBindingNode))
			{
				bAllAlreadySelected = false;
			}
		}
	}

	if (!bAllAlreadySelected || (NodesToSelect.Num() == 0 && Selection.GetSelectedOutlinerNodes().Num()))
	{
		Selection.SuspendBroadcast();
		Selection.EmptySelectedOutlinerNodes();
		for ( TSharedRef<FSequencerDisplayNode> NodeToSelect : NodesToSelect)
		{
			Selection.AddToSelection( NodeToSelect );
		}
		
		TSharedPtr<SSequencerTreeView> TreeView = SequencerWidget->GetTreeView();
		const TSet<TSharedRef<FSequencerDisplayNode>>& OutlinerSelection = GetSelection().GetSelectedOutlinerNodes();
		if (OutlinerSelection.Num() == 1)
		{
			for (auto& Node : OutlinerSelection)
			{
				auto Parent = Node->GetParent();
				while (Parent.IsValid())
				{
					TreeView->SetItemExpansion(Parent->AsShared(), true);
					Parent = Parent->GetParent();
				}

				TreeView->RequestScrollIntoView(Node);
				break;
			}
		}

		Selection.ResumeBroadcast();
		Selection.GetOnOutlinerNodeSelectionChanged().Broadcast();
	}
}

bool FSequencer::IsBindingVisible(const FMovieSceneBinding& InBinding)
{
	if (Settings->GetShowSelectedNodesOnly() && OnGetIsBindingVisible().IsBound())
	{
		return OnGetIsBindingVisible().Execute(InBinding);
	}

	return true;
}

bool FSequencer::IsTrackVisible(const UMovieSceneTrack* InTrack)
{
	if (Settings->GetShowSelectedNodesOnly() && OnGetIsTrackVisible().IsBound())
	{
		return OnGetIsTrackVisible().Execute(InTrack);
	}

	return true;
}

void FSequencer::OnSelectedNodesOnlyChanged()
{
	RefreshTree();
	
	SynchronizeSequencerSelectionWithExternalSelection();
}

void FSequencer::ZoomToSelectedSections()
{
	FFrameRate TickResolution = GetFocusedTickResolution();

	TRange<FFrameNumber> BoundsHull = TRange<FFrameNumber>::Empty();
	for (TWeakObjectPtr<UMovieSceneSection> SelectedSection : Selection.GetSelectedSections())
	{
		BoundsHull = TRange<FFrameNumber>::Hull(SelectedSection->GetRange(), BoundsHull);
	}

	if (BoundsHull.IsEmpty())
	{
		BoundsHull = GetTimeBounds();
	}

	if (!BoundsHull.IsEmpty() && !BoundsHull.IsDegenerate())
	{
		const double Tolerance = KINDA_SMALL_NUMBER;

		// Zoom back to last view range if already expanded
		if (!ViewRangeBeforeZoom.IsEmpty() &&
			FMath::IsNearlyEqual(BoundsHull.GetLowerBoundValue() / TickResolution, GetViewRange().GetLowerBoundValue(), Tolerance) &&
			FMath::IsNearlyEqual(BoundsHull.GetUpperBoundValue() / TickResolution, GetViewRange().GetUpperBoundValue(), Tolerance))
		{
			SetViewRange(ViewRangeBeforeZoom, EViewRangeInterpolation::Animated);
		}
		else
		{
			ViewRangeBeforeZoom = GetViewRange();

			SetViewRange(BoundsHull / TickResolution, EViewRangeInterpolation::Animated);
		}
	}
}


bool FSequencer::CanKeyProperty(FCanKeyPropertyParams CanKeyPropertyParams) const
{
	return ObjectChangeListener->CanKeyProperty(CanKeyPropertyParams);
} 


void FSequencer::KeyProperty(FKeyPropertyParams KeyPropertyParams) 
{
	ObjectChangeListener->KeyProperty(KeyPropertyParams);
}


FSequencerSelection& FSequencer::GetSelection()
{
	return Selection;
}


FSequencerSelectionPreview& FSequencer::GetSelectionPreview()
{
	return SelectionPreview;
}

void FSequencer::SuspendSelectionBroadcast()
{
	Selection.SuspendBroadcast();
}

void FSequencer::ResumeSelectionBroadcast()
{
	Selection.ResumeBroadcast();
}

void FSequencer::GetSelectedTracks(TArray<UMovieSceneTrack*>& OutSelectedTracks)
{
	OutSelectedTracks.Append(Selection.GetSelectedTracks());
}

void FSequencer::GetSelectedSections(TArray<UMovieSceneSection*>& OutSelectedSections)
{
	for (TWeakObjectPtr<UMovieSceneSection> SelectedSection : Selection.GetSelectedSections())
	{
		if (SelectedSection.IsValid())
		{
			OutSelectedSections.Add(SelectedSection.Get());
		}
	}
}

void FSequencer::GetSelectedFolders(TArray<UMovieSceneFolder*>& OutSelectedFolders)
{
	FString OutNewNodePath;
	CalculateSelectedFolderAndPath(OutSelectedFolders, OutNewNodePath);
}

void FSequencer::GetSelectedObjects(TArray<FGuid>& Objects)
{
	Objects = GetSelection().GetBoundObjectsGuids();
}

void FSequencer::GetSelectedKeyAreas(TArray<const IKeyArea*>& OutSelectedKeyAreas)
{
	TSet<TSharedRef<FSequencerDisplayNode>> NodesToKey = Selection.GetSelectedOutlinerNodes();
	{
		TSet<TSharedRef<FSequencerDisplayNode>> ChildNodes;
		for (TSharedRef<FSequencerDisplayNode> Node : NodesToKey.Array())
		{
			ChildNodes.Reset();
			SequencerHelpers::GetDescendantNodes(Node, ChildNodes);

			for (TSharedRef<FSequencerDisplayNode> ChildNode : ChildNodes)
			{
				NodesToKey.Remove(ChildNode);
			}
		}
	}

	TSet<TSharedPtr<IKeyArea>> KeyAreas;
	TSet<UMovieSceneSection*>  ModifiedSections;

	for (TSharedRef<FSequencerDisplayNode> Node : NodesToKey)
	{
		SequencerHelpers::GetAllKeyAreas(Node, KeyAreas);
	}
	for (FSequencerSelectedKey Key : Selection.GetSelectedKeys())
	{
		KeyAreas.Add(Key.KeyArea); 
	}
	for (TSharedPtr<IKeyArea> KeyArea : KeyAreas)
	{
		const IKeyArea* KeyAreaPtr = KeyArea.Get();
		OutSelectedKeyAreas.Add(KeyAreaPtr);
	}
}

void FSequencer::SelectByNthCategoryNode(UMovieSceneSection* Section, int Index, bool bSelect)
{
	TSet<TSharedRef<FSequencerDisplayNode>> Nodes;
	TArray<TSharedRef<FSequencerDisplayNode>> NodesToSelect;

	TOptional<FSectionHandle> SectionHandle = NodeTree->GetSectionHandle(Section);
	int32 Count = 0;
	if (SectionHandle.IsSet())
	{
		TSharedRef<FSequencerTrackNode> TrackNode = SectionHandle->GetTrackNode();
		for (const TSharedRef<FSequencerDisplayNode>& Node : TrackNode->GetChildNodes())
		{
			if (Node->GetType() == ESequencerNode::Category && Count++ == Index)
			{
				NodesToSelect.Add(Node);
				if (bSelect == false) //make sure all children not selected
				{
					for (const TSharedRef<FSequencerDisplayNode>& ChildNode : Node->GetChildNodes())
					{
						NodesToSelect.Add(ChildNode);
					}
				}
			}
		}
	}
	if (bSelect)
	{
		for (const TSharedRef<FSequencerDisplayNode>& DisplayNode : NodesToSelect)
		{
			if (DisplayNode->GetParent().IsValid() && DisplayNode->GetParent()->GetType() == ESequencerNode::Track && !DisplayNode->GetParent()->IsExpanded())
			{
				DisplayNode->GetParent()->SetExpansionState(true);
				break;
			}
		}
		Selection.AddToSelection(NodesToSelect);
	}
	else
	{
		for (const TSharedRef<FSequencerDisplayNode>& DisplayNode : NodesToSelect)
		{
			Selection.RemoveFromSelection(DisplayNode);
			Selection.RemoveFromNodesWithSelectedKeysOrSections(DisplayNode);
		}
	}
}


void FSequencer::SelectByKeyAreas(UMovieSceneSection* Section, const TArray<IKeyArea>& InKeyAreas, bool bSelectParentInstead, bool bSelect)
{
	TSet<TSharedRef<FSequencerDisplayNode>> Nodes;
	TArray<TSharedRef<FSequencerDisplayNode>> NodesToSelect;

	TOptional<FSectionHandle> SectionHandle = NodeTree->GetSectionHandle(Section);
	if (SectionHandle.IsSet())
	{
		TSharedRef<FSequencerTrackNode> TrackNode = SectionHandle->GetTrackNode();
		TArray<TSharedRef<FSequencerSectionKeyAreaNode>> KeyAreaNodes;
		TrackNode->GetChildKeyAreaNodesRecursively(KeyAreaNodes);
		for (TSharedRef<FSequencerSectionKeyAreaNode> KeyAreaNode : KeyAreaNodes)
		{
			for (TSharedPtr<IKeyArea> KeyArea : KeyAreaNode->GetAllKeyAreas())
			{
				for (const IKeyArea& InKeyArea : InKeyAreas)
				{
					if (InKeyArea.GetChannel() == KeyArea->GetChannel())
					{
						if (bSelectParentInstead || bSelect == false)
						{
							Nodes.Add(KeyAreaNode->GetParent()->AsShared());
						}
						if (!bSelectParentInstead || bSelect == false)
						{
							Nodes.Add(KeyAreaNode);
						}
					}
				}
			}
		}
	}
	
	if (bSelect)
	{
		for (const TSharedRef<FSequencerDisplayNode>& DisplayNode : Nodes)
		{
			if (DisplayNode->GetParent().IsValid() && DisplayNode->GetParent()->GetType() == ESequencerNode::Track && !DisplayNode->GetParent()->IsExpanded())
			{
				DisplayNode->GetParent()->SetExpansionState(true);
			}
			NodesToSelect.Add(DisplayNode);
		}
		Selection.AddToSelection(NodesToSelect);
	}
	else
	{
		for (const TSharedRef<FSequencerDisplayNode>& DisplayNode : Nodes)
		{
			Selection.RemoveFromSelection(DisplayNode);
			Selection.RemoveFromNodesWithSelectedKeysOrSections(DisplayNode);
		}
	}
}

void FSequencer::SelectObject(FGuid ObjectBinding)
{
	TSharedPtr<FSequencerObjectBindingNode> Node = NodeTree->FindObjectBindingNode(ObjectBinding);
	if (Node.IsValid())
	{
		GetSelection().Empty();
		GetSelection().AddToSelection(Node.ToSharedRef());
	}
}

void FSequencer::SelectTrack(UMovieSceneTrack* Track)
{
	for (TSharedRef<FSequencerDisplayNode> Node : NodeTree->GetAllNodes())
	{
		if (Node->GetType() == ESequencerNode::Track)
		{
			TSharedRef<FSequencerTrackNode> TrackNode = StaticCastSharedRef<FSequencerTrackNode>(Node);
			UMovieSceneTrack* TrackForNode = TrackNode->GetTrack();
			if (TrackForNode == Track)
			{
				Selection.AddToSelection(Node);
				break;
			}
		}
	}
}

void FSequencer::SelectSection(UMovieSceneSection* Section)
{
	Selection.AddToSelection(Section);
}

void FSequencer::SelectKey(UMovieSceneSection* InSection, TSharedPtr<IKeyArea> KeyArea, FKeyHandle KeyHandle, bool bToggle)
{
	FSequencerSelectedKey SelectedKey(*InSection, KeyArea, KeyHandle);

	if (bToggle && Selection.IsSelected(SelectedKey))
	{
		Selection.RemoveFromSelection(SelectedKey);
	}
	else
	{
		Selection.AddToSelection(SelectedKey);
	}
}

void FSequencer::SelectByPropertyPaths(const TArray<FString>& InPropertyPaths)
{
	TArray<TSharedRef<FSequencerDisplayNode>> NodesToSelect;
	for (const TSharedRef<FSequencerDisplayNode>& Node : NodeTree->GetAllNodes())
	{
		if (Node->GetType() == ESequencerNode::Track)
		{
			if (UMovieScenePropertyTrack* PropertyTrack = Cast<UMovieScenePropertyTrack>(StaticCastSharedRef<FSequencerTrackNode>(Node)->GetTrack()))
			{
				for (const FString& PropertyPath : InPropertyPaths)
				{
					if (PropertyTrack->GetPropertyPath() == PropertyPath)
					{
						NodesToSelect.Add(Node);
						break;
					}
				}
			}
		}
	}

	Selection.SuspendBroadcast();
	Selection.Empty();
	Selection.ResumeBroadcast();

	if (NodesToSelect.Num())
	{
		Selection.AddToSelection(NodesToSelect);
	}
}

void FSequencer::EmptySelection()
{
	Selection.Empty();
}

void FSequencer::ThrobKeySelection()
{
	SSequencerSection::ThrobKeySelection();
}

void FSequencer::ThrobSectionSelection()
{
	// Scrub to the beginning of newly created sections if they're out of view
	TOptional<FFrameNumber> ScrubFrame;
	for (TWeakObjectPtr<UMovieSceneSection> SelectedSectionPtr : Selection.GetSelectedSections())
	{
		if (SelectedSectionPtr.IsValid() && SelectedSectionPtr->HasStartFrame())
		{
			if (!ScrubFrame.IsSet() || (ScrubFrame.GetValue() > SelectedSectionPtr->GetInclusiveStartFrame()))
			{
				ScrubFrame = SelectedSectionPtr->GetInclusiveStartFrame();
			}
		}
	}

	if (ScrubFrame.IsSet())
	{
		float ScrubTime = GetFocusedDisplayRate().AsSeconds(FFrameRate::TransformTime(ScrubFrame.GetValue(), GetFocusedTickResolution(), GetFocusedDisplayRate()));

		TRange<double> NewViewRange = GetViewRange();

		if (!NewViewRange.Contains(ScrubTime))
		{
			double MidRange = (NewViewRange.GetUpperBoundValue() - NewViewRange.GetLowerBoundValue()) / 2.0 + NewViewRange.GetLowerBoundValue();

			NewViewRange.SetLowerBoundValue(NewViewRange.GetLowerBoundValue() - (MidRange - ScrubTime));
			NewViewRange.SetUpperBoundValue(NewViewRange.GetUpperBoundValue() - (MidRange - ScrubTime));

			SetViewRange(NewViewRange, EViewRangeInterpolation::Animated);
		}
	}

	SSequencerSection::ThrobSectionSelection();
}

float FSequencer::GetOverlayFadeCurve() const
{
	return OverlayCurve.GetLerp();
}


void FSequencer::DeleteSelectedItems()
{
	if (Selection.GetSelectedKeys().Num())
	{
		FScopedTransaction DeleteKeysTransaction( NSLOCTEXT("Sequencer", "DeleteKeys_Transaction", "Delete Keys") );
		
		DeleteSelectedKeys();
	}
	else if (Selection.GetSelectedSections().Num())
	{
		FScopedTransaction DeleteSectionsTransaction( NSLOCTEXT("Sequencer", "DeleteSections_Transaction", "Delete Sections") );
	
		DeleteSections(Selection.GetSelectedSections());
	}
	else if (Selection.GetSelectedOutlinerNodes().Num())
	{
		DeleteSelectedNodes(false);
	}
}


void FSequencer::AssignActor(FMenuBuilder& MenuBuilder, FGuid InObjectBinding)
{
	TSet<const AActor*> BoundObjects;
	{
		for (TWeakObjectPtr<> Ptr : FindObjectsInCurrentSequence(InObjectBinding))
		{
			if (const AActor* Actor = Cast<AActor>(Ptr.Get()))
			{
				BoundObjects.Add(Actor);
			}
		}
	}

	auto IsActorValidForAssignment = [BoundObjects](const AActor* InActor){
		return !BoundObjects.Contains(InActor);
	};

	using namespace SceneOutliner;

	// Set up a menu entry to assign an actor to the object binding node
	FInitializationOptions InitOptions;
	{
		InitOptions.Mode = ESceneOutlinerMode::ActorPicker;

		// We hide the header row to keep the UI compact.
		InitOptions.bShowHeaderRow = false;
		InitOptions.bShowSearchBox = true;
		InitOptions.bShowCreateNewFolder = false;
		InitOptions.bFocusSearchBoxWhenOpened = true;
		// Only want the actor label column
		InitOptions.ColumnMap.Add(FBuiltInColumnTypes::Label(), FColumnInfo(EColumnVisibility::Visible, 0));

		// Only display actors that are not possessed already
		InitOptions.Filters->AddFilterPredicate( FActorFilterPredicate::CreateLambda( IsActorValidForAssignment ) );
	}

	// actor selector to allow the user to choose an actor
	FSceneOutlinerModule& SceneOutlinerModule = FModuleManager::LoadModuleChecked<FSceneOutlinerModule>("SceneOutliner");
	TSharedRef< SWidget > MiniSceneOutliner =
		SNew( SBox )
		.MaxDesiredHeight(400.0f)
		.WidthOverride(300.0f)
		[
			SceneOutlinerModule.CreateSceneOutliner(
				InitOptions,
				FOnActorPicked::CreateLambda([=](AActor* Actor){
					// Create a new binding for this actor
					FSlateApplication::Get().DismissAllMenus();
					DoAssignActor(&Actor, 1, InObjectBinding);
				})
			)
		];

	MenuBuilder.AddMenuSeparator();
	MenuBuilder.AddWidget(MiniSceneOutliner, FText::GetEmpty(), true);
}


FGuid FSequencer::DoAssignActor(AActor*const* InActors, int32 NumActors, FGuid InObjectBinding)
{
	if (NumActors <= 0)
	{
		return FGuid();
	}

	//@todo: this code doesn't work with multiple actors, or when the existing binding is bound to multiple actors

	AActor* Actor = InActors[0];

	if (Actor == nullptr)
	{
		return FGuid();
	}

	UMovieSceneSequence* OwnerSequence = GetFocusedMovieSceneSequence();
	UMovieScene* OwnerMovieScene = OwnerSequence->GetMovieScene();

	if (OwnerMovieScene->IsReadOnly())
	{
		ShowReadOnlyError();
		return FGuid();
	}

	FScopedTransaction AssignActor( NSLOCTEXT("Sequencer", "AssignActor", "Assign Actor") );

	Actor->Modify();
	OwnerSequence->Modify();
	OwnerMovieScene->Modify();

	TArrayView<TWeakObjectPtr<>> RuntimeObjects = FindObjectsInCurrentSequence(InObjectBinding);

	UObject* RuntimeObject = RuntimeObjects.Num() ? RuntimeObjects[0].Get() : nullptr;

	// Replace the object itself
	FMovieScenePossessable NewPossessableActor;
	FGuid NewGuid;
	{
		// Get the object guid to assign, remove the binding if it already exists
		FGuid ParentGuid = FindObjectId(*Actor, ActiveTemplateIDs.Top());
		FString NewActorLabel = Actor->GetActorLabel();
		if (ParentGuid.IsValid())
		{
			OwnerMovieScene->RemovePossessable(ParentGuid);
			OwnerSequence->UnbindPossessableObjects(ParentGuid);
		}

		// Add this object
		NewPossessableActor = FMovieScenePossessable( NewActorLabel, Actor->GetClass());
		NewGuid = NewPossessableActor.GetGuid();
		OwnerSequence->BindPossessableObject(NewPossessableActor.GetGuid(), *Actor, GetPlaybackContext());

		// Defer replacing this object until the components have been updated
	}

	auto UpdateComponent = [&]( FGuid OldComponentGuid, UActorComponent* NewComponent )
	{
		// Get the object guid to assign, remove the binding if it already exists
		FGuid NewComponentGuid = FindObjectId( *NewComponent, ActiveTemplateIDs.Top() );
		if ( NewComponentGuid.IsValid() )
		{
			OwnerMovieScene->RemovePossessable( NewComponentGuid );
			OwnerSequence->UnbindPossessableObjects( NewComponentGuid );
		}

		// Add this object
		FMovieScenePossessable NewPossessable( NewComponent->GetName(), NewComponent->GetClass() );
		OwnerSequence->BindPossessableObject( NewPossessable.GetGuid(), *NewComponent, Actor );

		// Replace
		OwnerMovieScene->ReplacePossessable( OldComponentGuid, NewPossessable );
		OwnerSequence->UnbindPossessableObjects( OldComponentGuid );
		State.Invalidate(OldComponentGuid, ActiveTemplateIDs.Top());

		FMovieScenePossessable* ThisPossessable = OwnerMovieScene->FindPossessable( NewPossessable.GetGuid() );
		if ( ensure( ThisPossessable ) )
		{
			ThisPossessable->SetParent( NewGuid );
		}
	};

	// Handle components
	AActor* ActorToReplace = Cast<AActor>(RuntimeObject);
	if (ActorToReplace != nullptr && ActorToReplace->IsActorBeingDestroyed() == false)
	{
		for (UActorComponent* ComponentToReplace : ActorToReplace->GetComponents())
		{
			if (ComponentToReplace != nullptr)
			{
				FGuid ComponentGuid = FindObjectId(*ComponentToReplace, ActiveTemplateIDs.Top());
				if (ComponentGuid.IsValid())
				{
					bool bComponentWasUpdated = false;
					for (UActorComponent* NewComponent : Actor->GetComponents())
					{
						if (NewComponent->GetFullName(Actor) == ComponentToReplace->GetFullName(ActorToReplace))
						{
							UpdateComponent( ComponentGuid, NewComponent );
							bComponentWasUpdated = true;
						}
					}

					// Clear the parent guid since this possessable component doesn't match to any component on the new actor
					if (!bComponentWasUpdated)
					{
						FMovieScenePossessable* ThisPossessable = OwnerMovieScene->FindPossessable(ComponentGuid);
						ThisPossessable->SetParent(FGuid());
					}
				}
			}
		}
	}
	else // If the actor didn't exist, try to find components who's parent guids were the previous actors guid.
	{
		TMap<FString, UActorComponent*> ComponentNameToComponent;
		for ( UActorComponent* Component : Actor->GetComponents() )
		{
			ComponentNameToComponent.Add( Component->GetName(), Component );
		}
		for ( int32 i = 0; i < OwnerMovieScene->GetPossessableCount(); i++ )
		{
			FMovieScenePossessable& OldPossessable = OwnerMovieScene->GetPossessable(i);
			if ( OldPossessable.GetParent() == InObjectBinding )
			{
				UActorComponent** ComponentPtr = ComponentNameToComponent.Find( OldPossessable.GetName() );
				if ( ComponentPtr != nullptr )
				{
					UpdateComponent( OldPossessable.GetGuid(), *ComponentPtr );
				}
			}
		}
	}

	// Replace the actor itself after components have been updated
	OwnerMovieScene->ReplacePossessable(InObjectBinding, NewPossessableActor);
	OwnerSequence->UnbindPossessableObjects(InObjectBinding);

	State.Invalidate(InObjectBinding, ActiveTemplateIDs.Top());

	// Try to fix up folders
	TArray<UMovieSceneFolder*> FoldersToCheck;
	FoldersToCheck.Append(GetFocusedMovieSceneSequence()->GetMovieScene()->GetRootFolders());
	bool bFolderFound = false;
	while ( FoldersToCheck.Num() > 0 && bFolderFound == false )
	{
		UMovieSceneFolder* Folder = FoldersToCheck[0];
		FoldersToCheck.RemoveAt(0);
		if ( Folder->GetChildObjectBindings().Contains( InObjectBinding ) )
		{
			Folder->RemoveChildObjectBinding( InObjectBinding );
			Folder->AddChildObjectBinding( NewGuid );
			bFolderFound = true;
		}

		for ( UMovieSceneFolder* ChildFolder : Folder->GetChildFolders() )
		{
			FoldersToCheck.Add( ChildFolder );
		}
	}

	RestorePreAnimatedState();

	NotifyMovieSceneDataChanged( EMovieSceneDataChangeType::MovieSceneStructureItemsChanged );

	return NewGuid;
}


void FSequencer::AddActorsToBinding(FGuid InObjectBinding, const TArray<AActor*>& InActors)
{
	if (!InActors.Num())
	{
		return;
	}

	UClass* ActorClass = nullptr;
	int32 NumRuntimeObjects = 0;

	TArrayView<TWeakObjectPtr<>> ObjectsInCurrentSequence = FindObjectsInCurrentSequence(InObjectBinding);

	for (TWeakObjectPtr<> Ptr : ObjectsInCurrentSequence)
	{
		if (const AActor* Actor = Cast<AActor>(Ptr.Get()))
		{
			ActorClass = Actor->GetClass();
			++NumRuntimeObjects;
		}
	}

	FScopedTransaction AddSelectedToBinding(NSLOCTEXT("Sequencer", "AddSelectedToBinding", "Add Selected to Binding"));

	UMovieSceneSequence* OwnerSequence = GetFocusedMovieSceneSequence();
	UMovieScene* OwnerMovieScene = OwnerSequence->GetMovieScene();

	OwnerSequence->Modify();
	OwnerMovieScene->Modify();

	// Bind objects
	int32 NumObjectsAdded = 0;
	for (AActor* ActorToAdd : InActors)
	{
		if (!ObjectsInCurrentSequence.Contains(ActorToAdd))
		{
			if (ActorClass == nullptr || UClass::FindCommonBase(ActorToAdd->GetClass(), ActorClass) != nullptr)
			{
				if (ActorClass == nullptr)
				{
					ActorClass = ActorToAdd->GetClass();
				}

				ActorToAdd->Modify();
				OwnerSequence->BindPossessableObject(InObjectBinding, *ActorToAdd, GetPlaybackContext());
				++NumObjectsAdded;
			}
			else
			{
				const FText NotificationText = FText::Format(LOCTEXT("UnableToAssignObject", "Cannot assign object {0}. Expected class {1}"), FText::FromString(ActorToAdd->GetName()), FText::FromString(ActorClass->GetName()));
				FNotificationInfo Info(NotificationText);
				Info.ExpireDuration = 3.f;
				Info.bUseLargeFont = false;
				FSlateNotificationManager::Get().AddNotification(Info);
			}
		}
	}

	// Update label
	if (NumRuntimeObjects + NumObjectsAdded > 0)
	{
		FMovieScenePossessable* Possessable = OwnerMovieScene->FindPossessable(InObjectBinding);
		if (Possessable && ActorClass != nullptr)
		{
			if (NumRuntimeObjects + NumObjectsAdded > 1)
			{
				FString NewLabel = ActorClass->GetName() + FString::Printf(TEXT(" (%d)"), NumRuntimeObjects + NumObjectsAdded);
				Possessable->SetName(NewLabel);
			}
			else if (NumObjectsAdded > 0 && InActors.Num() > 0)
			{
				Possessable->SetName(InActors[0]->GetActorLabel());
			}
		}
	}

	RestorePreAnimatedState();

	NotifyMovieSceneDataChanged(EMovieSceneDataChangeType::MovieSceneStructureItemsChanged);
}

void FSequencer::ReplaceBindingWithActors(FGuid InObjectBinding, const TArray<AActor*>& InActors)
{
	FScopedTransaction ReplaceBindingWithActors(NSLOCTEXT("Sequencer", "ReplaceBindingWithActors", "Replace Binding with Actors"));

	TArray<AActor*> ExistingActors;
	for (TWeakObjectPtr<> Ptr : FindObjectsInCurrentSequence(InObjectBinding))
	{
		if (AActor* Actor = Cast<AActor>(Ptr.Get()))
		{
			if (!InActors.Contains(Actor))
			{
				ExistingActors.Add(Actor);
			}
		}
	}

	RemoveActorsFromBinding(InObjectBinding, ExistingActors);

	TArray<AActor*> NewActors;
	for (AActor* NewActor : InActors)
	{
		if (!ExistingActors.Contains(NewActor))
		{
			NewActors.Add(NewActor);
		}
	}

	AddActorsToBinding(InObjectBinding, NewActors);
}

void FSequencer::RemoveActorsFromBinding(FGuid InObjectBinding, const TArray<AActor*>& InActors)
{
	if (!InActors.Num())
	{
		return;
	}

	UClass* ActorClass = nullptr;
	int32 NumRuntimeObjects = 0;

	for (TWeakObjectPtr<> Ptr : FindObjectsInCurrentSequence(InObjectBinding))
	{
		if (const AActor* Actor = Cast<AActor>(Ptr.Get()))
		{
			ActorClass = Actor->GetClass();
			++NumRuntimeObjects;
		}
	}

	FScopedTransaction RemoveSelectedFromBinding(NSLOCTEXT("Sequencer", "RemoveSelectedFromBinding", "Remove Selected from Binding"));

	UMovieSceneSequence* OwnerSequence = GetFocusedMovieSceneSequence();
	UMovieScene* OwnerMovieScene = OwnerSequence->GetMovieScene();

	TArray<UObject*> ObjectsToRemove;
	for (AActor* ActorToRemove : InActors)
	{
		ActorToRemove->Modify();

		ObjectsToRemove.Add(ActorToRemove);
	}
	OwnerSequence->Modify();
	OwnerMovieScene->Modify();

	// Unbind objects
	OwnerSequence->UnbindObjects(InObjectBinding, ObjectsToRemove, GetPlaybackContext());

	// Update label
	if (NumRuntimeObjects - ObjectsToRemove.Num() > 0)
	{
		FMovieScenePossessable* Possessable = OwnerMovieScene->FindPossessable(InObjectBinding);
		if (Possessable && ActorClass != nullptr)
		{
			if (NumRuntimeObjects - ObjectsToRemove.Num() > 1)
			{
				FString NewLabel = ActorClass->GetName() + FString::Printf(TEXT(" (%d)"), NumRuntimeObjects - ObjectsToRemove.Num());

				Possessable->SetName(NewLabel);
			}
			else if (ObjectsToRemove.Num() > 0 && InActors.Num() > 0)
			{
				Possessable->SetName(InActors[0]->GetActorLabel());
			}
		}
	}

	RestorePreAnimatedState();

	NotifyMovieSceneDataChanged(EMovieSceneDataChangeType::MovieSceneStructureItemsChanged);
}

void FSequencer::RemoveAllBindings(FGuid InObjectBinding)
{
	FScopedTransaction RemoveAllBindings(NSLOCTEXT("Sequencer", "RemoveAllBindings", "Remove All Bound Objects"));

	UMovieSceneSequence* OwnerSequence = GetFocusedMovieSceneSequence();
	UMovieScene* OwnerMovieScene = OwnerSequence->GetMovieScene();

	OwnerSequence->Modify();
	OwnerMovieScene->Modify();

	// Unbind objects
	OwnerSequence->UnbindPossessableObjects(InObjectBinding);

	RestorePreAnimatedState();

	NotifyMovieSceneDataChanged(EMovieSceneDataChangeType::MovieSceneStructureItemsChanged);
}

void FSequencer::RemoveInvalidBindings(FGuid InObjectBinding)
{
	FScopedTransaction RemoveInvalidBindings(NSLOCTEXT("Sequencer", "RemoveMissing", "Remove Missing Objects"));

	UMovieSceneSequence* OwnerSequence = GetFocusedMovieSceneSequence();
	UMovieScene* OwnerMovieScene = OwnerSequence->GetMovieScene();

	OwnerSequence->Modify();
	OwnerMovieScene->Modify();

	// Unbind objects
	OwnerSequence->UnbindInvalidObjects(InObjectBinding, GetPlaybackContext());

	// Update label
	UClass* ActorClass = nullptr;

	TArray<AActor*> ValidActors;
	for (TWeakObjectPtr<> Ptr : FindObjectsInCurrentSequence(InObjectBinding))
	{
		if (AActor* Actor = Cast<AActor>(Ptr.Get()))
		{
			ActorClass = Actor->GetClass();
			ValidActors.Add(Actor);
		}
	}

	FMovieScenePossessable* Possessable = OwnerMovieScene->FindPossessable(InObjectBinding);
	if (Possessable && ActorClass != nullptr && ValidActors.Num() != 0)
	{
		if (ValidActors.Num() > 1)
		{
			FString NewLabel = ActorClass->GetName() + FString::Printf(TEXT(" (%d)"), ValidActors.Num());

			Possessable->SetName(NewLabel);
		}
		else
		{
			Possessable->SetName(ValidActors[0]->GetActorLabel());
		}
	}

	RestorePreAnimatedState();

	NotifyMovieSceneDataChanged(EMovieSceneDataChangeType::MovieSceneStructureItemsChanged);
}

void FSequencer::DeleteNode(TSharedRef<FSequencerDisplayNode> NodeToBeDeleted, const bool bKeepState)
{
	// If this node is selected, delete all selected nodes
	if (GetSelection().IsSelected(NodeToBeDeleted))
	{
		DeleteSelectedNodes(bKeepState);
	}
	else
	{
		const FScopedTransaction Transaction( NSLOCTEXT("Sequencer", "UndoDeletingObject", "Delete Node") );
		bool bAnythingDeleted = OnRequestNodeDeleted(NodeToBeDeleted, bKeepState);
		if ( bAnythingDeleted )
		{
			NotifyMovieSceneDataChanged( EMovieSceneDataChangeType::MovieSceneStructureItemRemoved );
		}
	}
}


void FSequencer::DeleteSelectedNodes(const bool bKeepState)
{
	TSet< TSharedRef<FSequencerDisplayNode> > SelectedNodesCopy = GetSelection().GetSelectedOutlinerNodes();

	if (SelectedNodesCopy.Num() == 0)
	{
		return;
	}

	const FScopedTransaction Transaction( NSLOCTEXT("Sequencer", "UndoDeletingObject", "Delete Node") );

	bool bAnythingDeleted = false;

	for( const TSharedRef<FSequencerDisplayNode>& SelectedNode : SelectedNodesCopy )
	{
		if( !SelectedNode->IsHidden() )
		{
			// Delete everything in the entire node
			TSharedRef<const FSequencerDisplayNode> NodeToBeDeleted = StaticCastSharedRef<const FSequencerDisplayNode>(SelectedNode);
			bAnythingDeleted |= OnRequestNodeDeleted( NodeToBeDeleted, bKeepState );
		}
	}

	if ( bAnythingDeleted )
	{
		NotifyMovieSceneDataChanged( EMovieSceneDataChangeType::MovieSceneStructureItemRemoved );
	}
}

void FSequencer::MoveNodeToFolder(TSharedRef<FSequencerDisplayNode> NodeToMove, UMovieSceneFolder* DestinationFolder)
{
	TSharedPtr<FSequencerDisplayNode> ParentNode = NodeToMove->GetParent();
	
	if (DestinationFolder == nullptr)
	{
		return;
	}

	DestinationFolder->Modify();

	switch (NodeToMove->GetType())
	{
		case ESequencerNode::Folder:
		{
			TSharedRef<FSequencerFolderNode> FolderNode = StaticCastSharedRef<FSequencerFolderNode>(NodeToMove);
			if (ParentNode.IsValid())
			{
				checkf(ParentNode->GetType() == ESequencerNode::Folder, TEXT("Can not remove from unsupported parent node."));
				TSharedPtr<FSequencerFolderNode> NodeParentFolder = StaticCastSharedPtr<FSequencerFolderNode>(ParentNode);
				NodeParentFolder->GetFolder().Modify();
				NodeParentFolder->GetFolder().RemoveChildFolder(&FolderNode->GetFolder());
			}
			else
			{
				UMovieScene* FocusedMovieScene = GetFocusedMovieSceneSequence()->GetMovieScene();

				FocusedMovieScene->Modify();
				FocusedMovieScene->GetRootFolders().Remove(&FolderNode->GetFolder());
			}

			DestinationFolder->AddChildFolder(&FolderNode->GetFolder());

			break;
		}
		case ESequencerNode::Track:
		{
			TSharedRef<FSequencerTrackNode> TrackNode = StaticCastSharedRef<FSequencerTrackNode>(NodeToMove);

			if (ParentNode.IsValid())
			{
				checkf(ParentNode->GetType() == ESequencerNode::Folder, TEXT("Can not remove from unsupported parent node."));
				TSharedPtr<FSequencerFolderNode> NodeParentFolder = StaticCastSharedPtr<FSequencerFolderNode>(ParentNode);
				NodeParentFolder->GetFolder().Modify();
				NodeParentFolder->GetFolder().RemoveChildMasterTrack(TrackNode->GetTrack());
			}

			DestinationFolder->AddChildMasterTrack(TrackNode->GetTrack());
			break;
		}
		case ESequencerNode::Object:
		{
			TSharedRef<FSequencerObjectBindingNode> ObjectBindingNode = StaticCastSharedRef<FSequencerObjectBindingNode>(NodeToMove);
			if (ParentNode.IsValid())
			{
				checkf(ParentNode->GetType() == ESequencerNode::Folder, TEXT("Can not remove from unsupported parent node."));
				TSharedPtr<FSequencerFolderNode> NodeParentFolder = StaticCastSharedPtr<FSequencerFolderNode>(ParentNode);
				NodeParentFolder->GetFolder().Modify();
				NodeParentFolder->GetFolder().RemoveChildObjectBinding(ObjectBindingNode->GetObjectBinding());
			}

			DestinationFolder->AddChildObjectBinding(ObjectBindingNode->GetObjectBinding());
			break;
		}
	}
}

TArray<TSharedRef<FSequencerDisplayNode> > FSequencer::GetSelectedNodesToMove()
{
	TArray<TSharedRef<FSequencerDisplayNode> > NodesToMove;

	// Build a list of the nodes we want to move.
	for (TSharedRef<FSequencerDisplayNode> Node : GetSelection().GetSelectedOutlinerNodes())
	{
		// Only nodes that can be dragged can be moved in to a folder. They must also either be in the root or in a folder.
		if (Node->CanDrag() && (!Node->GetParent().IsValid() || Node->GetParent()->GetType() == ESequencerNode::Folder))
		{
			NodesToMove.Add(Node);
		}
	}

	if (!NodesToMove.Num())
	{
		return NodesToMove;
	}

	TArray<int32> NodesToRemove;

	// Find nodes that are children of other nodes in the list
	for (int32 NodeIndex = 0; NodeIndex < NodesToMove.Num(); ++NodeIndex)
	{
		TSharedPtr<FSequencerDisplayNode> Node = NodesToMove[NodeIndex];

		for (TSharedRef<FSequencerDisplayNode> ParentNode : NodesToMove)
		{
			if (ParentNode == Node)
			{
				continue;
			}

			if (!ParentNode->Traverse_ParentFirst([&](FSequencerDisplayNode& InNode) { return &InNode != Node.Get(); }))
			{
				NodesToRemove.Add(NodeIndex);
			}
		}
	}

	// Remove the nodes that are children of other nodes in the list, as moving the parent will already be relocating them
	while (NodesToRemove.Num() > 0)
	{
		int32 NodeIndex = NodesToRemove.Pop();
		NodesToMove.RemoveAt(NodeIndex);
	}

	return NodesToMove;
}

void FSequencer::MoveSelectedNodesToNewFolder()
{
	UMovieScene* FocusedMovieScene = GetFocusedMovieSceneSequence()->GetMovieScene();

	if (FocusedMovieScene->IsReadOnly())
	{
		ShowReadOnlyError();
		return;
	}

	TArray<TSharedRef<FSequencerDisplayNode> > NodesToMove = GetSelectedNodesToMove();

	if (!NodesToMove.Num())
	{
		return;
	}

	TArray<TArray<FString> > NodePathSplits;
	int32 SharedPathLength = TNumericLimits<int32>::Max();

	// Build a list of the paths for each node, split in to folder names
	for (TSharedRef<FSequencerDisplayNode> Node : NodesToMove)
	{
		// Split the node's path in to segments
		TArray<FString>& NodePath = NodePathSplits.AddDefaulted_GetRef();
		Node->GetPathName().ParseIntoArray(NodePath, TEXT("."));

		// Shared path obviously won't be larger than the shortest path
		SharedPathLength = FMath::Min(SharedPathLength, NodePath.Num() - 1);
	}

	// If we have more than one, find the deepest folder shared by all paths
	if (NodePathSplits.Num() > 1)
	{
		// Since we are looking for the shared path, we can arbitrarily choose the first path to compare against
		TArray<FString>& ShareNodePathSplit = NodePathSplits[0];
		for (int NodeIndex = 1; NodeIndex < NodePathSplits.Num(); ++NodeIndex)
		{
			if (SharedPathLength == 0)
			{
				break;
			}

			// Since all paths are at least as long as the shortest, we don't need to bounds check the path splits
			for (int PathSplitIndex = 0; PathSplitIndex < SharedPathLength; ++PathSplitIndex)
			{
				if (NodePathSplits[NodeIndex][PathSplitIndex].Compare(ShareNodePathSplit[PathSplitIndex]))
				{
					SharedPathLength = PathSplitIndex;
					break;
				}
			}
		}
	}

	UMovieSceneFolder* ParentFolder = nullptr;

	TArray<FString> FolderPath;
	
	// Walk up the shared path to find the deepest shared folder
	for (int32 FolderPathIndex = 0; FolderPathIndex < SharedPathLength; ++FolderPathIndex)
	{
		FolderPath.Add(NodePathSplits[0][FolderPathIndex]);
		FName DesiredFolderName = FName(*FolderPath[FolderPathIndex]);

		TArray<UMovieSceneFolder*> FoldersToSearch;
		if (!ParentFolder)
		{
			FoldersToSearch = FocusedMovieScene->GetRootFolders();
		}
		else
		{
			FoldersToSearch = ParentFolder->GetChildFolders();
		}

		for (UMovieSceneFolder* Folder : FoldersToSearch)
		{
			if (Folder->GetFolderName() == DesiredFolderName)
			{
				ParentFolder = Folder;
				break;
			}
		}
	}

	TArray<FName> ExistingFolderNames;
	if (!ParentFolder)
	{
		for (UMovieSceneFolder* SiblingFolder : FocusedMovieScene->GetRootFolders())
		{
			ExistingFolderNames.Add(SiblingFolder->GetFolderName());
		}
	}
	else
	{
		for (UMovieSceneFolder* SiblingFolder : ParentFolder->GetChildFolders())
		{
			ExistingFolderNames.Add(SiblingFolder->GetFolderName());
		}
	}

	FString NewFolderPath;
	for (FString PathSection : FolderPath)
	{
		NewFolderPath.Append(PathSection);
		NewFolderPath.AppendChar('.');
	}

	FScopedTransaction Transaction(LOCTEXT("MoveTracksToNewFolder", "Move to New Folder"));

	// Create SharedFolder
	FName UniqueName = FSequencerUtilities::GetUniqueName(FName("New Folder"), ExistingFolderNames);
	UMovieSceneFolder* SharedFolder = NewObject<UMovieSceneFolder>( FocusedMovieScene, NAME_None, RF_Transactional );
	SharedFolder->SetFolderName(UniqueName);
	NewFolderPath.Append(UniqueName.ToString());

	FolderPath.Add(UniqueName.ToString());
	int SharedFolderPathLen = FolderPath.Num();

	if (!ParentFolder)
	{
		FocusedMovieScene->Modify();
		FocusedMovieScene->GetRootFolders().Add(SharedFolder);
	}
	else
	{
		ParentFolder->Modify();
		ParentFolder->AddChildFolder(SharedFolder);
	}

	for (int32 NodeIndex = 0; NodeIndex < NodesToMove.Num() ; ++NodeIndex)
	{
		TSharedRef<FSequencerDisplayNode> Node = NodesToMove[NodeIndex];
		TArray<FString>& NodePathSplit = NodePathSplits[NodeIndex];

		// Reset to just the path to the shared folder
		FolderPath.SetNum(SharedFolderPathLen);

		// Append any relative path for the node
		for (int32 FolderPathIndex = SharedPathLength; FolderPathIndex < NodePathSplit.Num() - 1; ++FolderPathIndex)
		{
			FolderPath.Add(NodePathSplit[FolderPathIndex]);
		}

		UMovieSceneFolder* DestinationFolder = CreateFoldersRecursively(FolderPath, 0, FocusedMovieScene, nullptr, FocusedMovieScene->GetRootFolders());
		
		MoveNodeToFolder(Node, DestinationFolder);
	}

	// Set the newly created folder as our selection
	Selection.Empty();
	SequencerWidget->AddAdditionalPathToSelectionSet(NewFolderPath);


	NotifyMovieSceneDataChanged(EMovieSceneDataChangeType::MovieSceneStructureItemsChanged);
}


void ExportObjectBindingsToText(const TArray<UMovieSceneCopyableBinding*>& ObjectsToExport, FString& ExportedText)
{
	// Clear the mark state for saving.
	UnMarkAllObjects(EObjectMark(OBJECTMARK_TagExp | OBJECTMARK_TagImp));

	FStringOutputDevice Archive;
	const FExportObjectInnerContext Context;

	// Export each of the selected nodes
	UObject* LastOuter = nullptr;

	for (UMovieSceneCopyableBinding* ObjectToExport : ObjectsToExport)
	{
		// The nodes should all be from the same scope
		UObject* ThisOuter = ObjectToExport->GetOuter();
		check((LastOuter == ThisOuter) || (LastOuter == nullptr));
		LastOuter = ThisOuter;

		// We can't use TextExportTransient on USTRUCTS (which our object contains) so we're going to manually null out some references before serializing them. These references are
		// serialized manually into the archive, as the auto-serialization will only store a reference (to a privately owned object) which creates issues on deserialization. Attempting 
		// to deserialize these private objects throws a superflous error in the console that makes it look like things went wrong when they're actually OK and expected.
		TArray<UMovieSceneTrack*> OldTracks = ObjectToExport->Binding.StealTracks();
		UObject* OldSpawnableTemplate = ObjectToExport->Spawnable.GetObjectTemplate();
		ObjectToExport->Spawnable.SetObjectTemplate(nullptr);

		UExporter::ExportToOutputDevice(&Context, ObjectToExport, nullptr, Archive, TEXT("copy"), 0, PPF_ExportsNotFullyQualified | PPF_Copy | PPF_Delimited, false, ThisOuter);

		// Restore the references (as we don't want to modify the original in the event of a copy operation!)
		ObjectToExport->Binding.SetTracks(OldTracks);
		ObjectToExport->Spawnable.SetObjectTemplate(OldSpawnableTemplate);

		// We manually export the object template for the same private-ownership reason as above. Templates need to be re-created anyways as each Spawnable contains its own copy of the template.
		if (ObjectToExport->SpawnableObjectTemplate)
		{
			UExporter::ExportToOutputDevice(&Context, ObjectToExport->SpawnableObjectTemplate, nullptr, Archive, TEXT("copy"), 0, PPF_ExportsNotFullyQualified | PPF_Copy | PPF_Delimited);
		}
	}

	ExportedText = Archive;
}

class FObjectBindingTextFactory : public FCustomizableTextObjectFactory
{
public:
	FObjectBindingTextFactory(FSequencer& InSequencer)
		: FCustomizableTextObjectFactory(GWarn)
		, SequencerPtr(&InSequencer)
	{
	}

	// FCustomizableTextObjectFactory implementation
	virtual bool CanCreateClass(UClass* InObjectClass, bool& bOmitSubObjs) const override
	{
		if (InObjectClass->IsChildOf<UMovieSceneCopyableBinding>())
		{
			return true;
		}

		return SequencerPtr->GetSpawnRegister().CanSpawnObject(InObjectClass);
	}
	

	virtual void ProcessConstructedObject(UObject* NewObject) override
	{
		check(NewObject);

		if (NewObject->IsA<UMovieSceneCopyableBinding>())
		{
			UMovieSceneCopyableBinding* CopyableBinding = Cast<UMovieSceneCopyableBinding>(NewObject);
			NewCopyableBindings.Add(CopyableBinding);
		}
		else
		{
			NewSpawnableObjectTemplates.Add(NewObject);
		}
	}

public:
	TArray<UMovieSceneCopyableBinding*> NewCopyableBindings;
	TArray<UObject*> NewSpawnableObjectTemplates;

private:
	FSequencer* SequencerPtr;
};


void FSequencer::ImportObjectBindingsFromText(const FString& TextToImport, /*out*/ TArray<UMovieSceneCopyableBinding*>& ImportedObjects)
{
	UPackage* TempPackage = NewObject<UPackage>(nullptr, TEXT("/Engine/Sequencer/Editor/Transient"), RF_Transient);
	TempPackage->AddToRoot();

	// Turn the text buffer into objects
	FObjectBindingTextFactory Factory(*this);
	Factory.ProcessBuffer(TempPackage, RF_Transactional, TextToImport);
	ImportedObjects = Factory.NewCopyableBindings;

	// We had to explicitly serialize object templates due to them being a reference to a privately owned object. We now deserialize these object template copies
	// and match them up with their MovieSceneCopyableBinding again.
	
	int32 SpawnableObjectTemplateIndex = 0;
	for (auto ImportedObject : ImportedObjects)
	{
		if (ImportedObject->Spawnable.GetGuid().IsValid() && SpawnableObjectTemplateIndex < Factory.NewSpawnableObjectTemplates.Num())
		{
			// This Spawnable Object Template is owned by our transient package, so you'll need to change the owner if you want to keep it later.
			ImportedObject->SpawnableObjectTemplate = Factory.NewSpawnableObjectTemplates[SpawnableObjectTemplateIndex++];
		}
	}

	// Remove the temp package from the root now that it has served its purpose
	TempPackage->RemoveFromRoot();
}


void FSequencer::CopySelectedObjects(TArray<TSharedPtr<FSequencerObjectBindingNode>>& ObjectNodes, FString& ExportedText)
{
	// Gather guids for the object nodes and any child object nodes
	TSet<FGuid> GuidsToCopy;
	for (TSharedPtr<FSequencerObjectBindingNode> ObjectNode : ObjectNodes)
	{
		GuidsToCopy.Add(ObjectNode->GetObjectBinding());

		TSet<TSharedRef<FSequencerDisplayNode> > DescendantNodes;

		SequencerHelpers::GetDescendantNodes(ObjectNode.ToSharedRef(), DescendantNodes);

		for (auto DescendantNode : DescendantNodes)
		{
			if (DescendantNode->GetType() == ESequencerNode::Object)
			{
				GuidsToCopy.Add((StaticCastSharedRef<FSequencerObjectBindingNode>(DescendantNode))->GetObjectBinding());
			}
		}
	}

	UMovieScene* MovieScene = GetFocusedMovieSceneSequence()->GetMovieScene();

	// Export each of the bindings
	TArray<UMovieSceneCopyableBinding*> CopyableBindings;

	for (auto ObjectBinding : GuidsToCopy)
	{
		UMovieSceneCopyableBinding *CopyableBinding = NewObject<UMovieSceneCopyableBinding>(GetTransientPackage(), UMovieSceneCopyableBinding::StaticClass(), NAME_None, RF_Transient);
		CopyableBindings.Add(CopyableBinding);

		FMovieScenePossessable* Possessable = MovieScene->FindPossessable(ObjectBinding);
		if (Possessable)
		{
			CopyableBinding->Possessable = *Possessable;
		}
		else
		{
			FMovieSceneSpawnable* Spawnable = MovieScene->FindSpawnable(ObjectBinding);
			if (Spawnable)
			{
				CopyableBinding->Spawnable = *Spawnable;
				
				// We manually serialize the spawnable object template so that it's not a reference to a privately owned object. Spawnables all have unique copies of their template objects anyways.
				// Object Templates are re-created on paste (based on these templates) with the correct ownership set up.
				CopyableBinding->SpawnableObjectTemplate = Spawnable->GetObjectTemplate();
			}
		}

		const FMovieSceneBinding* Binding = MovieScene->FindBinding(ObjectBinding);
		if (Binding)
		{
			CopyableBinding->Binding = *Binding;
			for (auto Track : Binding->GetTracks())
			{
				// Tracks suffer from the same issues as Spawnable's Object Templates (reference to a privately owned object). We'll manually serialize the tracks to copy them,
				// and then restore them on paste.
				UMovieSceneTrack* DuplicatedTrack = Cast<UMovieSceneTrack>(StaticDuplicateObject(Track, CopyableBinding));

				CopyableBinding->Tracks.Add(DuplicatedTrack);
			}
		}
	}

	ExportObjectBindingsToText(CopyableBindings, /*out*/ ExportedText);
}


void FSequencer::CopySelectedTracks(TArray<TSharedPtr<FSequencerTrackNode>>& TrackNodes, FString& ExportedText)
{
	UMovieScene* MovieScene = GetFocusedMovieSceneSequence()->GetMovieScene();

	TArray<UObject*> CopyableTracks;
	for (TSharedPtr<FSequencerTrackNode> TrackNode : TrackNodes)
	{
		bool bIsParentSelected = false;
		TSharedPtr<FSequencerDisplayNode> ParentNode = TrackNode->GetParent();
		while (ParentNode.IsValid())
		{
			if (Selection.GetSelectedOutlinerNodes().Contains(ParentNode.ToSharedRef()))
			{
				bIsParentSelected = true;
				break;
			}
			ParentNode = ParentNode->GetParent();
		}

		if (!bIsParentSelected)
		{
			UMovieSceneCopyableTrack *CopyableTrack = NewObject<UMovieSceneCopyableTrack>(GetTransientPackage(), UMovieSceneCopyableTrack::StaticClass(), NAME_None, RF_Transient);
			CopyableTracks.Add(CopyableTrack);

			UMovieSceneTrack* DuplicatedTrack = Cast<UMovieSceneTrack>(StaticDuplicateObject(TrackNode->GetTrack(), CopyableTrack));
			CopyableTrack->Track = DuplicatedTrack;
			CopyableTrack->bIsAMasterTrack = MovieScene->IsAMasterTrack(*TrackNode->GetTrack());
		}
	}

	ExportObjectsToText(CopyableTracks, /*out*/ ExportedText);
}


void FSequencer::ExportObjectsToText(TArray<UObject*> ObjectsToExport, FString& ExportedText)
{
	// Clear the mark state for saving.
	UnMarkAllObjects(EObjectMark(OBJECTMARK_TagExp | OBJECTMARK_TagImp));

	FStringOutputDevice Archive;
	const FExportObjectInnerContext Context;

	// Export each of the selected nodes
	UObject* LastOuter = nullptr;

	for (UObject* ObjectToExport : ObjectsToExport)
	{
		// The nodes should all be from the same scope
		UObject* ThisOuter = ObjectToExport->GetOuter();
		if (LastOuter != nullptr && ThisOuter != LastOuter)
		{
			UE_LOG(LogSequencer, Warning, TEXT("Cannot copy objects from different outers. Only copying from %s"), *LastOuter->GetName());
			continue;
		}
		LastOuter = ThisOuter;

		UExporter::ExportToOutputDevice(&Context, ObjectToExport, nullptr, Archive, TEXT("copy"), 0, PPF_ExportsNotFullyQualified | PPF_Copy | PPF_Delimited, false, ThisOuter);
	}

	ExportedText = Archive;
}

bool FSequencer::DoPaste()
{
	if (IsReadOnly())
	{
		ShowReadOnlyError();
		// If we cancel the paste due to being read-only, count that as having handled the paste operation
		return true;
	}

	// Grab the text to paste from the clipboard
	FString TextToImport;
	FPlatformApplicationMisc::ClipboardPaste(TextToImport);

	TArray<FNotificationInfo> PasteErrors;
	bool bAnythingPasted = false;
	bAnythingPasted |= PasteObjectBindings(TextToImport, PasteErrors);
	bAnythingPasted |= PasteTracks(TextToImport, PasteErrors);
	
	if (!bAnythingPasted)
	{
		bAnythingPasted |= PasteSections(TextToImport, PasteErrors);
	}

	for (auto NotificationInfo : PasteErrors)
	{
		NotificationInfo.bUseLargeFont = false;
		FSlateNotificationManager::Get().AddNotification(NotificationInfo);
	}

	return bAnythingPasted;
}
PRAGMA_DISABLE_OPTIMIZATION

bool FSequencer::PasteObjectBindings(const FString& TextToImport, TArray<FNotificationInfo>& PasteErrors)
{
	UWorld* World = Cast<UWorld>(GetPlaybackContext());

	TArray<UMovieSceneFolder*> SelectedParentFolders;
	FString NewNodePath;
	CalculateSelectedFolderAndPath(SelectedParentFolders, NewNodePath);

	FScopedTransaction Transaction(FGenericCommands::Get().Paste->GetDescription());

	UMovieSceneSequence* OwnerSequence = GetFocusedMovieSceneSequence();
	UObject* BindingContext = GetPlaybackContext();

	UMovieScene* MovieScene = GetFocusedMovieSceneSequence()->GetMovieScene();
	TMap<FGuid, FGuid> OldToNewGuidMap;
	TArray<FGuid> PossessableGuids;

	TArray<FMovieSceneBinding> BindingsPasted;

	TSet<TSharedRef<FSequencerDisplayNode>> SelectedNodes = Selection.GetSelectedOutlinerNodes();

	TArray<FGuid> SelectedParentGuids;
	for (TSharedRef<FSequencerDisplayNode> Node : SelectedNodes)
	{
		if (Node->GetType() != ESequencerNode::Object)
		{
			continue;
		}

		TSharedPtr<FSequencerObjectBindingNode> ObjectNode = StaticCastSharedRef<FSequencerObjectBindingNode>(Node);
		if (ObjectNode.IsValid())
		{
			SelectedParentGuids.Add(ObjectNode->GetObjectBinding());
		}
	}

	int32 NumTargets = 1;
	if (SelectedParentGuids.Num() > 1)
	{
		NumTargets = SelectedParentGuids.Num();
	}

	for (int32 TargetIndex = 0; TargetIndex < NumTargets; ++TargetIndex)
	{
		TArray<UMovieSceneCopyableBinding*> ImportedBindings;
		ImportObjectBindingsFromText(TextToImport, ImportedBindings);

		if (ImportedBindings.Num() == 0)
		{
			return false;
		}

		for (UMovieSceneCopyableBinding* CopyableBinding : ImportedBindings)
		{
			// Clear transient flags on the imported tracks
			for (UMovieSceneTrack* CopiedTrack : CopyableBinding->Tracks)
			{
				CopiedTrack->ClearFlags(RF_Transient);
				TArray<UObject*> Subobjects;
				GetObjectsWithOuter(CopiedTrack, Subobjects);
				for (UObject* Subobject : Subobjects)
				{
					Subobject->ClearFlags(RF_Transient);
				}
			}

			if (CopyableBinding->Possessable.GetGuid().IsValid())
			{
				FGuid NewGuid = FGuid::NewGuid();

				FMovieSceneBinding NewBinding(NewGuid, CopyableBinding->Binding.GetName(), CopyableBinding->Tracks);

				FMovieScenePossessable NewPossessable = CopyableBinding->Possessable;
				NewPossessable.SetGuid(NewGuid);

				MovieScene->AddPossessable(NewPossessable, NewBinding);

				OldToNewGuidMap.Add(CopyableBinding->Possessable.GetGuid(), NewGuid);

				BindingsPasted.Add(NewBinding);

				PossessableGuids.Add(NewGuid);

				if (FMovieScenePossessable* Possessable = MovieScene->FindPossessable(NewGuid))
				{
					if (TargetIndex < SelectedParentGuids.Num())
					{
						Possessable->SetParent(SelectedParentGuids[TargetIndex]);
					}
				}

				TArray<AActor*> ActorsToDuplicate;
				for (auto RuntimeObject : FindBoundObjects(CopyableBinding->Possessable.GetGuid(), ActiveTemplateIDs.Top()))
				{
					AActor* Actor = Cast<AActor>(RuntimeObject.Get());
					if (Actor)
					{
						ActorsToDuplicate.Add(Actor);
					}
				}

				TArray<AActor*> DuplicatedActors;
				if (ActorsToDuplicate.Num() != 0)
				{
					GEditor->SelectNone(false, true);
					for (AActor* ActorToDuplicate : ActorsToDuplicate)
					{
						GEditor->SelectActor(ActorToDuplicate, true, false, false);
					}

					// Duplicate the bound actors
					GEditor->edactDuplicateSelected(World->GetCurrentLevel(), false);

					USelection* ActorSelection = GEditor->GetSelectedActors();
					TArray<TWeakObjectPtr<AActor> > SelectedActors;
					for (FSelectionIterator Iter(*ActorSelection); Iter; ++Iter)
					{
						AActor* Actor = Cast<AActor>(*Iter);
						if (Actor)
						{
							DuplicatedActors.Add(Actor);
						}
					}

					// Bind the duplicated actors
					if (DuplicatedActors.Num())
					{
						ReplaceBindingWithActors(NewGuid, DuplicatedActors);
					}
				}
			}
			else if (CopyableBinding->Spawnable.GetGuid().IsValid())
			{
				// We need to let the sequence create the spawnable so that it has everything set up properly internally.
				// This is required to get spawnables with the correct references to object templates, object templates with
				// correct owners, etc. However, making a new spawnable also creates the binding for us - this is a problem
				// because we need to use our binding (which has tracks associated with it). To solve this, we let it create
				// an object template based off of our (transient package owned) template, then find the newly created binding
				// and update it.
				FGuid NewGuid = MakeNewSpawnable(*CopyableBinding->SpawnableObjectTemplate, nullptr, false);
				FMovieSceneBinding NewBinding(NewGuid, CopyableBinding->Binding.GetName(), CopyableBinding->Tracks);
				FMovieSceneSpawnable* Spawnable = MovieScene->FindSpawnable(NewGuid);

				// Copy the name of the original spawnable too.
				Spawnable->SetName(CopyableBinding->Spawnable.GetName());

				// Clear the transient flags on the copyable binding before assigning to the new spawnable
				for (auto Track : NewBinding.GetTracks())
				{
					Track->ClearFlags(RF_Transient);
					for (auto Section : Track->GetAllSections())
					{
						Section->ClearFlags(RF_Transient);
					}
				}

				// Replace the auto-generated binding with our deserialized bindings (which has our tracks)
				MovieScene->ReplaceBinding(NewGuid, NewBinding);

				OldToNewGuidMap.Add(CopyableBinding->Spawnable.GetGuid(), NewGuid);

				BindingsPasted.Add(NewBinding);
			}
		}
	}

	// Fix up parent guids
	for (auto PossessableGuid : PossessableGuids)
	{
		FMovieScenePossessable* Possessable = MovieScene->FindPossessable(PossessableGuid);
		if (Possessable && OldToNewGuidMap.Contains(Possessable->GetParent()) && PossessableGuid != OldToNewGuidMap[Possessable->GetParent()])
		{
			Possessable->SetParent(OldToNewGuidMap[Possessable->GetParent()]);
		}
	}

	// Fix possessable actor bindings
	for (int32 PossessableGuidIndex = 0; PossessableGuidIndex < PossessableGuids.Num(); ++PossessableGuidIndex)
	{
		FMovieScenePossessable* Possessable = MovieScene->FindPossessable(PossessableGuids[PossessableGuidIndex]);
		UWorld* PlaybackContext = Cast<UWorld>(GetPlaybackContext());
		if (Possessable && PlaybackContext)
		{
			for (TActorIterator<AActor> ActorItr(PlaybackContext); ActorItr; ++ActorItr)
			{
				AActor *Actor = *ActorItr;
				if (Actor && Actor->GetActorLabel() == *Possessable->GetName())
				{
					FGuid ExistingGuid = FindObjectId(*Actor, ActiveTemplateIDs.Top());

					if (!ExistingGuid.IsValid())
					{
						FGuid NewGuid = DoAssignActor(&Actor, 1, Possessable->GetGuid());

						// If assigning produces a new guid, update the possesable guids and the bindings pasted data
						if (NewGuid.IsValid())
						{
							for (auto BindingPasted : BindingsPasted)
							{
								if (BindingPasted.GetObjectGuid() == PossessableGuids[PossessableGuidIndex])
								{
									BindingPasted.SetObjectGuid(NewGuid);
								}
							}

							PossessableGuids[PossessableGuidIndex] = NewGuid;
						}
					}
				}
			}
		}
	}

	if (SelectedParentFolders.Num() > 0)
	{
		for (auto PossessableGuid : PossessableGuids)
		{
			SelectedParentFolders[0]->AddChildObjectBinding(PossessableGuid);
		}
	}

	OnMovieSceneBindingsPastedDelegate.Broadcast(BindingsPasted);

	// Refresh all immediately so that spawned actors will be generated immediately
	NotifyMovieSceneDataChanged(EMovieSceneDataChangeType::RefreshAllImmediately);

	// Fix possessable component bindings
	for (auto PossessableGuid : PossessableGuids)
	{
		// If a possessable guid does not have any bound objects, they might be 
		// possessable components for spawnables, so they need to be remapped
		if (FindBoundObjects(PossessableGuid, ActiveTemplateIDs.Top()).Num() == 0)
		{
			FMovieScenePossessable* Possessable = MovieScene->FindPossessable(PossessableGuid);
			if (Possessable)
			{
				FGuid ParentGuid = Possessable->GetParent();
				for (TWeakObjectPtr<> WeakObject : FindBoundObjects(ParentGuid, ActiveTemplateIDs.Top()))
				{
					if (AActor* SpawnedActor = Cast<AActor>(WeakObject.Get()))
					{
						for (UActorComponent* Component : SpawnedActor->GetComponents())
						{
							if (Component->GetName() == Possessable->GetName())
							{
								OwnerSequence->BindPossessableObject(PossessableGuid, *Component, SpawnedActor);
								break;
							}
						}
					}
				}
			}
		}
	}
	return true;
}

PRAGMA_ENABLE_OPTIMIZATION

bool FSequencer::PasteTracks(const FString& TextToImport, TArray<FNotificationInfo>& PasteErrors)
{
	FScopedTransaction Transaction(FGenericCommands::Get().Paste->GetDescription());

	TArray<UMovieSceneCopyableTrack*> ImportedTracks;
	FSequencer::ImportTracksFromText(TextToImport, ImportedTracks);

	if (ImportedTracks.Num() == 0)
	{
		return false;
	}
	
	TArray<UMovieSceneFolder*> SelectedParentFolders;
	FString NewNodePath;
	CalculateSelectedFolderAndPath(SelectedParentFolders, NewNodePath);

	UMovieSceneSequence* OwnerSequence = GetFocusedMovieSceneSequence();
	UMovieScene* OwnerMovieScene = OwnerSequence->GetMovieScene();
	UObject* BindingContext = GetPlaybackContext();

	TSet<TSharedRef<FSequencerDisplayNode>> SelectedNodes = Selection.GetSelectedOutlinerNodes();

	TArray<TSharedPtr<FSequencerObjectBindingNode>> ObjectNodes;
	for (TSharedRef<FSequencerDisplayNode> Node : SelectedNodes)
	{
		if (Node->GetType() != ESequencerNode::Object)
		{
			continue;
		}

		TSharedPtr<FSequencerObjectBindingNode> ObjectNode = StaticCastSharedRef<FSequencerObjectBindingNode>(Node);
		if (ObjectNode.IsValid())
		{
			ObjectNodes.Add(ObjectNode);
		}
	}

	int32 NumMasterTracks = 0;
	int32 NumTracks = 0;

	for (UMovieSceneCopyableTrack* CopyableTrack : ImportedTracks)
	{
		if (CopyableTrack->bIsAMasterTrack)
		{
			++NumMasterTracks;
		}
		else
		{
			++NumTracks;
		}
	}

	int32 NumMasterTracksPasted = 0;
	int32 NumTracksPasted = 0;
	if (ObjectNodes.Num())
	{
		for (TSharedPtr<FSequencerObjectBindingNode> ObjectNode : ObjectNodes)
		{
			FGuid ObjectGuid = ObjectNode->GetObjectBinding();

			TArray<UMovieSceneCopyableTrack*> NewTracks;
			FSequencer::ImportTracksFromText(TextToImport, NewTracks);

			for (UMovieSceneCopyableTrack* CopyableTrack : NewTracks)
			{
				if (!CopyableTrack->bIsAMasterTrack)
				{
					UMovieSceneTrack* NewTrack = CopyableTrack->Track;
					NewTrack->ClearFlags(RF_Transient);
					TArray<UObject*> Subobjects;
					GetObjectsWithOuter(NewTrack, Subobjects);
					for (UObject* Subobject : Subobjects)
					{
						Subobject->ClearFlags(RF_Transient);
					}

					// Remove tracks with the same name before adding
					for (const FMovieSceneBinding& Binding : OwnerMovieScene->GetBindings())
					{
						if (Binding.GetObjectGuid() == ObjectGuid)
						{
							// Tracks of the same class should be unique per name.
							for (UMovieSceneTrack* Track : Binding.GetTracks())
							{
								if (Track->GetClass() == NewTrack->GetClass() && Track->GetTrackName() == NewTrack->GetTrackName())
								{
									// If a track of the same class and name exists, remove it so the new track replaces it
									OwnerMovieScene->RemoveTrack(*Track);
									break;
								}
							}
						}
					}

					if (!GetFocusedMovieSceneSequence()->GetMovieScene()->AddGivenTrack(NewTrack, ObjectGuid))
					{
						continue;
					}
					else
					{
						++NumTracksPasted;
					}
				}
			}
		}
	}

	// Add as master track or set camera cut track
	for (UMovieSceneCopyableTrack* CopyableTrack : ImportedTracks)
	{
		if (CopyableTrack->bIsAMasterTrack)
		{
			UMovieSceneTrack* NewTrack = CopyableTrack->Track;
			NewTrack->ClearFlags(RF_Transient);
			TArray<UObject*> Subobjects;
			GetObjectsWithOuter(NewTrack, Subobjects);
			for (UObject* Subobject : Subobjects)
			{
				Subobject->ClearFlags(RF_Transient);
			}

			if (NewTrack->IsA(UMovieSceneCameraCutTrack::StaticClass()))
			{
				GetFocusedMovieSceneSequence()->GetMovieScene()->SetCameraCutTrack(NewTrack);
				if (SelectedParentFolders.Num() > 0)
				{
					SelectedParentFolders[0]->AddChildMasterTrack(NewTrack);
				}

				++NumMasterTracksPasted;
			}
			else
			{
				if (GetFocusedMovieSceneSequence()->GetMovieScene()->AddGivenMasterTrack(NewTrack))
				{
					if (SelectedParentFolders.Num() > 0)
					{
						SelectedParentFolders[0]->AddChildMasterTrack(NewTrack);
					}

				}

				++NumMasterTracksPasted;
			}
		}
	}

	if (NumMasterTracksPasted < NumMasterTracks)
	{
		FNotificationInfo Info(LOCTEXT("PasteTracks_NoMasterTracks", "Can't paste track. Master track could not be pasted"));
		PasteErrors.Add(Info);
	}

	if (NumTracksPasted < NumTracks)
	{
		FNotificationInfo Info(LOCTEXT("PasteSections_NoSelectedObjects", "Can't paste track. No selected objects to paste tracks onto"));
		PasteErrors.Add(Info);
	}

	if ((NumMasterTracksPasted + NumTracksPasted) > 0)
	{
		NotifyMovieSceneDataChanged(EMovieSceneDataChangeType::MovieSceneStructureItemsChanged);
	}

	return true;
}

void GetSupportedTracks(TSharedRef<FSequencerDisplayNode> DisplayNode, const TArray<UMovieSceneSection*>& ImportedSections, TSet<UMovieSceneTrack*>& TracksToPasteOnto)
{
	if (DisplayNode->GetType() != ESequencerNode::Track)
	{
		return;
	}

	TSharedPtr<FSequencerTrackNode> TrackNode = StaticCastSharedRef<FSequencerTrackNode>(DisplayNode);
	if (TrackNode.IsValid())
	{
		UMovieSceneTrack* Track = TrackNode->GetTrack();
		if (Track)
		{
			for (int32 SectionIndex = 0; SectionIndex < ImportedSections.Num(); ++SectionIndex)
			{
				UMovieSceneSection* Section = ImportedSections[SectionIndex];

				if (Track->SupportsType(Section->GetClass()))
				{
					TracksToPasteOnto.Add(Track);
				}
			}
		}
	}
}


bool FSequencer::PasteSections(const FString& TextToImport, TArray<FNotificationInfo>& PasteErrors)
{
	FScopedTransaction Transaction(FGenericCommands::Get().Paste->GetDescription());

	TArray<UMovieSceneSection*> ImportedSections;
	FSequencer::ImportSectionsFromText(TextToImport, ImportedSections);

	if (ImportedSections.Num() == 0)
	{
		return false;
	}

	TSet<TSharedRef<FSequencerDisplayNode>> SelectedNodes = Selection.GetSelectedOutlinerNodes();

	if (SelectedNodes.Num() == 0)
	{
		SelectedNodes = Selection.GetNodesWithSelectedKeysOrSections();
	}

	if (SelectedNodes.Num() == 0)
	{
		FNotificationInfo Info(LOCTEXT("PasteSections_NoSelectedTracks", "Can't paste section. No selected tracks to paste sections onto"));
		PasteErrors.Add(Info);
		return false;
	}

	FFrameNumber LocalTime = GetLocalTime().Time.GetFrame();

	TOptional<FFrameNumber> FirstFrame;
	for (UMovieSceneSection* Section : ImportedSections)
	{
		if (Section->HasStartFrame())
		{
			if (FirstFrame.IsSet())
			{
				if (FirstFrame.GetValue() > Section->GetInclusiveStartFrame())
				{
					FirstFrame = Section->GetInclusiveStartFrame();
				}
			}
			else
			{
				FirstFrame = Section->GetInclusiveStartFrame();
			}
		}
	}

	// Check if any of the selected nodes supports pasting this type of section
	TSet<UMovieSceneTrack*> TracksToPasteOnto;
	for (TSharedRef<FSequencerDisplayNode> Node : SelectedNodes)
	{
		GetSupportedTracks(Node, ImportedSections, TracksToPasteOnto);
	}

	// Otherwise, look at all child nodes for supported tracks
	if (TracksToPasteOnto.Num() == 0)
	{
		for (TSharedRef<FSequencerDisplayNode> Node : SelectedNodes)
		{
			TSet<TSharedRef<FSequencerDisplayNode> > DescendantNodes;
			SequencerHelpers::GetDescendantNodes(Node, DescendantNodes);

			for (TSharedRef<FSequencerDisplayNode> DescendantNode : DescendantNodes)
			{
				GetSupportedTracks(DescendantNode, ImportedSections, TracksToPasteOnto);
			}
		}
	}

	TArray<UMovieSceneSection*> NewSections;
	TArray<int32> SectionIndicesImported;

	for (UMovieSceneTrack* Track : TracksToPasteOnto)
	{
		for (int32 SectionIndex = 0; SectionIndex < ImportedSections.Num(); ++SectionIndex)
		{
			UMovieSceneSection* Section = ImportedSections[SectionIndex];

			if (!Track->SupportsType(Section->GetClass()))
			{
				continue;
			}

			SectionIndicesImported.AddUnique(SectionIndex);

			Track->Modify();

			Section->Rename(nullptr, Track);
			Track->AddSection(*Section);
			Section->SetRowIndex(MovieSceneToolHelpers::FindAvailableRowIndex(Track, Section));

			if (Section->HasStartFrame())
			{
				FFrameNumber NewStartFrame = LocalTime + (Section->GetInclusiveStartFrame() - FirstFrame.GetValue());
				Section->MoveSection(NewStartFrame - Section->GetInclusiveStartFrame());
			}

			NewSections.Add(Section);
		}

		// Regenerate for pasting onto the next track 
		ImportedSections.Empty();
		FSequencer::ImportSectionsFromText(TextToImport, ImportedSections);
	}

	for (int32 SectionIndex = 0; SectionIndex < ImportedSections.Num(); ++SectionIndex)
	{
		if (!SectionIndicesImported.Contains(SectionIndex))
		{
			UE_LOG(LogSequencer, Display, TEXT("Could not paste section of type %s"), *ImportedSections[SectionIndex]->GetClass()->GetName());
		}
	}

	if (SectionIndicesImported.Num() == 0)
	{
		Transaction.Cancel();

		FNotificationInfo Info(LOCTEXT("PasteSections_NothingPasted", "Can't paste section. No matching section types found."));
		PasteErrors.Add(Info);
		return false;
	}

	NotifyMovieSceneDataChanged(EMovieSceneDataChangeType::MovieSceneStructureItemAdded);
	EmptySelection();
	for (UMovieSceneSection* NewSection : NewSections)
	{
		SelectSection(NewSection);
	}
	ThrobSectionSelection();

	return true;
}

class FTrackObjectTextFactory : public FCustomizableTextObjectFactory
{
public:
	FTrackObjectTextFactory()
		: FCustomizableTextObjectFactory(GWarn)
	{
	}

	// FCustomizableTextObjectFactory implementation
	virtual bool CanCreateClass(UClass* InObjectClass, bool& bOmitSubObjs) const override
	{
		if (InObjectClass->IsChildOf(UMovieSceneCopyableTrack::StaticClass()))
		{
			return true;
		}
		return false;
	}


	virtual void ProcessConstructedObject(UObject* NewObject) override
	{
		check(NewObject);

		NewTracks.Add(Cast<UMovieSceneCopyableTrack>(NewObject));
	}

public:
	TArray<UMovieSceneCopyableTrack*> NewTracks;
};


class FSectionObjectTextFactory : public FCustomizableTextObjectFactory
{
public:
	FSectionObjectTextFactory()
		: FCustomizableTextObjectFactory(GWarn)
	{
	}

	// FCustomizableTextObjectFactory implementation
	virtual bool CanCreateClass(UClass* InObjectClass, bool& bOmitSubObjs) const override
	{
		if (InObjectClass->IsChildOf(UMovieSceneSection::StaticClass()))
		{
			return true;
		}
		return false;
	}


	virtual void ProcessConstructedObject(UObject* NewObject) override
	{
		check(NewObject);

		NewSections.Add(Cast<UMovieSceneSection>(NewObject));
	}

public:
	TArray<UMovieSceneSection*> NewSections;
};


bool FSequencer::CanPaste(const FString& TextToImport)
{
	FObjectBindingTextFactory ObjectBindingFactory(*this);
	if (ObjectBindingFactory.CanCreateObjectsFromText(TextToImport))
	{
		return true;
	}
		
	FTrackObjectTextFactory TrackFactory;
	if (TrackFactory.CanCreateObjectsFromText(TextToImport))
	{
		return true;
	}

	FSectionObjectTextFactory SectionFactory;
	if (SectionFactory.CanCreateObjectsFromText(TextToImport))
	{
		return true;
	}

	return false;
}

void FSequencer::ImportTracksFromText(const FString& TextToImport, /*out*/ TArray<UMovieSceneCopyableTrack*>& ImportedTracks)
{
	UPackage* TempPackage = NewObject<UPackage>(nullptr, TEXT("/Engine/Sequencer/Editor/Transient"), RF_Transient);
	TempPackage->AddToRoot();

	// Turn the text buffer into objects
	FTrackObjectTextFactory Factory;
	Factory.ProcessBuffer(TempPackage, RF_Transactional, TextToImport);

	ImportedTracks = Factory.NewTracks;

	// Remove the temp package from the root now that it has served its purpose
	TempPackage->RemoveFromRoot();
}

void FSequencer::ObjectImplicitlyAdded(UObject* InObject) const
{
	for (int32 i = 0; i < TrackEditors.Num(); ++i)
	{
		TrackEditors[i]->ObjectImplicitlyAdded(InObject);
	}
}

void FSequencer::SetFilterOn(const FText& InName, bool bOn)
{
	SequencerWidget->SetFilterOn(InName, bOn);
}


void FSequencer::ImportSectionsFromText(const FString& TextToImport, /*out*/ TArray<UMovieSceneSection*>& ImportedSections)
{
	UPackage* TempPackage = NewObject<UPackage>(nullptr, TEXT("/Engine/Sequencer/Editor/Transient"), RF_Transient);
	TempPackage->AddToRoot();

	// Turn the text buffer into objects
	FSectionObjectTextFactory Factory;
	Factory.ProcessBuffer(TempPackage, RF_Transactional, TextToImport);

	ImportedSections = Factory.NewSections;

	// Remove the temp package from the root now that it has served its purpose
	TempPackage->RemoveFromRoot();
}


void FSequencer::ToggleNodeActive()
{
	bool bIsActive = !IsNodeActive();
	const FScopedTransaction Transaction( NSLOCTEXT("Sequencer", "ToggleNodeActive", "Toggle Node Active") );

	for (auto OutlinerNode : Selection.GetSelectedOutlinerNodes())
	{
		TSet<TWeakObjectPtr<UMovieSceneSection> > Sections;
		SequencerHelpers::GetAllSections(OutlinerNode, Sections);

		for (auto Section : Sections)
		{
			Section->Modify();
			Section->SetIsActive(bIsActive);
		}
	}

	NotifyMovieSceneDataChanged(EMovieSceneDataChangeType::TrackValueChanged);
}


bool FSequencer::IsNodeActive() const
{
	// Active if ONE is active, changed in 4.20
	for (auto OutlinerNode : Selection.GetSelectedOutlinerNodes())
	{
		TSet<TWeakObjectPtr<UMovieSceneSection> > Sections;
		SequencerHelpers::GetAllSections(OutlinerNode, Sections);
		if (Sections.Num() > 0)
		{
			for (auto Section : Sections)
			{
				if (Section->IsActive())
				{
					return true;
				}
			}
			return false;
		}
	}
	return true;
}


void FSequencer::ToggleNodeLocked()
{
	bool bIsLocked = !IsNodeLocked();

	const FScopedTransaction Transaction( NSLOCTEXT("Sequencer", "ToggleNodeLocked", "Toggle Node Locked") );

	for (auto OutlinerNode : Selection.GetSelectedOutlinerNodes())
	{
		TSet<TWeakObjectPtr<UMovieSceneSection> > Sections;
		SequencerHelpers::GetAllSections(OutlinerNode, Sections);

		for (auto Section : Sections)
		{
			Section->Modify();
			Section->SetIsLocked(bIsLocked);
		}
	}
}


bool FSequencer::IsNodeLocked() const
{
	// Locked only if all are locked
	int NumSections = 0;
	for (auto OutlinerNode : Selection.GetSelectedOutlinerNodes())
	{
		TSet<TWeakObjectPtr<UMovieSceneSection> > Sections;
		SequencerHelpers::GetAllSections(OutlinerNode, Sections);

		for (auto Section : Sections)
		{
			if (!Section->IsLocked())
			{
				return false;
			}
			++NumSections;
		}
	}
	return NumSections > 0;
}

void FSequencer::GroupSelectedSections()
{
	UMovieScene* MovieScene = GetFocusedMovieSceneSequence()->GetMovieScene();
	if (MovieScene->IsReadOnly())
	{
		ShowReadOnlyError();
		return;
	}

	const FScopedTransaction Transaction(LOCTEXT("GroupSelectedSections", "Group Selected Sections"));

	TArray<UMovieSceneSection*> Sections;
	for (TWeakObjectPtr<UMovieSceneSection> WeakSection : Selection.GetSelectedSections())
	{
		UMovieSceneSection* Section = WeakSection.Get();
		// We do not want to group sections that are infinite, as they should not be moveable
		if (Section && (Section->HasStartFrame() || Section->HasEndFrame()))
		{
			Sections.Add(Section);
		}
	}

	MovieScene->GroupSections(Sections);
}

bool FSequencer::CanGroupSelectedSections() const
{
	int32 GroupableSections = 0;
	for (TWeakObjectPtr<UMovieSceneSection> WeakSection : Selection.GetSelectedSections())
	{
		UMovieSceneSection* Section = WeakSection.Get();
		// We do not want to group sections that are infinite, as they should not be moveable
		if (Section && (Section->HasStartFrame() || Section->HasEndFrame()))
		{
			if (++GroupableSections >= 2)
			{
				return true;
			}
		}
	}
	return false;
}

void FSequencer::UngroupSelectedSections()
{
	UMovieScene* MovieScene = GetFocusedMovieSceneSequence()->GetMovieScene();
	if (MovieScene->IsReadOnly())
	{
		ShowReadOnlyError();
		return;
	}

	const FScopedTransaction Transaction(LOCTEXT("UngroupSelectedSections", "Ungroup Selected Sections"));

	for (TWeakObjectPtr<UMovieSceneSection> WeakSection : Selection.GetSelectedSections())
	{
		if (WeakSection.IsValid())
		{
			MovieScene->UngroupSection(*WeakSection.Get());
		}
	}
}

bool FSequencer::CanUngroupSelectedSections() const
{
	UMovieScene* MovieScene = GetFocusedMovieSceneSequence()->GetMovieScene();

	for (TWeakObjectPtr<UMovieSceneSection> WeakSection : Selection.GetSelectedSections())
	{
		if (WeakSection.IsValid() && MovieScene->IsSectionInGroup(*WeakSection.Get()))
		{
			return true;
		}
	}
	return false;
}

void FSequencer::SaveSelectedNodesSpawnableState()
{
	UMovieScene* MovieScene = GetFocusedMovieSceneSequence()->GetMovieScene();

	if (MovieScene->IsReadOnly())
	{
		ShowReadOnlyError();
		return;
	}

	const FScopedTransaction Transaction( LOCTEXT("SaveSpawnableState", "Save spawnable state") );

	MovieScene->Modify();

	TArray<FMovieSceneSpawnable*> Spawnables;

	for (const TSharedRef<FSequencerDisplayNode>& Node : Selection.GetSelectedOutlinerNodes())
	{
		if (Node->GetType() == ESequencerNode::Object)
		{
			FMovieSceneSpawnable* Spawnable = MovieScene->FindSpawnable(StaticCastSharedRef<FSequencerObjectBindingNode>(Node)->GetObjectBinding());
			if (Spawnable)
			{
				Spawnables.Add(Spawnable);
			}
		}
	}

	FScopedSlowTask SlowTask(Spawnables.Num(), LOCTEXT("SaveSpawnableStateProgress", "Saving selected spawnables"));
	SlowTask.MakeDialog(true);

	TArray<AActor*> PossessedActors;
	for (FMovieSceneSpawnable* Spawnable : Spawnables)
	{
		SlowTask.EnterProgressFrame();
		
		SpawnRegister->SaveDefaultSpawnableState(*Spawnable, ActiveTemplateIDs.Top(), *this);

		if (GWarn->ReceivedUserCancel())
		{
			break;
		}
	}

	NotifyMovieSceneDataChanged(EMovieSceneDataChangeType::MovieSceneStructureItemsChanged);
}

void FSequencer::SetSelectedNodesSpawnableLevel(FName InLevelName)
{							
	UMovieScene* MovieScene = GetFocusedMovieSceneSequence()->GetMovieScene();

	if (MovieScene->IsReadOnly())
	{
		ShowReadOnlyError();
		return;
	}

	const FScopedTransaction Transaction( LOCTEXT("SetSpawnableLevel", "Set Spawnable Level") );

	MovieScene->Modify();

	TArray<FMovieSceneSpawnable*> Spawnables;

	for (const TSharedRef<FSequencerDisplayNode>& Node : Selection.GetSelectedOutlinerNodes())
	{
		if (Node->GetType() == ESequencerNode::Object)
		{
			FMovieSceneSpawnable* Spawnable = MovieScene->FindSpawnable(StaticCastSharedRef<FSequencerObjectBindingNode>(Node)->GetObjectBinding());
			if (Spawnable)
			{
				Spawnable->SetLevelName(InLevelName);
			}
		}
	}
}

void FSequencer::ConvertToSpawnable(TSharedRef<FSequencerObjectBindingNode> NodeToBeConverted)
{
	if (GetFocusedMovieSceneSequence()->GetMovieScene()->IsReadOnly())
	{
		ShowReadOnlyError();
		return;
	}

	const FScopedTransaction Transaction( LOCTEXT("ConvertSelectedNodeSpawnable", "Convert Node to Spawnables") );

	// Ensure we're in a non-possessed state
	RestorePreAnimatedState();
	GetFocusedMovieSceneSequence()->GetMovieScene()->Modify();
	FMovieScenePossessable* Possessable = GetFocusedMovieSceneSequence()->GetMovieScene()->FindPossessable(NodeToBeConverted->GetObjectBinding());
	if (Possessable)
	{
		ConvertToSpawnableInternal(Possessable->GetGuid());
		NotifyMovieSceneDataChanged( EMovieSceneDataChangeType::MovieSceneStructureItemsChanged );
	}
}

void FSequencer::ConvertSelectedNodesToSpawnables()
{
	UMovieScene* MovieScene = GetFocusedMovieSceneSequence()->GetMovieScene();

	if (MovieScene->IsReadOnly())
	{
		ShowReadOnlyError();
		return;
	}

	// @todo sequencer: Undo doesn't seem to be working at all
	const FScopedTransaction Transaction( LOCTEXT("ConvertSelectedNodesSpawnable", "Convert Selected Nodes to Spawnables") );

	// Ensure we're in a non-possessed state
	RestorePreAnimatedState();
	MovieScene->Modify();

	TArray<TSharedRef<FSequencerObjectBindingNode>> ObjectBindingNodes;

	for (const TSharedRef<FSequencerDisplayNode>& Node : Selection.GetSelectedOutlinerNodes())
	{
		if (Node->GetType() == ESequencerNode::Object)
		{
			auto ObjectBindingNode = StaticCastSharedRef<FSequencerObjectBindingNode>(Node);

			// If we have a possessable for this node, and it has no parent, we can convert it to a spawnable
			FMovieScenePossessable* Possessable = MovieScene->FindPossessable(ObjectBindingNode->GetObjectBinding());
			if (Possessable && !Possessable->GetParent().IsValid())
			{
				ObjectBindingNodes.Add(ObjectBindingNode);
			}
		}
	}

	FScopedSlowTask SlowTask(ObjectBindingNodes.Num(), LOCTEXT("ConvertSpawnableProgress", "Converting Selected Possessable Nodes to Spawnables"));
	SlowTask.MakeDialog(true);

	TArray<AActor*> SpawnedActors;
	for (const TSharedRef<FSequencerObjectBindingNode>& ObjectBindingNode : ObjectBindingNodes)
	{
		SlowTask.EnterProgressFrame();
	
		FMovieScenePossessable* Possessable = MovieScene->FindPossessable(ObjectBindingNode->GetObjectBinding());
		if (Possessable)
		{
			TArray<FMovieSceneSpawnable*> Spawnables = ConvertToSpawnableInternal(Possessable->GetGuid());

			for (FMovieSceneSpawnable* Spawnable : Spawnables)
			{
				for (TWeakObjectPtr<> WeakObject : FindBoundObjects(Spawnable->GetGuid(), ActiveTemplateIDs.Top()))
				{
					if (AActor* SpawnedActor = Cast<AActor>(WeakObject.Get()))
					{
						SpawnedActors.Add(SpawnedActor);
					}
				}
			}
		}

		if (GWarn->ReceivedUserCancel())
		{
			break;
		}
	}

	if (SpawnedActors.Num())
	{
		const bool bNotifySelectionChanged = true;
		const bool bDeselectBSP = true;
		const bool bWarnAboutTooManyActors = false;
		const bool bSelectEvenIfHidden = false;

		GEditor->GetSelectedActors()->Modify();
		GEditor->GetSelectedActors()->BeginBatchSelectOperation();
		GEditor->SelectNone(bNotifySelectionChanged, bDeselectBSP, bWarnAboutTooManyActors);
		for (auto SpawnedActor : SpawnedActors)
		{
			GEditor->SelectActor(SpawnedActor, true, bNotifySelectionChanged, bSelectEvenIfHidden);
		}
		GEditor->GetSelectedActors()->EndBatchSelectOperation();
		GEditor->NoteSelectionChange();
	}

	NotifyMovieSceneDataChanged( EMovieSceneDataChangeType::MovieSceneStructureItemsChanged );
}

TArray<FGuid> FSequencer::ExpandMultiplePossessableBindings(FGuid PossessableGuid)
{
	UMovieSceneSequence* Sequence = GetFocusedMovieSceneSequence();
	UMovieScene* MovieScene = Sequence->GetMovieScene();

	TArray<FGuid> NewPossessableGuids;

	if (MovieScene->IsReadOnly())
	{
		ShowReadOnlyError();
		return TArray<FGuid>();
	}

	
	// Create a copy of the TArrayView of bound objects, as the underlying array will get destroyed
	TArray<TWeakObjectPtr<>> FoundObjects;
	for (TWeakObjectPtr<> BoundObject : FindBoundObjects(PossessableGuid, ActiveTemplateIDs.Top()))
	{
		FoundObjects.Insert(BoundObject,0);
	}

	if (FoundObjects.Num() < 2)
	{
		// If less than two objects, nothing to do, return the same Guid
		NewPossessableGuids.Add(PossessableGuid);
		return NewPossessableGuids;
	}

	Sequence->Modify();
	MovieScene->Modify();

	FMovieSceneBinding* PossessableBinding = (FMovieSceneBinding*)MovieScene->GetBindings().FindByPredicate([&](FMovieSceneBinding& Binding) { return Binding.GetObjectGuid() == PossessableGuid; });

	// First gather the children
	TArray<FGuid> ChildPossessableGuids;
	for (int32 Index = 0; Index < MovieScene->GetPossessableCount(); ++Index)
	{
		FMovieScenePossessable& Possessable = MovieScene->GetPossessable(Index);
		if (Possessable.GetParent() == PossessableGuid)
		{
			ChildPossessableGuids.Add(Possessable.GetGuid());
		}
	}

	TArray<UMovieSceneTrack* > Tracks = PossessableBinding->StealTracks();

	// Remove binding to stop any children from claiming the old guid as their parent
	if (MovieScene->RemovePossessable(PossessableGuid))
	{
		Sequence->UnbindPossessableObjects(PossessableGuid);
	}

	for (TWeakObjectPtr<> FoundObjectPtr : FoundObjects)
	{
		UObject* FoundObject = FoundObjectPtr.Get();
		if (!FoundObject)
		{
			continue;
		}

		FoundObject->Modify();

		UObject* BindingContext = GetPlaybackContext();

		// Find this object's parent object, if it has one.
		UObject* ParentObject = Sequence->GetParentObject(FoundObject);
		if (ParentObject)
		{
			BindingContext = ParentObject;
		}

		// Create a new Possessable for this object
		AActor* PossessedActor = Cast<AActor>(FoundObject);
		const FGuid NewPossessableGuid = MovieScene->AddPossessable(PossessedActor != nullptr ? PossessedActor->GetActorLabel() : FoundObject->GetName(), FoundObject->GetClass());
		FMovieScenePossessable* NewPossessable = MovieScene->FindPossessable(NewPossessableGuid);
		if (NewPossessable)
		{
			FMovieSceneBinding* NewPossessableBinding = (FMovieSceneBinding*)MovieScene->GetBindings().FindByPredicate([&](FMovieSceneBinding& Binding) { return Binding.GetObjectGuid() == NewPossessableGuid; });
			
			if (ParentObject)
			{
				FGuid ParentGuid = FindObjectId(*ParentObject, ActiveTemplateIDs.Top());
				NewPossessable->SetParent(ParentGuid);
			}

			Sequence->BindPossessableObject(NewPossessableGuid, *FoundObject, BindingContext);
			NewPossessableGuids.Add(NewPossessableGuid);

			// Create copies of the tracks
			for (UMovieSceneTrack* Track : Tracks)
			{
				UMovieSceneTrack* DuplicatedTrack = Cast<UMovieSceneTrack>(StaticDuplicateObject(Track, MovieScene));
				NewPossessableBinding->AddTrack(*DuplicatedTrack);
			}
		}
	}

	// Finally, recurse in to any children
	for (FGuid ChildPossessableGuid : ChildPossessableGuids)
	{
		ExpandMultiplePossessableBindings(ChildPossessableGuid);
	}

	NotifyMovieSceneDataChanged(EMovieSceneDataChangeType::MovieSceneStructureItemsChanged);

	return NewPossessableGuids;
}

TArray<FMovieSceneSpawnable*> FSequencer::ConvertToSpawnableInternal(FGuid PossessableGuid)
{
	UMovieSceneSequence* Sequence = GetFocusedMovieSceneSequence();
	UMovieScene* MovieScene = Sequence->GetMovieScene();

	if (MovieScene->IsReadOnly() || !Sequence->AllowsSpawnableObjects())
	{
		ShowReadOnlyError();
		return TArray<FMovieSceneSpawnable*>();
	}

	TArrayView<TWeakObjectPtr<>> FoundObjects = FindBoundObjects(PossessableGuid, ActiveTemplateIDs.Top());

	TArray<FMovieSceneSpawnable*> CreatedSpawnables;

	if (FoundObjects.Num() == 0)
	{
		FMovieScenePossessable* Possessable = MovieScene->FindPossessable(PossessableGuid);

		UE_LOG(LogSequencer, Error, TEXT("Failed to convert %s to spawnable because there are no objects bound to it"), Possessable ? *Possessable->GetName() : TEXT(""));
	}
	else if (FoundObjects.Num() > 1)
	{
		// Expand to individual possessables for each bound object, then convert each one individually
		TArray<FGuid> ExpandedPossessableGuids = ExpandMultiplePossessableBindings(PossessableGuid);
		for (FGuid NewPossessableGuid : ExpandedPossessableGuids)
		{
			CreatedSpawnables.Append(ConvertToSpawnableInternal(NewPossessableGuid));
		}

		ForceEvaluate();
	}
	else
	{
		UObject* FoundObject = FoundObjects[0].Get();
		if (!FoundObject)
		{
			return TArray<FMovieSceneSpawnable*>();
		}

		Sequence->Modify();
		MovieScene->Modify();

		// Locate the folder containing the original possessable
		UMovieSceneFolder* ParentFolder;
		for (UMovieSceneFolder* Folder : MovieScene->GetRootFolders())
		{
			ParentFolder = Folder->FindFolderContaining(PossessableGuid);
			if (ParentFolder != nullptr)
			{
				break;
			}
		}

		FMovieSceneSpawnable* Spawnable = MovieScene->FindSpawnable(AddSpawnable(*FoundObject));
		if (Spawnable)
		{
			CreatedSpawnables.Add(Spawnable);
			FGuid SpawnableGuid = Spawnable->GetGuid();

			// Remap all the spawnable's tracks and child bindings onto the new possessable
			MovieScene->MoveBindingContents(PossessableGuid, SpawnableGuid);

			FMovieSceneBinding* PossessableBinding = (FMovieSceneBinding*)MovieScene->GetBindings().FindByPredicate([&](FMovieSceneBinding& Binding) { return Binding.GetObjectGuid() == PossessableGuid; });
			check(PossessableBinding);

			for (UMovieSceneFolder* Folder : MovieScene->GetRootFolders())
			{
				if (ReplaceFolderBindingGUID(Folder, PossessableGuid, SpawnableGuid))
				{
					break;
				}
			}

			int32 SortingOrder = PossessableBinding->GetSortingOrder();

			if (MovieScene->RemovePossessable(PossessableGuid))
			{
				Sequence->UnbindPossessableObjects(PossessableGuid);

				FMovieSceneBinding* SpawnableBinding = (FMovieSceneBinding*)MovieScene->GetBindings().FindByPredicate([&](FMovieSceneBinding& Binding) { return Binding.GetObjectGuid() == SpawnableGuid; });
				check(SpawnableBinding);

				SpawnableBinding->SetSortingOrder(SortingOrder);

			}

			TOptional<FTransformData> TransformData;
			SpawnRegister->HandleConvertPossessableToSpawnable(FoundObject, *this, TransformData);
			SpawnRegister->SetupDefaultsForSpawnable(nullptr, Spawnable->GetGuid(), TransformData, AsShared(), Settings);

			ForceEvaluate();

			NotifyMovieSceneDataChanged(EMovieSceneDataChangeType::MovieSceneStructureItemsChanged);
		}
	}

	return CreatedSpawnables;
}

void FSequencer::ConvertToPossessable(TSharedRef<FSequencerObjectBindingNode> NodeToBeConverted)
{
	if (GetFocusedMovieSceneSequence()->GetMovieScene()->IsReadOnly())
	{
		ShowReadOnlyError();
		return;
	}

	const FScopedTransaction Transaction( LOCTEXT("ConvertSelectedNodePossessable", "Convert Node to Possessables") );

	// Ensure we're in a non-possessed state
	RestorePreAnimatedState();
	GetFocusedMovieSceneSequence()->GetMovieScene()->Modify();
	FMovieSceneSpawnable* Spawnable = GetFocusedMovieSceneSequence()->GetMovieScene()->FindSpawnable(NodeToBeConverted->GetObjectBinding());
	if (Spawnable)
	{
		ConvertToPossessableInternal(Spawnable->GetGuid());
		NotifyMovieSceneDataChanged(EMovieSceneDataChangeType::MovieSceneStructureItemsChanged);
	}
}

void FSequencer::ConvertSelectedNodesToPossessables()
{
	UMovieScene* MovieScene = GetFocusedMovieSceneSequence()->GetMovieScene();

	if (MovieScene->IsReadOnly())
	{
		ShowReadOnlyError();
		return;
	}

	TArray<TSharedRef<FSequencerObjectBindingNode>> ObjectBindingNodes;

	for (const TSharedRef<FSequencerDisplayNode>& Node : Selection.GetSelectedOutlinerNodes())
	{
		if (Node->GetType() == ESequencerNode::Object)
		{
			auto ObjectBindingNode = StaticCastSharedRef<FSequencerObjectBindingNode>(Node);

			FMovieSceneSpawnable* Spawnable = MovieScene->FindSpawnable(ObjectBindingNode->GetObjectBinding());
			if (Spawnable && SpawnRegister->CanConvertSpawnableToPossessable(*Spawnable))
			{
				ObjectBindingNodes.Add(ObjectBindingNode);
			}
		}
	}

	if (ObjectBindingNodes.Num() > 0)
	{
		const FScopedTransaction Transaction(LOCTEXT("ConvertSelectedNodesPossessable", "Convert Selected Nodes to Possessables"));
		MovieScene->Modify();

		FScopedSlowTask SlowTask(ObjectBindingNodes.Num(), LOCTEXT("ConvertPossessablesProgress", "Converting Selected Spawnable Nodes to Possessables"));
		SlowTask.MakeDialog(true);

		TArray<AActor*> PossessedActors;
		for (const TSharedRef<FSequencerObjectBindingNode>& ObjectBindingNode : ObjectBindingNodes)
		{
			SlowTask.EnterProgressFrame();

			FMovieSceneSpawnable* Spawnable = MovieScene->FindSpawnable(ObjectBindingNode->GetObjectBinding());
			if (Spawnable)
			{
				FMovieScenePossessable* Possessable = ConvertToPossessableInternal(Spawnable->GetGuid());

				ForceEvaluate();

				for (TWeakObjectPtr<> WeakObject : FindBoundObjects(Possessable->GetGuid(), ActiveTemplateIDs.Top()))
				{
					if (AActor* PossessedActor = Cast<AActor>(WeakObject.Get()))
					{
						PossessedActors.Add(PossessedActor);
					}
				}
			}

			if (GWarn->ReceivedUserCancel())
			{
				break;
			}
		}

		if (PossessedActors.Num())
		{
			const bool bNotifySelectionChanged = true;
			const bool bDeselectBSP = true;
			const bool bWarnAboutTooManyActors = false;
			const bool bSelectEvenIfHidden = false;

			GEditor->GetSelectedActors()->Modify();
			GEditor->GetSelectedActors()->BeginBatchSelectOperation();
			GEditor->SelectNone(bNotifySelectionChanged, bDeselectBSP, bWarnAboutTooManyActors);
			for (auto PossessedActor : PossessedActors)
			{
				GEditor->SelectActor(PossessedActor, true, bNotifySelectionChanged, bSelectEvenIfHidden);
			}
			GEditor->GetSelectedActors()->EndBatchSelectOperation();
			GEditor->NoteSelectionChange();

			NotifyMovieSceneDataChanged(EMovieSceneDataChangeType::MovieSceneStructureItemsChanged);
		}
	}
}

FMovieScenePossessable* FSequencer::ConvertToPossessableInternal(FGuid SpawnableGuid)
{
	UMovieSceneSequence* Sequence = GetFocusedMovieSceneSequence();
	UMovieScene* MovieScene = Sequence->GetMovieScene();

	if (MovieScene->IsReadOnly())
	{
		ShowReadOnlyError();
		return nullptr;
	}

	// Find the object in the environment
	UMovieSceneSequence* FocusedSequence = GetFocusedMovieSceneSequence();
	FMovieSceneSpawnable* Spawnable = MovieScene->FindSpawnable(SpawnableGuid);
	if (!Spawnable || !Spawnable->GetObjectTemplate())
	{
		return nullptr;
	}

	AActor* SpawnableActorTemplate = Cast<AActor>(Spawnable->GetObjectTemplate());
	if (!SpawnableActorTemplate)
	{
		return nullptr;
	}

	Sequence->Modify();
	MovieScene->Modify();

	// Delete the spawn track
	UMovieSceneSpawnTrack* SpawnTrack = Cast<UMovieSceneSpawnTrack>(MovieScene->FindTrack(UMovieSceneSpawnTrack::StaticClass(), SpawnableGuid, NAME_None));
	if (SpawnTrack)
	{
		MovieScene->RemoveTrack(*SpawnTrack);
	}

	FTransform SpawnTransform = SpawnableActorTemplate->GetActorTransform();
	FActorSpawnParameters SpawnInfo;
	SpawnInfo.bDeferConstruction = true;
	SpawnInfo.Template = SpawnableActorTemplate;

	UWorld* PlaybackContext = Cast<UWorld>(GetPlaybackContext());
	AActor* PossessedActor = PlaybackContext->SpawnActor(Spawnable->GetObjectTemplate()->GetClass(), &SpawnTransform, SpawnInfo);

	if (!PossessedActor)
	{
		return nullptr;
	}

	PossessedActor->SetActorLabel(Spawnable->GetName());

	const bool bIsDefaultTransform = true;
	PossessedActor->FinishSpawning(SpawnTransform, bIsDefaultTransform);

	const FGuid NewPossessableGuid = CreateBinding(*PossessedActor, PossessedActor->GetActorLabel());
	const FGuid OldSpawnableGuid = Spawnable->GetGuid();

	FMovieScenePossessable* Possessable = MovieScene->FindPossessable(NewPossessableGuid);
	if (Possessable)
	{
		// Remap all the spawnable's tracks and child bindings onto the new possessable
		MovieScene->MoveBindingContents(OldSpawnableGuid, NewPossessableGuid);

		FMovieSceneBinding* SpawnableBinding = MovieScene->FindBinding(OldSpawnableGuid);
		check(SpawnableBinding);

		for (UMovieSceneFolder* Folder : MovieScene->GetRootFolders())
		{
			if (ReplaceFolderBindingGUID(Folder, Spawnable->GetGuid(), Possessable->GetGuid()))
			{
				break;
			}
		}

		int32 SortingOrder = SpawnableBinding->GetSortingOrder();

		// Remove the spawnable and all it's sub tracks
		if (MovieScene->RemoveSpawnable(OldSpawnableGuid))
		{
			SpawnRegister->DestroySpawnedObject(OldSpawnableGuid, ActiveTemplateIDs.Top(), *this);

			FMovieSceneBinding* PossessableBinding = MovieScene->FindBinding(NewPossessableGuid);
			check(PossessableBinding);
			
			PossessableBinding->SetSortingOrder(SortingOrder);
		}

		static const FName SequencerActorTag(TEXT("SequencerActor"));
		PossessedActor->Tags.Remove(SequencerActorTag);

		GEditor->SelectActor(PossessedActor, false, true);

		ForceEvaluate();
	}

	return Possessable;
}



void FSequencer::OnLoadRecordedData()
{
	UMovieSceneSequence* FocusedMovieSceneSequence = GetFocusedMovieSceneSequence();
	if (!FocusedMovieSceneSequence)
	{
		return;
	}
	UMovieScene* FocusedMovieScene = FocusedMovieSceneSequence->GetMovieScene();
	if (FocusedMovieScene->IsReadOnly())
	{
		return;
	}
	TArray<FString> OpenFilenames;
	IDesktopPlatform* DesktopPlatform = FDesktopPlatformModule::Get();
	bool bOpen = false;
	if (DesktopPlatform)
	{
		FString FileTypeDescription = TEXT("");
		FString DialogTitle = TEXT("Open Recorded Sequencer Data");
		FString InOpenDirectory = FPaths::ProjectSavedDir();
		bOpen = DesktopPlatform->OpenFileDialog(
			FSlateApplication::Get().FindBestParentWindowHandleForDialogs(nullptr),
			DialogTitle,
			InOpenDirectory,
			TEXT(""),
			FileTypeDescription,
			EFileDialogFlags::None,
			OpenFilenames
		);
	}

	if (!bOpen || !OpenFilenames.Num())
	{
		return;
	}
	IModularFeatures& ModularFeatures = IModularFeatures::Get();

	if (ModularFeatures.IsModularFeatureAvailable(ISerializedRecorder::ModularFeatureName))
	{
		ISerializedRecorder* Recorder = &IModularFeatures::Get().GetModularFeature<ISerializedRecorder>(ISerializedRecorder::ModularFeatureName);
		if (Recorder)
		{
			FScopedTransaction AddFolderTransaction(NSLOCTEXT("Sequencer", "LoadRecordedData_Transaction", "Load Recorded Data"));
			auto OnReadComplete = [this]()
			{
				NotifyMovieSceneDataChanged(EMovieSceneDataChangeType::MovieSceneStructureItemAdded);

			}; //callback
			UWorld* PlaybackContext = Cast<UWorld>(GetPlaybackContext());
			for (const FString& FileName : OpenFilenames)
			{
				Recorder->LoadRecordedSequencerFile(FocusedMovieSceneSequence, PlaybackContext, FileName, OnReadComplete);
			}
		}
	}

}

bool FSequencer::ReplaceFolderBindingGUID(UMovieSceneFolder* Folder, FGuid Original, FGuid Converted)
{
	UMovieScene* MovieScene = GetFocusedMovieSceneSequence()->GetMovieScene();

	if (MovieScene->IsReadOnly())
	{
		ShowReadOnlyError();
		return true;
	}

	for (FGuid ChildGuid : Folder->GetChildObjectBindings())
	{
		if (ChildGuid == Original)
		{
			Folder->AddChildObjectBinding(Converted);
			Folder->RemoveChildObjectBinding(Original);
			return true;
		}
	}

	for (UMovieSceneFolder* ChildFolder : Folder->GetChildFolders())
	{
		if (ReplaceFolderBindingGUID(ChildFolder, Original, Converted))
		{
			return true;
		}
	}

	return false;
}

void FSequencer::OnAddFolder()
{
	UMovieScene* FocusedMovieScene = GetFocusedMovieSceneSequence()->GetMovieScene();

	if (FocusedMovieScene->IsReadOnly())
	{
		ShowReadOnlyError();
		return;
	}

	FScopedTransaction AddFolderTransaction( NSLOCTEXT("Sequencer", "AddFolder_Transaction", "Add Folder") );

	// Check if a folder, or child of a folder is currently selected.
	TArray<UMovieSceneFolder*> SelectedParentFolders;
	FString NewNodePath;
	CalculateSelectedFolderAndPath(SelectedParentFolders, NewNodePath);

	TArray<FName> ExistingFolderNames;
	
	// If there is a folder selected the existing folder names are the sibling folders.
	if ( SelectedParentFolders.Num() == 1 )
	{
		for ( UMovieSceneFolder* SiblingFolder : SelectedParentFolders[0]->GetChildFolders() )
		{
			ExistingFolderNames.Add( SiblingFolder->GetFolderName() );
		}
	}
	// Otherwise use the root folders.
	else
	{
		for ( UMovieSceneFolder* MovieSceneFolder : FocusedMovieScene->GetRootFolders() )
		{
			ExistingFolderNames.Add( MovieSceneFolder->GetFolderName() );
		}
	}

	FName UniqueName = FSequencerUtilities::GetUniqueName(FName("New Folder"), ExistingFolderNames);
	UMovieSceneFolder* NewFolder = NewObject<UMovieSceneFolder>( FocusedMovieScene, NAME_None, RF_Transactional );
	NewFolder->SetFolderName( UniqueName );

	// The folder's name is used as it's key in the path system.
	NewNodePath += UniqueName.ToString();

	if ( SelectedParentFolders.Num() == 1 )
	{
		SelectedParentFolders[0]->AddChildFolder( NewFolder );
	}
	else
	{
		FocusedMovieScene->Modify();
		FocusedMovieScene->GetRootFolders().Add( NewFolder );
	}

	Selection.Empty();

	// We can't add the newly created folder to the selection set as the nodes for it don't actually exist yet.
	// However, we can calculate the resulting path that the node will end up at and add that to the selection
	// set, which will cause the newly created node to be selected when the selection is restored post-refresh.
	SequencerWidget->AddAdditionalPathToSelectionSet(NewNodePath);

	NotifyMovieSceneDataChanged( EMovieSceneDataChangeType::MovieSceneStructureItemAdded );
}

void FSequencer::OnAddTrack(const TWeakObjectPtr<UMovieSceneTrack>& InTrack, const FGuid& ObjectBinding)
{
	if (!ensureAlwaysMsgf(InTrack.IsValid(), TEXT("Attempted to add a null UMovieSceneTrack to Sequencer. This should never happen.")))
	{
		return;
	}

	FString NewNodePath;

	// If they specified an object binding it's being added to, we don't add it to a folder since we can't have it existing
	// as a children of two places at once.
	if(!GetFocusedMovieSceneSequence()->GetMovieScene()->FindBinding(ObjectBinding))
	{
		TArray<UMovieSceneFolder*> SelectedParentFolders;
		CalculateSelectedFolderAndPath(SelectedParentFolders, NewNodePath);

		if (SelectedParentFolders.Num() == 1)
		{
			SelectedParentFolders[0]->Modify();
			SelectedParentFolders[0]->AddChildMasterTrack(InTrack.Get());
		}
	}

	// We can't add the newly created folder to the selection set as the nodes for it don't actually exist yet.
	// However, we can calculate the resulting path that the node will end up at and add that to the selection
	// set, which will cause the newly created node to be selected when the selection is restored post-refresh.
	NewNodePath += InTrack->GetFName().ToString();
	SequencerWidget->AddAdditionalPathToSelectionSet(NewNodePath);

	NotifyMovieSceneDataChanged(EMovieSceneDataChangeType::MovieSceneStructureItemAdded);
	EmptySelection();
	if (InTrack->GetAllSections().Num() > 0)
	{
		SelectSection(InTrack->GetAllSections()[0]);
	}
	ThrobSectionSelection();
}


void FSequencer::CalculateSelectedFolderAndPath(TArray<UMovieSceneFolder*>& OutSelectedParentFolders, FString& OutNewNodePath)
{
	// Check if a folder, or child of a folder is currently selected.
	if (Selection.GetSelectedOutlinerNodes().Num() > 0)
	{
		for (TSharedRef<FSequencerDisplayNode> SelectedNode : Selection.GetSelectedOutlinerNodes())
		{
			TSharedPtr<FSequencerDisplayNode> CurrentNode = SelectedNode;
			while (CurrentNode.IsValid() && CurrentNode->GetType() != ESequencerNode::Folder)
			{
				CurrentNode = CurrentNode->GetParent();
			}
			if (CurrentNode.IsValid())
			{
				OutSelectedParentFolders.Add(&StaticCastSharedPtr<FSequencerFolderNode>(CurrentNode)->GetFolder());

				// The first valid folder we find will be used to put the new folder into, so it's the node that we
				// want to know the path from.
				if (OutNewNodePath.Len() == 0)
				{
					// Add an extra delimiter (".") as we know that the new folder will be appended onto the end of this.
					OutNewNodePath = FString::Printf(TEXT("%s."), *CurrentNode->GetPathName());

					// Make sure this folder is expanded too so that adding objects to hidden folders become visible.
					CurrentNode->SetExpansionState(true);
				}
			}
		}
	}
}

void FSequencer::TogglePlay()
{
	OnPlayForward(true);
}

void FSequencer::JumpToStart()
{
	OnJumpToStart();
}

void FSequencer::JumpToEnd()
{
	OnJumpToEnd();
}

void FSequencer::ShuttleForward()
{
	float NewPlaybackSpeed = PlaybackSpeed;
	if (ShuttleMultiplier == 0 || PlaybackSpeed < 0) 
	{
		ShuttleMultiplier = 2.f;
		NewPlaybackSpeed = 1.f;
	}
	else
	{
		NewPlaybackSpeed *= ShuttleMultiplier;
	}

	PlaybackSpeed = NewPlaybackSpeed;
	OnPlayForward(false);
}

void FSequencer::ShuttleBackward()
{
	float NewPlaybackSpeed = PlaybackSpeed;
	if (ShuttleMultiplier == 0 || PlaybackSpeed > 0)
	{
		ShuttleMultiplier = 2.f;
		NewPlaybackSpeed = -1.f;
	}
	else
	{
		NewPlaybackSpeed *= ShuttleMultiplier;
	}

	PlaybackSpeed = NewPlaybackSpeed;
	OnPlayBackward(false);
}

void FSequencer::Pause()
{
	SetPlaybackStatus(EMovieScenePlayerStatus::Stopped);

	// When stopping a sequence, we always evaluate a non-empty range if possible. This ensures accurate paused motion blur effects.
	if (Settings->GetIsSnapEnabled())
	{
		FQualifiedFrameTime LocalTime          = GetLocalTime();
		FFrameRate          FocusedDisplayRate = GetFocusedDisplayRate();

		// Snap to the focused play rate
		FFrameTime RootPosition  = FFrameRate::Snap(LocalTime.Time, LocalTime.Rate, FocusedDisplayRate) * RootToLocalTransform.InverseFromWarp(RootToLocalLoopCounter);

		// Convert the root position from tick resolution time base (the output rate), to the play position input rate
		FFrameTime InputPosition = ConvertFrameTime(RootPosition, PlayPosition.GetOutputRate(), PlayPosition.GetInputRate());
		EvaluateInternal(PlayPosition.PlayTo(InputPosition));
	}
	else
	{
		// Update on stop (cleans up things like sounds that are playing)
		FMovieSceneEvaluationRange Range = PlayPosition.GetLastRange().Get(PlayPosition.GetCurrentPositionAsRange());
		EvaluateInternal(Range);
	}

	OnStopDelegate.Broadcast();
}

void FSequencer::StepForward()
{
	OnStepForward();
}


void FSequencer::StepBackward()
{
	OnStepBackward();
}


void FSequencer::StepToNextKey()
{
	SequencerWidget->StepToNextKey();
}


void FSequencer::StepToPreviousKey()
{
	SequencerWidget->StepToPreviousKey();
}


void FSequencer::StepToNextCameraKey()
{
	SequencerWidget->StepToNextCameraKey();
}


void FSequencer::StepToPreviousCameraKey()
{
	SequencerWidget->StepToPreviousCameraKey();
}


void FSequencer::StepToNextShot()
{
	if (ActiveTemplateIDs.Num() < 2)
	{
		UMovieSceneSection* TargetShotSection = FindNextOrPreviousShot(GetFocusedMovieSceneSequence(), GetLocalTime().Time.FloorToFrame(), true);

		if (TargetShotSection)
		{
			SetLocalTime(TargetShotSection->GetRange().GetLowerBoundValue(), ESnapTimeMode::STM_None);
		}
		return;
	}

	FMovieSceneSequenceID OuterSequenceID = ActiveTemplateIDs[ActiveTemplateIDs.Num()-2];
	UMovieSceneSequence* Sequence = RootTemplateInstance.GetSequence(OuterSequenceID);

	FFrameTime CurrentTime = SubSequenceRange.GetLowerBoundValue() * RootToLocalTransform.InverseFromWarp(RootToLocalLoopCounter);

	UMovieSceneSubSection* NextShot = Cast<UMovieSceneSubSection>(FindNextOrPreviousShot(Sequence, CurrentTime.FloorToFrame(), true));
	if (!NextShot)
	{
		return;
	}

	SequencerWidget->PopBreadcrumb();

	PopToSequenceInstance(ActiveTemplateIDs[ActiveTemplateIDs.Num()-2]);
	FocusSequenceInstance(*NextShot);

	SetLocalTime(SubSequenceRange.GetLowerBoundValue(), ESnapTimeMode::STM_None);
}


void FSequencer::StepToPreviousShot()
{
	if (ActiveTemplateIDs.Num() < 2)
	{
		UMovieSceneSection* TargetShotSection = FindNextOrPreviousShot(GetFocusedMovieSceneSequence(), GetLocalTime().Time.FloorToFrame(), false);

		if (TargetShotSection)
		{
			SetLocalTime(TargetShotSection->GetRange().GetLowerBoundValue(), ESnapTimeMode::STM_None);
		}
		return;
	}

	FMovieSceneSequenceID OuterSequenceID = ActiveTemplateIDs[ActiveTemplateIDs.Num() - 2];
	UMovieSceneSequence* Sequence = RootTemplateInstance.GetSequence(OuterSequenceID);

	FFrameTime CurrentTime = SubSequenceRange.GetLowerBoundValue() * RootToLocalTransform.InverseFromWarp(RootToLocalLoopCounter);
	UMovieSceneSubSection* PreviousShot = Cast<UMovieSceneSubSection>(FindNextOrPreviousShot(Sequence, CurrentTime.FloorToFrame(), false));
	if (!PreviousShot)
	{
		return;
	}

	SequencerWidget->PopBreadcrumb();

	PopToSequenceInstance(ActiveTemplateIDs[ActiveTemplateIDs.Num()-2]);
	FocusSequenceInstance(*PreviousShot);

	SetLocalTime(SubSequenceRange.GetLowerBoundValue(), ESnapTimeMode::STM_None);
}


void FSequencer::ExpandAllNodesAndDescendants()
{
	const bool bExpandAll = true;
	SequencerWidget->GetTreeView()->ExpandNodes(ETreeRecursion::Recursive, bExpandAll);
}


void FSequencer::CollapseAllNodesAndDescendants()
{
	const bool bExpandAll = true;
	SequencerWidget->GetTreeView()->CollapseNodes(ETreeRecursion::Recursive, bExpandAll);
}

void FSequencer::SortAllNodesAndDescendants()
{
	FScopedTransaction SortAllNodesTransaction(NSLOCTEXT("Sequencer", "SortAllNodes_Transaction", "Sort Tracks"));
	SequencerWidget->GetTreeView()->GetNodeTree()->SortAllNodesAndDescendants();
}

void FSequencer::ToggleExpandCollapseNodes()
{
	SequencerWidget->GetTreeView()->ToggleExpandCollapseNodes(ETreeRecursion::NonRecursive);
}


void FSequencer::ToggleExpandCollapseNodesAndDescendants()
{
	SequencerWidget->GetTreeView()->ToggleExpandCollapseNodes(ETreeRecursion::Recursive);
}


void FSequencer::AddSelectedActors()
{
	USelection* ActorSelection = GEditor->GetSelectedActors();
	TArray<TWeakObjectPtr<AActor> > SelectedActors;
	for (FSelectionIterator Iter(*ActorSelection); Iter; ++Iter)
	{
		AActor* Actor = Cast<AActor>(*Iter);
		if (Actor)
		{
			SelectedActors.Add(Actor);
		}
	}

	AddActors(SelectedActors);
}

void FSequencer::SetKey()
{
	FScopedTransaction SetKeyTransaction( NSLOCTEXT("Sequencer", "SetKey_Transaction", "Set Key") );

	for (auto OutlinerNode : Selection.GetSelectedOutlinerNodes())
	{
		if (OutlinerNode->GetType() == ESequencerNode::Track)
		{
			if (TSharedPtr<FSequencerObjectBindingNode> ObjectBindingNode = OutlinerNode->FindParentObjectBindingNode())
			{
				StaticCastSharedRef<FSequencerTrackNode>(OutlinerNode)->GetTrackEditor().AddKey(ObjectBindingNode->GetObjectBinding());
			}
		}
	}

	TSet<TSharedRef<FSequencerDisplayNode>> NodesToKey = Selection.GetSelectedOutlinerNodes();
	{
		TSet<TSharedRef<FSequencerDisplayNode>> ChildNodes;
		for (TSharedRef<FSequencerDisplayNode> Node : NodesToKey.Array())
		{
			ChildNodes.Reset();
			SequencerHelpers::GetDescendantNodes(Node, ChildNodes);

			for (TSharedRef<FSequencerDisplayNode> ChildNode : ChildNodes)
			{
				NodesToKey.Remove(ChildNode);
			}
		}
	}

	const FFrameNumber AddKeyTime = GetLocalTime().Time.FloorToFrame();

	TSet<TSharedPtr<IKeyArea>> KeyAreas;
	TSet<UMovieSceneSection*>  ModifiedSections;

	for (TSharedRef<FSequencerDisplayNode> Node : NodesToKey)
	{
		KeyAreas.Reset();
		SequencerHelpers::GetAllKeyAreas(Node, KeyAreas);

		FGuid ObjectBinding;
		if (Node->GetType() == ESequencerNode::Object)
		{
			TSharedPtr<FSequencerObjectBindingNode> ObjectBindingNode = StaticCastSharedRef<FSequencerObjectBindingNode>(Node);
			if (ObjectBindingNode.IsValid())
			{
				ObjectBinding = ObjectBindingNode->GetObjectBinding();
			}
		}
		else
		{
			TSharedPtr<FSequencerObjectBindingNode> ParentObjectBinding = Node->FindParentObjectBindingNode();
			ObjectBinding = ParentObjectBinding.IsValid() ? ParentObjectBinding->GetObjectBinding() : FGuid();
		}

		for (TSharedPtr<IKeyArea> KeyArea : KeyAreas)
		{
			UMovieSceneSection* Section = KeyArea->GetOwningSection();
			if (Section)
			{
				if (!ModifiedSections.Contains(Section))
				{
					Section->Modify();
					ModifiedSections.Add(Section);
				}


				KeyArea->AddOrUpdateKey(AddKeyTime, ObjectBinding, *this);
			}
		}
	}

	UpdatePlaybackRange();
}


bool FSequencer::CanSetKeyTime() const
{
	return Selection.GetSelectedKeys().Num() > 0;
}


void FSequencer::SetKeyTime()
{
	TArray<FSequencerSelectedKey> SelectedKeysArray = Selection.GetSelectedKeys().Array();

	FFrameNumber KeyTime = 0;
	for ( const FSequencerSelectedKey& Key : SelectedKeysArray )
	{
		if (Key.IsValid())
		{
			KeyTime = Key.KeyArea->GetKeyTime(Key.KeyHandle.GetValue());
			break;
		}
	}

	// Create a popup showing the existing time value and let the user set a new one.
 	GenericTextEntryModeless(NSLOCTEXT("Sequencer.Popups", "SetKeyTimePopup", "New Time"), FText::FromString(GetNumericTypeInterface()->ToString(KeyTime.Value)),
 		FOnTextCommitted::CreateSP(this, &FSequencer::OnSetKeyTimeTextCommitted)
 	);
}


void FSequencer::OnSetKeyTimeTextCommitted(const FText& InText, ETextCommit::Type CommitInfo)
{
	bool bAnythingChanged = false;

	CloseEntryPopupMenu();
	if (CommitInfo == ETextCommit::OnEnter)
	{
		TOptional<double> NewFrameTime = GetNumericTypeInterface()->FromString(InText.ToString(), 0);
		if (!NewFrameTime.IsSet())
			return;

		FFrameNumber NewFrame = FFrameNumber((int32)NewFrameTime.GetValue());

		FScopedTransaction SetKeyTimeTransaction(NSLOCTEXT("Sequencer", "SetKeyTime_Transaction", "Set Key Time"));
		TArray<FSequencerSelectedKey> SelectedKeysArray = Selection.GetSelectedKeys().Array();
	
		for ( const FSequencerSelectedKey& Key : SelectedKeysArray )
		{
			if (Key.IsValid())
			{
	 			if (Key.Section->TryModify())
	 			{
	 				Key.KeyArea->SetKeyTime(Key.KeyHandle.GetValue(), NewFrame);
	 				bAnythingChanged = true;

					Key.Section->ExpandToFrame(NewFrame);
	 			}
			}
		}
	}

	if (bAnythingChanged)
	{
		NotifyMovieSceneDataChanged(EMovieSceneDataChangeType::TrackValueChanged);
	}
}

bool FSequencer::CanRekey() const
{
	return Selection.GetSelectedKeys().Num() > 0;
}


void FSequencer::Rekey()
{
	bool bAnythingChanged = false;

	FQualifiedFrameTime CurrentTime = GetLocalTime();

	FScopedTransaction RekeyTransaction(NSLOCTEXT("Sequencer", "Rekey_Transaction", "Rekey"));
	TArray<FSequencerSelectedKey> SelectedKeysArray = Selection.GetSelectedKeys().Array();
	
	for ( const FSequencerSelectedKey& Key : SelectedKeysArray )
	{
		if (Key.IsValid())
		{
	 		if (Key.Section->TryModify())
	 		{
	 			Key.KeyArea->SetKeyTime(Key.KeyHandle.GetValue(), CurrentTime.Time.FrameNumber);
	 			bAnythingChanged = true;

				Key.Section->ExpandToFrame(CurrentTime.Time.FrameNumber);
	 		}
		}
	}

	if (bAnythingChanged)
	{
		NotifyMovieSceneDataChanged(EMovieSceneDataChangeType::TrackValueChanged);
	}
}

TSet<FFrameNumber> FSequencer::GetVerticalFrames() const
{
	TSet<FFrameNumber> VerticalFrames;

	auto AddVerticalFrames = [](auto &InVerticalFrames, auto InTrack) 
	{
		for (UMovieSceneSection* Section : InTrack->GetAllSections())
		{
			if (Section->GetRange().HasLowerBound())
			{
				InVerticalFrames.Add(Section->GetRange().GetLowerBoundValue());
			}

			if (Section->GetRange().HasUpperBound())
			{
				InVerticalFrames.Add(Section->GetRange().GetUpperBoundValue());
			}
		}
	};

	UMovieSceneSequence* FocusedMovieSequence = GetFocusedMovieSceneSequence();
	if (FocusedMovieSequence != nullptr)
	{
		UMovieScene* FocusedMovieScene = FocusedMovieSequence->GetMovieScene();
		for (UMovieSceneTrack* MasterTrack : FocusedMovieScene->GetMasterTracks())
		{
			if (FocusedMovieScene != nullptr)
			{
				if (MasterTrack->DisplayOptions.bShowVerticalFrames)
				{
					AddVerticalFrames(VerticalFrames, MasterTrack);
				}
			}
		}

		if (UMovieSceneTrack* CameraCutTrack = FocusedMovieScene->GetCameraCutTrack())
		{
			if (CameraCutTrack->DisplayOptions.bShowVerticalFrames)
			{
				AddVerticalFrames(VerticalFrames, CameraCutTrack);
			}
		}
	}

	return VerticalFrames;
}

TArray<FMovieSceneMarkedFrame> FSequencer::GetMarkedFrames() const
{
	UMovieSceneSequence* FocusedMovieSequence = GetFocusedMovieSceneSequence();
	if (FocusedMovieSequence != nullptr)
	{
		UMovieScene* FocusedMovieScene = FocusedMovieSequence->GetMovieScene();
		if (FocusedMovieScene != nullptr)
		{
			return FocusedMovieScene->GetMarkedFrames();
		}
	}

	return TArray<FMovieSceneMarkedFrame>();
}

void FSequencer::ToggleMarkAtPlayPosition()
{
	UMovieSceneSequence* FocusedMovieSequence = GetFocusedMovieSceneSequence();
	if (FocusedMovieSequence != nullptr)
	{
		UMovieScene* FocusedMovieScene = FocusedMovieSequence->GetMovieScene();
		if (FocusedMovieScene != nullptr)
		{
			FFrameNumber TickFrameNumber = GetLocalTime().Time.FloorToFrame();
			int32 MarkedFrameIndex = FocusedMovieScene->FindMarkedFrameByFrameNumber(TickFrameNumber);
			if (MarkedFrameIndex != INDEX_NONE)
			{
				FScopedTransaction DeleteMarkedFrameTransaction(LOCTEXT("DeleteMarkedFrames_Transaction", "Delete Marked Frame"));

				FocusedMovieScene->Modify();
				FocusedMovieScene->DeleteMarkedFrame(MarkedFrameIndex);
			}
			else
			{
				FScopedTransaction AddMarkedFrameTransaction(LOCTEXT("AddMarkedFrame_Transaction", "Add Marked Frame"));

				FocusedMovieScene->Modify();
				FocusedMovieScene->AddMarkedFrame(FMovieSceneMarkedFrame(TickFrameNumber));
			}
		}
	}
}

void FSequencer::SetMarkedFrame(int32 InMarkIndex, FFrameNumber InFrameNumber)
{
	UMovieSceneSequence* FocusedMovieSequence = GetFocusedMovieSceneSequence();
	if (FocusedMovieSequence != nullptr)
	{
		UMovieScene* FocusedMovieScene = FocusedMovieSequence->GetMovieScene();
		if (FocusedMovieScene != nullptr)
		{
			FocusedMovieScene->Modify();
			FocusedMovieScene->SetMarkedFrame(InMarkIndex, InFrameNumber);
		}
	}
}

void FSequencer::AddMarkedFrame(FFrameNumber FrameNumber)
{
	UMovieSceneSequence* FocusedMovieSequence = GetFocusedMovieSceneSequence();
	if (FocusedMovieSequence != nullptr)
	{
		UMovieScene* FocusedMovieScene = FocusedMovieSequence->GetMovieScene();
		if (FocusedMovieScene != nullptr)
		{
			FScopedTransaction AddMarkedFrameTransaction(LOCTEXT("AddMarkedFrame_Transaction", "Add Marked Frame"));

			FocusedMovieScene->Modify();
			FocusedMovieScene->AddMarkedFrame(FMovieSceneMarkedFrame(FrameNumber));
		}
	}
}

void FSequencer::DeleteMarkedFrame(int32 InMarkIndex)
{
	UMovieSceneSequence* FocusedMovieSequence = GetFocusedMovieSceneSequence();
	if (FocusedMovieSequence != nullptr)
	{
		UMovieScene* FocusedMovieScene = FocusedMovieSequence->GetMovieScene();
		if (FocusedMovieScene != nullptr)
		{
			if (InMarkIndex != INDEX_NONE)
			{
				FScopedTransaction DeleteMarkedFrameTransaction(LOCTEXT("DeleteMarkedFrame_Transaction", "Delete Marked Frame"));

				FocusedMovieScene->Modify();
				FocusedMovieScene->DeleteMarkedFrame(InMarkIndex);
			}
		}
	}
}

void FSequencer::DeleteAllMarkedFrames()
{
	UMovieSceneSequence* FocusedMovieSequence = GetFocusedMovieSceneSequence();
	if (FocusedMovieSequence != nullptr)
	{
		UMovieScene* FocusedMovieScene = FocusedMovieSequence->GetMovieScene();
		if (FocusedMovieScene != nullptr)
		{
			FScopedTransaction DeleteAllMarkedFramesTransaction(LOCTEXT("DeleteAllMarkedFrames_Transaction", "Delete All Marked Frames"));

			FocusedMovieScene->Modify();
			FocusedMovieScene->DeleteMarkedFrames();
		}
	}
}

void FSequencer::StepToNextMark()
{
	UMovieSceneSequence* FocusedMovieSequence = GetFocusedMovieSceneSequence();
	if (FocusedMovieSequence != nullptr)
	{
		UMovieScene* FocusedMovieScene = FocusedMovieSequence->GetMovieScene();
		if (FocusedMovieScene != nullptr)
		{
			const bool bForwards = true;
			int32 MarkedIndex = FocusedMovieScene->FindNextMarkedFrame(GetLocalTime().Time.FloorToFrame(), bForwards);
			if (MarkedIndex != INDEX_NONE)
			{
				AutoScrubToTime(FocusedMovieScene->GetMarkedFrames()[MarkedIndex].FrameNumber.Value);
			}
		}
	}
}

void FSequencer::StepToPreviousMark()
{
	UMovieSceneSequence* FocusedMovieSequence = GetFocusedMovieSceneSequence();
	if (FocusedMovieSequence != nullptr)
	{
		UMovieScene* FocusedMovieScene = FocusedMovieSequence->GetMovieScene();
		if (FocusedMovieScene != nullptr)
		{
			const bool bForwards = false;
			int32 MarkedIndex = FocusedMovieScene->FindNextMarkedFrame(GetLocalTime().Time.FloorToFrame(), bForwards);
			if (MarkedIndex != INDEX_NONE)
			{
				AutoScrubToTime(FocusedMovieScene->GetMarkedFrames()[MarkedIndex].FrameNumber.Value);
			}
		}
	}
}


TArray<TSharedPtr<FMovieSceneClipboard>> GClipboardStack;

void FSequencer::CopySelection()
{
	if (Selection.GetSelectedKeys().Num() != 0)
	{
		CopySelectedKeys();
	}
	else if (Selection.GetSelectedSections().Num() != 0)
	{
		CopySelectedSections();
	}
	else
	{
		TArray<TSharedPtr<FSequencerTrackNode>> TracksToCopy;
		TArray<TSharedPtr<FSequencerObjectBindingNode>> ObjectsToCopy;
		TSet<TSharedRef<FSequencerDisplayNode>> SelectedNodes = Selection.GetNodesWithSelectedKeysOrSections();
		if (SelectedNodes.Num() == 0)
		{
			SelectedNodes = Selection.GetSelectedOutlinerNodes();
		}
		for (TSharedRef<FSequencerDisplayNode> Node : SelectedNodes)
		{
			if (Node->GetType() == ESequencerNode::Track)
			{
				TSharedPtr<FSequencerTrackNode> TrackNode = StaticCastSharedRef<FSequencerTrackNode>(Node);
				if (TrackNode.IsValid())
				{
					TracksToCopy.Add(TrackNode);
				}
			}
			else if (Node->GetType() == ESequencerNode::Object)
			{
				TSharedPtr<FSequencerObjectBindingNode> ObjectNode = StaticCastSharedRef<FSequencerObjectBindingNode>(Node);
				if (ObjectNode.IsValid())
				{
					ObjectsToCopy.Add(ObjectNode);
				}
			}
		}

		// Make a empty clipboard if the stack is empty
		if (GClipboardStack.Num() == 0)
		{
			TSharedRef<FMovieSceneClipboard> NullClipboard = MakeShareable(new FMovieSceneClipboard());
			GClipboardStack.Push(NullClipboard);
		}

		FString ObjectsExportedText;
		FString TracksExportedText;

		if (ObjectsToCopy.Num())
		{
			CopySelectedObjects(ObjectsToCopy, ObjectsExportedText);
		}

		if (TracksToCopy.Num())
		{
			CopySelectedTracks(TracksToCopy, TracksExportedText);
		}

		FString ExportedText;
		ExportedText += ObjectsExportedText;
		ExportedText += TracksExportedText;

		FPlatformApplicationMisc::ClipboardCopy(*ExportedText);
	}
}

void FSequencer::CutSelection()
{
	if (Selection.GetSelectedKeys().Num() != 0)
	{
		CutSelectedKeys();
	}
	else if (Selection.GetSelectedSections().Num() != 0)
	{
		CutSelectedSections();
	}
	else
	{
		FScopedTransaction CutSelectionTransaction(LOCTEXT("CutSelection_Transaction", "Cut Selection"));
		CopySelection();
		DeleteSelectedItems();
	}
}

void FSequencer::DuplicateSelection()
{
	FScopedTransaction DuplicateSelectionTransaction(LOCTEXT("DuplicateSelection_Transaction", "Duplicate Selection"));

	if (Selection.GetSelectedKeys().Num() != 0)
	{
		CopySelection();
		DoPaste();

		// Shift duplicated keys by one display rate frame as an overlapping key isn't useful

		// Offset by a visible amount
		FFrameNumber FrameOffset = FFrameNumber((int32)GetDisplayRateDeltaFrameCount());

		TArray<FSequencerSelectedKey> NewSelection;
		for (const FSequencerSelectedKey& Key : Selection.GetSelectedKeys())
		{
			if (Key.IsValid())
			{
				TSharedPtr<IKeyArea> KeyArea = Key.KeyArea;
				FKeyHandle KeyHandle = Key.KeyHandle.GetValue();

				FKeyHandle NewKeyHandle = KeyArea->DuplicateKey(KeyHandle);
				KeyArea->SetKeyTime(NewKeyHandle, KeyArea->GetKeyTime(KeyHandle) + FrameOffset);

				NewSelection.Add(FSequencerSelectedKey(*KeyArea->GetOwningSection(), KeyArea, NewKeyHandle));
			}
		}

		Selection.SuspendBroadcast();
		Selection.EmptySelectedKeys();

		for (const FSequencerSelectedKey& Key : NewSelection)
		{
			Selection.AddToSelection(Key);
		}
		Selection.ResumeBroadcast();
		Selection.GetOnKeySelectionChanged().Broadcast();

		NotifyMovieSceneDataChanged(EMovieSceneDataChangeType::TrackValueChanged);
	}
	else if (Selection.GetSelectedSections().Num() != 0)
	{
		CopySelection();
		DoPaste();
	}
	else
	{
		CopySelection();

		EmptySelection();

		DoPaste();
	}
}

void FSequencer::CopySelectedKeys()
{
	TOptional<FFrameNumber> CopyRelativeTo;
	
	// Copy relative to the current key hotspot, if applicable
	if (Hotspot.IsValid() && Hotspot->GetType() == ESequencerHotspot::Key)
	{
		CopyRelativeTo = StaticCastSharedPtr<FKeyHotspot>(Hotspot)->GetTime();
	}

	FMovieSceneClipboardBuilder Builder;

	// Map selected keys to their key areas
	TMap<TSharedPtr<IKeyArea>, TArray<FKeyHandle>> KeyAreaMap;
	for (const FSequencerSelectedKey& Key : Selection.GetSelectedKeys())
	{
		if (Key.KeyHandle.IsSet())
		{
			KeyAreaMap.FindOrAdd(Key.KeyArea).Add(Key.KeyHandle.GetValue());
		}
	}

	// Serialize each key area to the clipboard
	for (auto& Pair : KeyAreaMap)
	{
		Pair.Key->CopyKeys(Builder, Pair.Value);
	}

	TSharedRef<FMovieSceneClipboard> Clipboard = MakeShareable( new FMovieSceneClipboard(Builder.Commit(CopyRelativeTo)) );
	
	Clipboard->GetEnvironment().TickResolution = GetFocusedTickResolution();

	if (Clipboard->GetKeyTrackGroups().Num())
	{
		GClipboardStack.Push(Clipboard);

		if (GClipboardStack.Num() > 10)
		{
			GClipboardStack.RemoveAt(0, 1);
		}
	}
}

void FSequencer::CutSelectedKeys()
{
	FScopedTransaction CutSelectedKeysTransaction(LOCTEXT("CutSelectedKeys_Transaction", "Cut Selected keys"));
	CopySelectedKeys();
	DeleteSelectedKeys();
}


void FSequencer::CopySelectedSections()
{
	TArray<UObject*> SelectedSections;
	for (TWeakObjectPtr<UMovieSceneSection> SelectedSectionPtr : Selection.GetSelectedSections())
	{
		if (SelectedSectionPtr.IsValid())
		{
			SelectedSections.Add(SelectedSectionPtr.Get());
		}
	}

	FString ExportedText;
	FSequencer::ExportObjectsToText(SelectedSections, /*out*/ ExportedText);
	FPlatformApplicationMisc::ClipboardCopy(*ExportedText);
}

void FSequencer::CutSelectedSections()
{
	FScopedTransaction CutSelectedSectionsTransaction(LOCTEXT("CutSelectedSections_Transaction", "Cut Selected sections"));
	CopySelectedSections();
	DeleteSections(Selection.GetSelectedSections());
}


const TArray<TSharedPtr<FMovieSceneClipboard>>& FSequencer::GetClipboardStack() const
{
	return GClipboardStack;
}


void FSequencer::OnClipboardUsed(TSharedPtr<FMovieSceneClipboard> Clipboard)
{
	Clipboard->GetEnvironment().DateTime = FDateTime::UtcNow();

	// Last entry in the stack should be the most up-to-date
	GClipboardStack.Sort([](const TSharedPtr<FMovieSceneClipboard>& A, const TSharedPtr<FMovieSceneClipboard>& B){
		return A->GetEnvironment().DateTime < B->GetEnvironment().DateTime;
	});
}

void FSequencer::CreateCamera()
{
	UMovieScene* FocusedMovieScene = GetFocusedMovieSceneSequence()->GetMovieScene();
	if (FocusedMovieScene->IsReadOnly())
	{
		ShowReadOnlyError();
		return;
	}

	UWorld* World = GCurrentLevelEditingViewportClient ? GCurrentLevelEditingViewportClient->GetWorld() : nullptr;
	if (!World)
	{
		return;
	}

	const FScopedTransaction Transaction(NSLOCTEXT("Sequencer", "CreateCameraHere", "Create Camera Here"));

	const bool bCreateAsSpawnable = Settings->GetCreateSpawnableCameras();

	FActorSpawnParameters SpawnParams;
	if (bCreateAsSpawnable)
	{
		// Don't bother transacting this object if we're creating a spawnable since it's temporary
		SpawnParams.ObjectFlags &= ~RF_Transactional;
	}

	// Set new camera to match viewport
	ACineCameraActor* NewCamera = World->SpawnActor<ACineCameraActor>(SpawnParams);
	if (!NewCamera)
	{
		return;
	}

	FGuid CameraGuid;

	FMovieSceneSpawnable* Spawnable = nullptr;
	ESpawnOwnership SavedOwnership = Spawnable ? Spawnable->GetSpawnOwnership() : ESpawnOwnership::InnerSequence;

	if (bCreateAsSpawnable)
	{
		CameraGuid = MakeNewSpawnable(*NewCamera);
		Spawnable = GetFocusedMovieSceneSequence()->GetMovieScene()->FindSpawnable(CameraGuid);

		if (ensure(Spawnable))
		{
			// Override spawn ownership during this process to ensure it never gets destroyed
			SavedOwnership = Spawnable->GetSpawnOwnership();
			Spawnable->SetSpawnOwnership(ESpawnOwnership::External);
		}

		// Destroy the old actor
		World->EditorDestroyActor(NewCamera, false);

		for (TWeakObjectPtr<UObject>& Object : FindBoundObjects(CameraGuid, ActiveTemplateIDs.Top()))
		{
			NewCamera = Cast<ACineCameraActor>(Object.Get());
			if (NewCamera)
			{
				break;
			}
		}
		ensure(NewCamera);
	}
	else
	{
		CameraGuid = CreateBinding(*NewCamera, NewCamera->GetActorLabel());
	}
	
	if (!CameraGuid.IsValid())
	{
		return;
	}
	
	NewCamera->SetActorLocation( GCurrentLevelEditingViewportClient->GetViewLocation(), false );
	NewCamera->SetActorRotation( GCurrentLevelEditingViewportClient->GetViewRotation() );
	//pNewCamera->CameraComponent->FieldOfView = ViewportClient->ViewFOV; //@todo set the focal length from this field of view

	OnActorAddedToSequencerEvent.Broadcast(NewCamera, CameraGuid);

	NewCameraAdded(CameraGuid, NewCamera);

	if (bCreateAsSpawnable && ensure(Spawnable))
	{
		Spawnable->SetSpawnOwnership(SavedOwnership);
	}

	NotifyMovieSceneDataChanged(EMovieSceneDataChangeType::MovieSceneStructureItemAdded);
}

void FSequencer::NewCameraAdded(FGuid CameraGuid, ACameraActor* NewCamera)
{
	SetPerspectiveViewportCameraCutEnabled(false);

	// Lock the viewport to this camera
	if (NewCamera && NewCamera->GetLevel())
	{
		GCurrentLevelEditingViewportClient->SetMatineeActorLock(nullptr);
		GCurrentLevelEditingViewportClient->SetActorLock(NewCamera);
		GCurrentLevelEditingViewportClient->bLockedCameraView = true;
		GCurrentLevelEditingViewportClient->UpdateViewForLockedActor();
		GCurrentLevelEditingViewportClient->Invalidate();
	}

	UMovieSceneSequence* Sequence = GetFocusedMovieSceneSequence();
	UMovieScene* OwnerMovieScene = Sequence->GetMovieScene();

	MovieSceneToolHelpers::CameraAdded(OwnerMovieScene, CameraGuid, GetLocalTime().Time.FloorToFrame());
}


void FSequencer::FixActorReferences()
{
	UWorld* PlaybackContext = Cast<UWorld>(GetPlaybackContext());

	if (!PlaybackContext)
	{
		return;
	}

	FScopedTransaction FixActorReferencesTransaction( NSLOCTEXT( "Sequencer", "FixActorReferences", "Fix Actor References" ) );

	UMovieScene* FocusedMovieScene = GetFocusedMovieSceneSequence()->GetMovieScene();

	TMap<FString, AActor*> ActorNameToActorMap;

	for ( TActorIterator<AActor> ActorItr( PlaybackContext ); ActorItr; ++ActorItr )
	{
		// Same as with the Object Iterator, access the subclass instance with the * or -> operators.
		AActor *Actor = *ActorItr;
		ActorNameToActorMap.Add( Actor->GetActorLabel(), Actor);
	}

	// Cache the possessables to fix up first since the bindings will change as the fix ups happen.
	TArray<FMovieScenePossessable> ActorsPossessablesToFix;
	for ( int32 i = 0; i < FocusedMovieScene->GetPossessableCount(); i++ )
	{
		FMovieScenePossessable& Possessable = FocusedMovieScene->GetPossessable( i );
		// Possessables with parents are components so ignore them.
		if ( Possessable.GetParent().IsValid() == false )
		{
			if ( FindBoundObjects(Possessable.GetGuid(), ActiveTemplateIDs.Top()).Num() == 0 )
			{
				ActorsPossessablesToFix.Add( Possessable );
			}
		}
	}

	// For the possessables to fix, look up the actors by name and reassign them if found.
	TMap<FGuid, FGuid> OldGuidToNewGuidMap;
	for ( const FMovieScenePossessable& ActorPossessableToFix : ActorsPossessablesToFix )
	{
		AActor** ActorPtr = ActorNameToActorMap.Find( ActorPossessableToFix.GetName() );
		if ( ActorPtr != nullptr )
		{
			FGuid OldGuid = ActorPossessableToFix.GetGuid();

			// The actor might have an existing guid while the possessable with the same name might not. 
			// In that case, make sure we also replace the existing guid with the new guid 
			FGuid ExistingGuid = FindObjectId( **ActorPtr, ActiveTemplateIDs.Top() );

			FGuid NewGuid = DoAssignActor( ActorPtr, 1, ActorPossessableToFix.GetGuid() );

			OldGuidToNewGuidMap.Add(OldGuid, NewGuid);

			if (ExistingGuid.IsValid())
			{
				OldGuidToNewGuidMap.Add(ExistingGuid, NewGuid);
			}
		}
	}

	// Fixup any section bindings
	for (UMovieSceneSection* Section : FocusedMovieScene->GetAllSections())
	{
		Section->OnBindingsUpdated(OldGuidToNewGuidMap);
	}
}

void FSequencer::RebindPossessableReferences()
{
	UMovieSceneSequence* FocusedSequence = GetFocusedMovieSceneSequence();
	UMovieScene* FocusedMovieScene = FocusedSequence->GetMovieScene();

	if (FocusedMovieScene->IsReadOnly())
	{
		ShowReadOnlyError();
		return;
	}

	FScopedTransaction Transaction(LOCTEXT("RebindAllPossessables", "Rebind Possessable References"));

	FocusedSequence->Modify();

	TMap<FGuid, TArray<UObject*, TInlineAllocator<1>>> AllObjects;

	UObject* PlaybackContext = PlaybackContextAttribute.Get(nullptr);

	for (int32 Index = 0; Index < FocusedMovieScene->GetPossessableCount(); Index++)
	{
		const FMovieScenePossessable& Possessable = FocusedMovieScene->GetPossessable(Index);

		TArray<UObject*, TInlineAllocator<1>>& References = AllObjects.FindOrAdd(Possessable.GetGuid());
		FocusedSequence->LocateBoundObjects(Possessable.GetGuid(), PlaybackContext, References);
	}

	for (auto& Pair : AllObjects)
	{
		// Only rebind things if they exist
		if (Pair.Value.Num() > 0)
		{
			FocusedSequence->UnbindPossessableObjects(Pair.Key);
			for (UObject* Object : Pair.Value)
			{
				FocusedSequence->BindPossessableObject(Pair.Key, *Object, PlaybackContext);
			}
		}
	}
}

void FSequencer::ImportFBX()
{
	UMovieScene* MovieScene = GetFocusedMovieSceneSequence()->GetMovieScene();

	TMap<FGuid, FString> ObjectBindingNameMap;

	TArray<TSharedRef<FSequencerObjectBindingNode>> RootObjectBindingNodes;
	GetRootObjectBindingNodes(NodeTree->GetRootNodes(), RootObjectBindingNodes);

	for (auto RootObjectBindingNode : RootObjectBindingNodes)
	{
		FGuid ObjectBinding = RootObjectBindingNode.Get().GetObjectBinding();

		ObjectBindingNameMap.Add(ObjectBinding, RootObjectBindingNode.Get().GetDisplayName().ToString());
	}

	MovieSceneToolHelpers::ImportFBXWithDialog(MovieScene, *this, ObjectBindingNameMap, TOptional<bool>());
}

void FSequencer::ImportFBXOntoSelectedNodes()
{
	UMovieScene* MovieScene = GetFocusedMovieSceneSequence()->GetMovieScene();

	// The object binding and names to match when importing from fbx
	TMap<FGuid, FString> ObjectBindingNameMap;

	for (const TSharedRef<FSequencerDisplayNode>& Node : Selection.GetSelectedOutlinerNodes())
	{
		if (Node->GetType() == ESequencerNode::Object)
		{
			auto ObjectBindingNode = StaticCastSharedRef<FSequencerObjectBindingNode>(Node);

			FGuid ObjectBinding = ObjectBindingNode.Get().GetObjectBinding();

			ObjectBindingNameMap.Add(ObjectBinding, ObjectBindingNode.Get().GetDisplayName().ToString());
		}
	}

	MovieSceneToolHelpers::ImportFBXWithDialog(MovieScene, *this, ObjectBindingNameMap, TOptional<bool>(false));
}

void FSequencer::ExportFBX()
{
	TArray<UExporter*> Exporters;
	TArray<FString> SaveFilenames;
	IDesktopPlatform* DesktopPlatform = FDesktopPlatformModule::Get();
	bool bExportFileNamePicked = false;
	if ( DesktopPlatform != NULL )
	{
		FString FileTypes = "FBX document|*.fbx";
		UMovieSceneSequence* Sequence = GetFocusedMovieSceneSequence();
		for (TObjectIterator<UClass> It; It; ++It)
		{
			if (!It->IsChildOf(UExporter::StaticClass()) || It->HasAnyClassFlags(CLASS_Abstract | CLASS_Deprecated | CLASS_NewerVersionExists))
			{
				continue;
			}

			UExporter* Default = It->GetDefaultObject<UExporter>();
			if (!Default->SupportsObject(Sequence))
			{
				continue;
			}

			for (int32 i = 0; i < Default->FormatExtension.Num(); ++i)
			{
				const FString& FormatExtension = Default->FormatExtension[i];
				const FString& FormatDescription = Default->FormatDescription[i];

				if (FileTypes.Len() > 0)
				{
					FileTypes += TEXT("|");
				}
				FileTypes += FormatDescription;
				FileTypes += TEXT("|*.");
				FileTypes += FormatExtension;
			}

			Exporters.Add(Default);
		}

		bExportFileNamePicked = DesktopPlatform->SaveFileDialog(
			FSlateApplication::Get().FindBestParentWindowHandleForDialogs(nullptr),
			LOCTEXT( "ExportLevelSequence", "Export Level Sequence" ).ToString(),
			*( FEditorDirectories::Get().GetLastDirectory( ELastDirectory::FBX ) ),
			TEXT( "" ),
			*FileTypes,
			EFileDialogFlags::None,
			SaveFilenames );
	}

	if ( bExportFileNamePicked )
	{
		FString ExportFilename = SaveFilenames[0];
		FEditorDirectories::Get().SetLastDirectory( ELastDirectory::FBX, FPaths::GetPath( ExportFilename ) ); // Save path as default for next time.

		// Make sure external selection is up to date since export could happen on tracks that have been right clicked but not have their underlying bound objects selected yet since that happens on mouse up.
		SynchronizeExternalSelectionWithSequencerSelection();
		
		// Select selected nodes if there are selected nodes
		TArray<FGuid> Bindings;
		for (const TSharedRef<FSequencerDisplayNode>& Node : Selection.GetSelectedOutlinerNodes())
		{
			if (Node->GetType() == ESequencerNode::Object)
			{
				auto ObjectBindingNode = StaticCastSharedRef<FSequencerObjectBindingNode>(Node);
				Bindings.Add(ObjectBindingNode.Get().GetObjectBinding());

				TSet<TSharedRef<FSequencerDisplayNode> > DescendantNodes;
				SequencerHelpers::GetDescendantNodes(Node, DescendantNodes);
				for (auto DescendantNode : DescendantNodes)
				{
					if (!Selection.IsSelected(DescendantNode) && DescendantNode->GetType() == ESequencerNode::Object)
					{
						auto DescendantObjectBindingNode = StaticCastSharedRef<FSequencerObjectBindingNode>(DescendantNode);
						Bindings.Add(DescendantObjectBindingNode.Get().GetObjectBinding());
					}
				}
			}
		}

		FString FileExtension = FPaths::GetExtension(ExportFilename);
		if (FileExtension == TEXT("fbx"))
		{
			ExportFBXInternal(ExportFilename, Bindings);
		}
		else
		{
			for (UExporter* Exporter : Exporters)
			{
				if (Exporter->FormatExtension.Contains(FileExtension))
				{
					USequencerExportTask* ExportTask = NewObject<USequencerExportTask>();
					TStrongObjectPtr<USequencerExportTask> ExportTaskGuard(ExportTask);
					ExportTask->Object = GetFocusedMovieSceneSequence();
					ExportTask->Exporter = nullptr;
					ExportTask->Filename = ExportFilename;
					ExportTask->bSelected = false;
					ExportTask->bReplaceIdentical = true;
					ExportTask->bPrompt = false;
					ExportTask->bUseFileArchive = false;
					ExportTask->bWriteEmptyFiles = false;
					ExportTask->bAutomated = false;
					ExportTask->Exporter = NewObject<UExporter>(GetTransientPackage(), Exporter->GetClass());

					ExportTask->SequencerContext = GetPlaybackContext();

					UExporter::RunAssetExportTask(ExportTask);

					ExportTask->Object = nullptr;
					ExportTask->Exporter = nullptr;
					ExportTask->SequencerContext = nullptr;

					break;
				}
			}
		}
	}
}


void FSequencer::ExportFBXInternal(const FString& ExportFilename, TArray<FGuid>& Bindings)
{
	{
		UnFbx::FFbxExporter* Exporter = UnFbx::FFbxExporter::GetInstance();
		//Show the fbx export dialog options
		bool ExportCancel = false;
		bool ExportAll = false;
		Exporter->FillExportOptions(false, true, ExportFilename, ExportCancel, ExportAll);
		if (!ExportCancel)
		{
			UMovieScene* MovieScene = GetFocusedMovieSceneSequence()->GetMovieScene();
			UWorld* World = Cast<UWorld>(GetPlaybackContext());
			FMovieSceneSequenceIDRef Template = GetFocusedTemplateID();
			UnFbx::FFbxExporter::FLevelSequenceNodeNameAdapter NodeNameAdapter(MovieScene, this, Template);

			// Helper to make spawnables persist throughout the export process and then restore properly afterwards
			struct FSpawnableRestoreState
			{
				FSpawnableRestoreState(FSequencer& InSequencer) :
					bWasChanged(false)
				{
					WeakMovieScene = InSequencer.GetFocusedMovieSceneSequence()->GetMovieScene();

					for (int32 SpawnableIndex = 0; SpawnableIndex < WeakMovieScene->GetSpawnableCount(); ++SpawnableIndex)
					{
						FMovieSceneSpawnable& Spawnable = WeakMovieScene->GetSpawnable(SpawnableIndex);

						UMovieSceneSpawnTrack* SpawnTrack = WeakMovieScene->FindTrack<UMovieSceneSpawnTrack>(Spawnable.GetGuid());

						if (SpawnTrack)
						{
							bWasChanged = true;

							// Spawnable could be in a subscene, so temporarily override it to persist throughout
							SpawnOwnershipMap.Add(Spawnable.GetGuid(), Spawnable.GetSpawnOwnership());
							Spawnable.SetSpawnOwnership(ESpawnOwnership::MasterSequence);

							// Spawnable could have animated spawned state, so temporarily override it to spawn infinitely
							UMovieSceneSpawnSection* SpawnSection = Cast<UMovieSceneSpawnSection>(SpawnTrack->CreateNewSection());
							SpawnSection->Modify();
							SpawnSection->GetChannel().Reset();
							SpawnSection->GetChannel().SetDefault(true);
						}
					}

					if (bWasChanged)
					{
						// Evaluate at the beginning of the subscene time to ensure that spawnables are created before export
						InSequencer.SetLocalTimeDirectly(MovieScene::DiscreteInclusiveLower(InSequencer.GetTimeBounds()));
					}
				}

				~FSpawnableRestoreState()
				{
					if (!bWasChanged || !WeakMovieScene.IsValid())
					{
						return;
					}

					// Restore spawnable owners
					for (int32 SpawnableIndex = 0; SpawnableIndex < WeakMovieScene->GetSpawnableCount(); ++SpawnableIndex)
					{
						FMovieSceneSpawnable& Spawnable = WeakMovieScene->GetSpawnable(SpawnableIndex);
						Spawnable.SetSpawnOwnership(SpawnOwnershipMap[Spawnable.GetGuid()]);
					}

					// Restore modified spawned sections
					bool bOrigSquelchTransactionNotification = GEditor->bSquelchTransactionNotification;
					GEditor->bSquelchTransactionNotification = true;
					GEditor->UndoTransaction(false);
					GEditor->bSquelchTransactionNotification = bOrigSquelchTransactionNotification;
				}

				bool bWasChanged;
				TMap<FGuid, ESpawnOwnership> SpawnOwnershipMap;
				TWeakObjectPtr<UMovieScene> WeakMovieScene;
			};

			FScopedTransaction ExportFBXTransaction(NSLOCTEXT("Sequencer", "ExportFBX", "Export FBX"));

			{
				FSpawnableRestoreState SpawnableRestoreState(*this);
				if (MovieSceneToolHelpers::ExportFBX(World, MovieScene, this, Bindings, NodeNameAdapter, Template, ExportFilename, RootToLocalTransform))
				{
					FNotificationInfo Info(NSLOCTEXT("Sequencer", "ExportFBXSucceeded", "FBX Export Succeeded."));
					Info.Hyperlink = FSimpleDelegate::CreateStatic([](FString InFilename) { FPlatformProcess::ExploreFolder(*InFilename); }, ExportFilename);
					Info.HyperlinkText = FText::FromString(ExportFilename);
					Info.ExpireDuration = 5.0f;
					FSlateNotificationManager::Get().AddNotification(Info)->SetCompletionState(SNotificationItem::CS_Success);
				}
				else
				{
					FNotificationInfo Info(NSLOCTEXT("Sequencer", "ExportFBXFailed", "FBX Export Failed."));
					Info.ExpireDuration = 5.0f;
					FSlateNotificationManager::Get().AddNotification(Info)->SetCompletionState(SNotificationItem::CS_Fail);
				}
			}

			ForceEvaluate();
		}
	}
}


void FSequencer::ExportToCameraAnim()
{
	for (const TSharedRef<FSequencerDisplayNode>& Node : Selection.GetSelectedOutlinerNodes())
	{
		if (Node->GetType() != ESequencerNode::Object)
		{
			continue;
		}
		auto ObjectBindingNode = StaticCastSharedRef<FSequencerObjectBindingNode>(Node);

		FGuid Guid = ObjectBindingNode->GetObjectBinding();
		
		MovieSceneToolHelpers::ExportToCameraAnim(GetFocusedMovieSceneSequence()->GetMovieScene(), Guid);
	}
}


void FSequencer::GenericTextEntryModeless(const FText& DialogText, const FText& DefaultText, FOnTextCommitted OnTextComitted)
{
	TSharedRef<STextEntryPopup> TextEntryPopup = 
		SNew(STextEntryPopup)
		.Label(DialogText)
		.DefaultText(DefaultText)
		.OnTextCommitted(OnTextComitted)
		.ClearKeyboardFocusOnCommit(false)
		.SelectAllTextWhenFocused(true)
		.MaxWidth(1024.0f);

	EntryPopupMenu = FSlateApplication::Get().PushMenu(
		ToolkitHost.Pin()->GetParentWidget(),
		FWidgetPath(),
		TextEntryPopup,
		FSlateApplication::Get().GetCursorPos(),
		FPopupTransitionEffect(FPopupTransitionEffect::TypeInPopup)
	);
}


void FSequencer::CloseEntryPopupMenu()
{
	if (EntryPopupMenu.IsValid())
	{
		EntryPopupMenu.Pin()->Dismiss();
	}
}


void FSequencer::TrimSection(bool bTrimLeft)
{
	FScopedTransaction TrimSectionTransaction( NSLOCTEXT("Sequencer", "TrimSection_Transaction", "Trim Section") );
	MovieSceneToolHelpers::TrimSection(Selection.GetSelectedSections(), GetLocalTime(), bTrimLeft, Settings->GetDeleteKeysWhenTrimming());
	NotifyMovieSceneDataChanged( EMovieSceneDataChangeType::TrackValueChanged );
}


void FSequencer::SplitSection()
{
	FScopedTransaction SplitSectionTransaction( NSLOCTEXT("Sequencer", "SplitSection_Transaction", "Split Section") );
	MovieSceneToolHelpers::SplitSection(Selection.GetSelectedSections(), GetLocalTime(), Settings->GetDeleteKeysWhenTrimming());
	NotifyMovieSceneDataChanged( EMovieSceneDataChangeType::MovieSceneStructureItemAdded );
}

const ISequencerEditTool* FSequencer::GetEditTool() const
{
	return SequencerWidget->GetEditTool();
}

TSharedPtr<ISequencerHotspot> FSequencer::GetHotspot() const
{
	return Hotspot;
}

void FSequencer::SetHotspot(TSharedPtr<ISequencerHotspot> NewHotspot)
{
	if (!Hotspot.IsValid() || !Hotspot->bIsLocked)
	{
		Hotspot = MoveTemp(NewHotspot);
	}

	// Simulate an update-on-hover for the new hotspot to ensure that any hover behavior doesn't have to wait until the next frame
	if (Hotspot)
	{
		Hotspot->UpdateOnHover(*SequencerWidget->GetTrackAreaWidget(), *this);
	}
}

void FSequencer::BindCommands()
{
	const FSequencerCommands& Commands = FSequencerCommands::Get();

	SequencerCommandBindings->MapAction(
		Commands.StepToNextKey,
		FExecuteAction::CreateSP( this, &FSequencer::StepToNextKey ) );

	SequencerCommandBindings->MapAction(
		Commands.StepToPreviousKey,
		FExecuteAction::CreateSP( this, &FSequencer::StepToPreviousKey ) );

	SequencerCommandBindings->MapAction(
		Commands.StepToNextCameraKey,
		FExecuteAction::CreateSP( this, &FSequencer::StepToNextCameraKey ) );

	SequencerCommandBindings->MapAction(
		Commands.StepToPreviousCameraKey,
		FExecuteAction::CreateSP( this, &FSequencer::StepToPreviousCameraKey ) );

	SequencerCommandBindings->MapAction(
		Commands.ExpandAllNodesAndDescendants,
		FExecuteAction::CreateSP(this, &FSequencer::ExpandAllNodesAndDescendants));

	SequencerCommandBindings->MapAction(
		Commands.CollapseAllNodesAndDescendants,
		FExecuteAction::CreateSP(this, &FSequencer::CollapseAllNodesAndDescendants));

	SequencerCommandBindings->MapAction(
		Commands.SortAllNodesAndDescendants,
		FExecuteAction::CreateSP(this, &FSequencer::SortAllNodesAndDescendants));

	SequencerCommandBindings->MapAction(
		Commands.ToggleExpandCollapseNodes,
		FExecuteAction::CreateSP(this, &FSequencer::ToggleExpandCollapseNodes));

	SequencerCommandBindings->MapAction(
		Commands.ToggleExpandCollapseNodesAndDescendants,
		FExecuteAction::CreateSP(this, &FSequencer::ToggleExpandCollapseNodesAndDescendants));

	SequencerCommandBindings->MapAction(
		Commands.AddActorsToSequencer,
		FExecuteAction::CreateSP( this, &FSequencer::AddSelectedActors));

	SequencerCommandBindings->MapAction(
		Commands.SetKey,
		FExecuteAction::CreateSP( this, &FSequencer::SetKey ) );

	SequencerCommandBindings->MapAction(
		Commands.TranslateLeft,
		FExecuteAction::CreateSP( this, &FSequencer::TranslateSelectedKeysAndSections, true) );

	SequencerCommandBindings->MapAction(
		Commands.TranslateRight,
		FExecuteAction::CreateSP( this, &FSequencer::TranslateSelectedKeysAndSections, false) );

	SequencerCommandBindings->MapAction(
		Commands.TrimSectionLeft,
		FExecuteAction::CreateSP( this, &FSequencer::TrimSection, true ) );

	SequencerCommandBindings->MapAction(
		Commands.TrimSectionRight,
		FExecuteAction::CreateSP( this, &FSequencer::TrimSection, false ) );

	SequencerCommandBindings->MapAction(
		Commands.SplitSection,
		FExecuteAction::CreateSP( this, &FSequencer::SplitSection ) );

	// We can convert to spawnables if anything selected is a root-level possessable
	auto CanConvertToSpawnables = [this]{
		UMovieScene* MovieScene = GetFocusedMovieSceneSequence()->GetMovieScene();

		for (const TSharedRef<FSequencerDisplayNode>& Node : Selection.GetSelectedOutlinerNodes())
		{
			if (Node->GetType() == ESequencerNode::Object)
			{
				FMovieScenePossessable* Possessable = MovieScene->FindPossessable(static_cast<FSequencerObjectBindingNode&>(*Node).GetObjectBinding());
				if (Possessable && !Possessable->GetParent().IsValid())
				{
					return true;
				}
			}
		}
		return false;
	};
	SequencerCommandBindings->MapAction(
		FSequencerCommands::Get().ConvertToSpawnable,
		FExecuteAction::CreateSP(this, &FSequencer::ConvertSelectedNodesToSpawnables),
		FCanExecuteAction::CreateLambda(CanConvertToSpawnables)
	);

	auto AreConvertableSpawnablesSelected = [this] {
		UMovieScene* MovieScene = GetFocusedMovieSceneSequence()->GetMovieScene();

		for (const TSharedRef<FSequencerDisplayNode>& Node : Selection.GetSelectedOutlinerNodes())
		{
			if (Node->GetType() == ESequencerNode::Object)
			{
				FMovieSceneSpawnable* Spawnable = MovieScene->FindSpawnable(static_cast<FSequencerObjectBindingNode&>(*Node).GetObjectBinding());
				if (Spawnable && SpawnRegister->CanConvertSpawnableToPossessable(*Spawnable))
				{
					return true;
				}
			}
		}
		return false;
	};

	SequencerCommandBindings->MapAction(
		FSequencerCommands::Get().ConvertToPossessable,
		FExecuteAction::CreateSP(this, &FSequencer::ConvertSelectedNodesToPossessables),
		FCanExecuteAction::CreateLambda(AreConvertableSpawnablesSelected)
	);

	auto AreSpawnablesSelected = [this] {
		UMovieScene* MovieScene = GetFocusedMovieSceneSequence()->GetMovieScene();

		for (const TSharedRef<FSequencerDisplayNode>& Node : Selection.GetSelectedOutlinerNodes())
		{
			if (Node->GetType() == ESequencerNode::Object)
			{
				FMovieSceneSpawnable* Spawnable = MovieScene->FindSpawnable(static_cast<FSequencerObjectBindingNode&>(*Node).GetObjectBinding());
				if (Spawnable)
				{
					return true;
				}
			}
		}
		return false;
	};

	SequencerCommandBindings->MapAction(
		FSequencerCommands::Get().SaveCurrentSpawnableState,
		FExecuteAction::CreateSP(this, &FSequencer::SaveSelectedNodesSpawnableState),
		FCanExecuteAction::CreateLambda(AreSpawnablesSelected)
	);

	SequencerCommandBindings->MapAction(
		FSequencerCommands::Get().RestoreAnimatedState,
		FExecuteAction::CreateSP(this, &FSequencer::RestorePreAnimatedState)
	);

	SequencerCommandBindings->MapAction(
		Commands.SetAutoKey,
		FExecuteAction::CreateLambda( [this]{ Settings->SetAutoChangeMode( EAutoChangeMode::AutoKey ); } ),
		FCanExecuteAction::CreateLambda( [this]{ return Settings->GetAllowEditsMode() != EAllowEditsMode::AllowLevelEditsOnly; } ),
		FIsActionChecked::CreateLambda( [this]{ return Settings->GetAutoChangeMode() == EAutoChangeMode::AutoKey; } ) );

	SequencerCommandBindings->MapAction(
		Commands.SetAutoTrack,
		FExecuteAction::CreateLambda([this] { Settings->SetAutoChangeMode(EAutoChangeMode::AutoTrack); } ),
		FCanExecuteAction::CreateLambda([this] { return Settings->GetAllowEditsMode() != EAllowEditsMode::AllowLevelEditsOnly; }),
		FIsActionChecked::CreateLambda([this] { return Settings->GetAutoChangeMode() == EAutoChangeMode::AutoTrack; } ) );

	SequencerCommandBindings->MapAction(
		Commands.SetAutoChangeAll,
		FExecuteAction::CreateLambda([this] { Settings->SetAutoChangeMode(EAutoChangeMode::All); } ),
		FCanExecuteAction::CreateLambda([this] { return Settings->GetAllowEditsMode() != EAllowEditsMode::AllowLevelEditsOnly; }),
		FIsActionChecked::CreateLambda([this] { return Settings->GetAutoChangeMode() == EAutoChangeMode::All; } ) );
	
	SequencerCommandBindings->MapAction(
		Commands.SetAutoChangeNone,
		FExecuteAction::CreateLambda([this] { Settings->SetAutoChangeMode(EAutoChangeMode::None); } ),
		FCanExecuteAction::CreateLambda([this] { return Settings->GetAllowEditsMode() != EAllowEditsMode::AllowLevelEditsOnly; }),
		FIsActionChecked::CreateLambda([this] { return Settings->GetAutoChangeMode() == EAutoChangeMode::None; } ) );

	SequencerCommandBindings->MapAction(
		Commands.AllowAllEdits,
		FExecuteAction::CreateLambda( [this]{ Settings->SetAllowEditsMode( EAllowEditsMode::AllEdits ); } ),
		FCanExecuteAction::CreateLambda( []{ return true; } ),
		FIsActionChecked::CreateLambda( [this]{ return Settings->GetAllowEditsMode() == EAllowEditsMode::AllEdits; } ) );

	SequencerCommandBindings->MapAction(
		Commands.AllowSequencerEditsOnly,
		FExecuteAction::CreateLambda([this] { Settings->SetAllowEditsMode(EAllowEditsMode::AllowSequencerEditsOnly); }),
		FCanExecuteAction::CreateLambda([] { return true; }),
		FIsActionChecked::CreateLambda([this] { return Settings->GetAllowEditsMode() == EAllowEditsMode::AllowSequencerEditsOnly; }));

	SequencerCommandBindings->MapAction(
		Commands.AllowLevelEditsOnly,
		FExecuteAction::CreateLambda([this] { Settings->SetAllowEditsMode(EAllowEditsMode::AllowLevelEditsOnly); }),
		FCanExecuteAction::CreateLambda([] { return true; }),
		FIsActionChecked::CreateLambda([this] { return Settings->GetAllowEditsMode() == EAllowEditsMode::AllowLevelEditsOnly; }));

	SequencerCommandBindings->MapAction(
		Commands.ToggleAutoKeyEnabled,
		FExecuteAction::CreateLambda( [this]{ Settings->SetAutoChangeMode(Settings->GetAutoChangeMode() == EAutoChangeMode::None ? EAutoChangeMode::AutoKey : EAutoChangeMode::None); } ),
		FCanExecuteAction::CreateLambda( [this]{ return Settings->GetAllowEditsMode() != EAllowEditsMode::AllowLevelEditsOnly; } ),
		FIsActionChecked::CreateLambda( [this]{ return Settings->GetAutoChangeMode() == EAutoChangeMode::AutoKey; } ) );

	SequencerCommandBindings->MapAction(
		Commands.SetKeyChanged,
		FExecuteAction::CreateLambda([this] { Settings->SetKeyGroupMode(EKeyGroupMode::KeyChanged); }),
		FCanExecuteAction::CreateLambda([] { return true; }),
		FIsActionChecked::CreateLambda([this] { return Settings->GetKeyGroupMode() == EKeyGroupMode::KeyChanged; }));

	SequencerCommandBindings->MapAction(
		Commands.SetKeyGroup,
		FExecuteAction::CreateLambda([this] { Settings->SetKeyGroupMode(EKeyGroupMode::KeyGroup); }),
		FCanExecuteAction::CreateLambda([] { return true; }),
		FIsActionChecked::CreateLambda([this] { return Settings->GetKeyGroupMode() == EKeyGroupMode::KeyGroup; }));

	SequencerCommandBindings->MapAction(
		Commands.SetKeyAll,
		FExecuteAction::CreateLambda([this] { Settings->SetKeyGroupMode(EKeyGroupMode::KeyAll); }),
		FCanExecuteAction::CreateLambda([] { return true; }),
		FIsActionChecked::CreateLambda([this] { return Settings->GetKeyGroupMode() == EKeyGroupMode::KeyAll; }));

	SequencerCommandBindings->MapAction(
		Commands.ToggleMarkAtPlayPosition,
		FExecuteAction::CreateSP( this, &FSequencer::ToggleMarkAtPlayPosition));

	SequencerCommandBindings->MapAction(
		Commands.StepToNextMark,
		FExecuteAction::CreateSP( this, &FSequencer::StepToNextMark));

	SequencerCommandBindings->MapAction(
		Commands.StepToPreviousMark,
		FExecuteAction::CreateSP( this, &FSequencer::StepToPreviousMark));

	SequencerCommandBindings->MapAction(
		Commands.ToggleAutoScroll,
		FExecuteAction::CreateLambda( [this]{ Settings->SetAutoScrollEnabled( !Settings->GetAutoScrollEnabled() ); } ),
		FCanExecuteAction::CreateLambda( []{ return true; } ),
		FIsActionChecked::CreateLambda( [this]{ return Settings->GetAutoScrollEnabled(); } ) );

	SequencerCommandBindings->MapAction(
		Commands.FindInContentBrowser,
		FExecuteAction::CreateSP( this, &FSequencer::FindInContentBrowser ) );

	SequencerCommandBindings->MapAction(
		Commands.ToggleCombinedKeyframes,
		FExecuteAction::CreateLambda( [this]{
			Settings->SetShowCombinedKeyframes( !Settings->GetShowCombinedKeyframes() );
		} ),
		FCanExecuteAction::CreateLambda( []{ return true; } ),
		FIsActionChecked::CreateLambda( [this]{ return Settings->GetShowCombinedKeyframes(); } ) );

	SequencerCommandBindings->MapAction(
		Commands.ToggleChannelColors,
		FExecuteAction::CreateLambda( [this]{
			Settings->SetShowChannelColors( !Settings->GetShowChannelColors() );
		} ),
		FCanExecuteAction::CreateLambda( []{ return true; } ),
		FIsActionChecked::CreateLambda( [this]{ return Settings->GetShowChannelColors(); } ) );

	SequencerCommandBindings->MapAction(
		Commands.ToggleLabelBrowser,
		FExecuteAction::CreateLambda( [this]{
			Settings->SetLabelBrowserVisible( !Settings->GetLabelBrowserVisible() );
		} ),
		FCanExecuteAction::CreateLambda( []{ return true; } ),
		FIsActionChecked::CreateLambda( [this]{ return Settings->GetLabelBrowserVisible(); } ) );

	SequencerCommandBindings->MapAction(
		Commands.ToggleShowSelectedNodesOnly,
		FExecuteAction::CreateLambda( [this]{
			Settings->SetShowSelectedNodesOnly( !Settings->GetShowSelectedNodesOnly() );
		} ),
		FCanExecuteAction::CreateLambda( []{ return true; } ),
		FIsActionChecked::CreateLambda( [this]{ return Settings->GetShowSelectedNodesOnly(); } ) );

	SequencerCommandBindings->MapAction(
		Commands.ChangeTimeDisplayFormat,
		FExecuteAction::CreateLambda( [this]{
			EFrameNumberDisplayFormats NextFormat = (EFrameNumberDisplayFormats)((uint8)Settings->GetTimeDisplayFormat() + 1);
			if (NextFormat == EFrameNumberDisplayFormats::MAX_Count)
			{
				NextFormat = EFrameNumberDisplayFormats::NonDropFrameTimecode;
			}

			// If the next framerate in the list is drop format timecode and we're not in a play rate that supports drop format timecode,
			// then we will skip over it.
			bool bCanShowDropFrameTimecode = FTimecode::IsDropFormatTimecodeSupported(GetFocusedDisplayRate());
			if (!bCanShowDropFrameTimecode && NextFormat == EFrameNumberDisplayFormats::DropFrameTimecode)
			{
				NextFormat = EFrameNumberDisplayFormats::Seconds;
			}
			Settings->SetTimeDisplayFormat( NextFormat );
		} ),
		FCanExecuteAction::CreateLambda([] { return true; }));

	SequencerCommandBindings->MapAction(
		Commands.ToggleShowRangeSlider,
		FExecuteAction::CreateLambda( [this]{ Settings->SetShowRangeSlider( !Settings->GetShowRangeSlider() ); } ),
		FCanExecuteAction::CreateLambda( []{ return true; } ),
		FIsActionChecked::CreateLambda( [this]{ return Settings->GetShowRangeSlider(); } ) );

	SequencerCommandBindings->MapAction(
		Commands.ToggleIsSnapEnabled,
		FExecuteAction::CreateLambda( [this]{ Settings->SetIsSnapEnabled( !Settings->GetIsSnapEnabled() ); } ),
		FCanExecuteAction::CreateLambda( []{ return true; } ),
		FIsActionChecked::CreateLambda( [this]{ return Settings->GetIsSnapEnabled(); } ) );

	SequencerCommandBindings->MapAction(
		Commands.ToggleSnapKeyTimesToInterval,
		FExecuteAction::CreateLambda( [this]{ Settings->SetSnapKeyTimesToInterval( !Settings->GetSnapKeyTimesToInterval() ); } ),
		FCanExecuteAction::CreateLambda( []{ return true; } ),
		FIsActionChecked::CreateLambda( [this]{ return Settings->GetSnapKeyTimesToInterval(); } ) );

	SequencerCommandBindings->MapAction(
		Commands.ToggleSnapKeyTimesToKeys,
		FExecuteAction::CreateLambda( [this]{ Settings->SetSnapKeyTimesToKeys( !Settings->GetSnapKeyTimesToKeys() ); } ),
		FCanExecuteAction::CreateLambda( []{ return true; } ),
		FIsActionChecked::CreateLambda( [this]{ return Settings->GetSnapKeyTimesToKeys(); } ) );

	SequencerCommandBindings->MapAction(
		Commands.ToggleSnapSectionTimesToInterval,
		FExecuteAction::CreateLambda( [this]{ Settings->SetSnapSectionTimesToInterval( !Settings->GetSnapSectionTimesToInterval() ); } ),
		FCanExecuteAction::CreateLambda( []{ return true; } ),
		FIsActionChecked::CreateLambda( [this]{ return Settings->GetSnapSectionTimesToInterval(); } ) );

	SequencerCommandBindings->MapAction(
		Commands.ToggleSnapSectionTimesToSections,
		FExecuteAction::CreateLambda( [this]{ Settings->SetSnapSectionTimesToSections( !Settings->GetSnapSectionTimesToSections() ); } ),
		FCanExecuteAction::CreateLambda( []{ return true; } ),
		FIsActionChecked::CreateLambda( [this]{ return Settings->GetSnapSectionTimesToSections(); } ) );

	SequencerCommandBindings->MapAction(
		Commands.ToggleSnapKeysAndSectionsToPlayRange,
		FExecuteAction::CreateLambda([this] { Settings->SetSnapKeysAndSectionsToPlayRange(!Settings->GetSnapKeysAndSectionsToPlayRange()); }),
		FCanExecuteAction::CreateLambda([] { return true; }),
		FIsActionChecked::CreateLambda([this] { return Settings->GetSnapKeysAndSectionsToPlayRange(); }));

	SequencerCommandBindings->MapAction(
		Commands.ToggleSnapPlayTimeToKeys,
		FExecuteAction::CreateLambda( [this]{ Settings->SetSnapPlayTimeToKeys( !Settings->GetSnapPlayTimeToKeys() ); } ),
		FCanExecuteAction::CreateLambda( []{ return true; } ),
		FIsActionChecked::CreateLambda( [this]{ return Settings->GetSnapPlayTimeToKeys(); } ) );

	SequencerCommandBindings->MapAction(
		Commands.ToggleSnapPlayTimeToInterval,
		FExecuteAction::CreateLambda( [this]{ Settings->SetSnapPlayTimeToInterval( !Settings->GetSnapPlayTimeToInterval() ); } ),
		FCanExecuteAction::CreateLambda( []{ return true; } ),
		FIsActionChecked::CreateLambda( [this]{ return Settings->GetSnapPlayTimeToInterval(); } ) );

	SequencerCommandBindings->MapAction(
		Commands.ToggleSnapPlayTimeToPressedKey,
		FExecuteAction::CreateLambda( [this]{ Settings->SetSnapPlayTimeToPressedKey( !Settings->GetSnapPlayTimeToPressedKey() ); } ),
		FCanExecuteAction::CreateLambda( []{ return true; } ),
		FIsActionChecked::CreateLambda( [this]{ return Settings->GetSnapPlayTimeToPressedKey(); } ) );

	SequencerCommandBindings->MapAction(
		Commands.ToggleSnapPlayTimeToDraggedKey,
		FExecuteAction::CreateLambda( [this]{ Settings->SetSnapPlayTimeToDraggedKey( !Settings->GetSnapPlayTimeToDraggedKey() ); } ),
		FCanExecuteAction::CreateLambda( []{ return true; } ),
		FIsActionChecked::CreateLambda( [this]{ return Settings->GetSnapPlayTimeToDraggedKey(); } ) );

	SequencerCommandBindings->MapAction(
		Commands.ToggleSnapCurveValueToInterval,
		FExecuteAction::CreateLambda( [this]{ Settings->SetSnapCurveValueToInterval( !Settings->GetSnapCurveValueToInterval() ); } ),
		FCanExecuteAction::CreateLambda( []{ return true; } ),
		FIsActionChecked::CreateLambda( [this]{ return Settings->GetSnapCurveValueToInterval(); } ) );

	SequencerCommandBindings->MapAction(
		Commands.ToggleShowCurveEditor,
		FExecuteAction::CreateLambda( [this]{ SetShowCurveEditor(!GetCurveEditorIsVisible()); } ),
		FCanExecuteAction::CreateLambda( [this]{ return !IsReadOnly(); } ),
		FIsActionChecked::CreateLambda( [this]{ return GetCurveEditorIsVisible(); } ) );

	SequencerCommandBindings->MapAction(
		Commands.ToggleLinkCurveEditorTimeRange,
		FExecuteAction::CreateLambda( [this]{ Settings->SetLinkCurveEditorTimeRange(!Settings->GetLinkCurveEditorTimeRange()); } ),
		FCanExecuteAction::CreateLambda( []{ return true; } ),
		FIsActionChecked::CreateLambda( [this]{ return Settings->GetLinkCurveEditorTimeRange(); } ) );

	SequencerCommandBindings->MapAction(
		Commands.ToggleShowPreAndPostRoll,
		FExecuteAction::CreateLambda( [this]{ Settings->SetShouldShowPrePostRoll(!Settings->ShouldShowPrePostRoll()); } ),
		FCanExecuteAction::CreateLambda( []{ return true; } ),
		FIsActionChecked::CreateLambda( [this]{ return Settings->ShouldShowPrePostRoll(); } ) );

	auto CanCutOrCopy = [this]{
		// For copy tracks
		TSet<TSharedRef<FSequencerDisplayNode>> SelectedNodes = Selection.GetNodesWithSelectedKeysOrSections();
		// If this is empty then we are selecting display nodes
		if (SelectedNodes.Num() == 0)
		{
			SelectedNodes = Selection.GetSelectedOutlinerNodes();
			for (TSharedRef<FSequencerDisplayNode> Node : SelectedNodes)
			{
				if (Node->GetType() == ESequencerNode::Track || Node->GetType() == ESequencerNode::Object)
				{
					// if contains one node that can be copied we allow the action
					// later on we will filter out the invalid nodes in CopySelection() or CutSelection()
					return true;
				}
				else if (Node->GetParent().IsValid() && Node->GetParent()->GetType() == ESequencerNode::Track && Node->GetType() != ESequencerNode::Category)
				{
					return true;
				}
			}
			return false;
		}

		UMovieSceneTrack* Track = nullptr;
		for (FSequencerSelectedKey Key : Selection.GetSelectedKeys())
		{
			if (!Track)
			{
				Track = Key.Section->GetTypedOuter<UMovieSceneTrack>();
			}
			if (!Track || Track != Key.Section->GetTypedOuter<UMovieSceneTrack>())
			{
				return false;
			}
		}
		return true;
	};

	auto CanDelete = [this]{
		return Selection.GetSelectedKeys().Num() || Selection.GetSelectedSections().Num() || Selection.GetSelectedOutlinerNodes().Num();
	};

	auto CanDuplicate = [this]{

		if (Selection.GetSelectedKeys().Num() || Selection.GetSelectedSections().Num())
		{
			return true;
		}

		// For duplicate object tracks
		TSet<TSharedRef<FSequencerDisplayNode>> SelectedNodes = Selection.GetNodesWithSelectedKeysOrSections();
		if (SelectedNodes.Num() == 0)
		{
			SelectedNodes = Selection.GetSelectedOutlinerNodes();
			for (TSharedRef<FSequencerDisplayNode> Node : SelectedNodes)
			{
				if (Node->GetType() == ESequencerNode::Object)
				{
					// if contains one node that can be copied we allow the action
					return true;
				}
			}
			return false;
		}
		return false;
	};

	auto IsSelectionRangeNonEmpty = [this]{
		UMovieSceneSequence* EditedSequence = GetFocusedMovieSceneSequence();
		if (!EditedSequence || !EditedSequence->GetMovieScene())
		{
			return false;
		}

		return !EditedSequence->GetMovieScene()->GetSelectionRange().IsEmpty();
	};

	SequencerCommandBindings->MapAction(
		FGenericCommands::Get().Rename,
		FExecuteAction::CreateLambda([this]
		{
			Selection.GetSelectedOutlinerNodes().Array()[0]->OnRenameRequested().Broadcast();
		}),
		FCanExecuteAction::CreateLambda([this]
		{
			return (Selection.GetSelectedOutlinerNodes().Num() > 0) && (Selection.GetSelectedOutlinerNodes().Array()[0]->CanRenameNode());
		})
	);

	SequencerCommandBindings->MapAction(
		FGenericCommands::Get().Cut,
		FExecuteAction::CreateSP(this, &FSequencer::CutSelection),
		FCanExecuteAction::CreateLambda(CanCutOrCopy)
	);

	SequencerCommandBindings->MapAction(
		FGenericCommands::Get().Copy,
		FExecuteAction::CreateSP(this, &FSequencer::CopySelection),
		FCanExecuteAction::CreateLambda(CanCutOrCopy)
	);

	SequencerCommandBindings->MapAction(
		FGenericCommands::Get().Duplicate,
		FExecuteAction::CreateSP(this, &FSequencer::DuplicateSelection),
		FCanExecuteAction::CreateLambda(CanDuplicate)
	);

	SequencerCommandBindings->MapAction(
		FGenericCommands::Get().Delete,
		FExecuteAction::CreateSP( this, &FSequencer::DeleteSelectedItems ),
		FCanExecuteAction::CreateLambda(CanDelete));

	SequencerCommandBindings->MapAction(
		Commands.TogglePlaybackRangeLocked,
		FExecuteAction::CreateSP( this, &FSequencer::TogglePlaybackRangeLocked ),
		FCanExecuteAction::CreateLambda( [this] { return GetFocusedMovieSceneSequence() != nullptr;	} ),
		FIsActionChecked::CreateSP( this, &FSequencer::IsPlaybackRangeLocked ));

	SequencerCommandBindings->MapAction(
		Commands.ToggleRerunConstructionScripts,
		FExecuteAction::CreateLambda( [this]{ Settings->SetRerunConstructionScripts( !Settings->ShouldRerunConstructionScripts() ); } ),
		FCanExecuteAction::CreateLambda( []{ return true; } ),
		FIsActionChecked::CreateLambda( [this]{ return Settings->ShouldRerunConstructionScripts(); } ) );

	SequencerCommandBindings->MapAction(
		Commands.ToggleKeepCursorInPlaybackRangeWhileScrubbing,
		FExecuteAction::CreateLambda([this] { Settings->SetKeepCursorInPlayRangeWhileScrubbing(!Settings->ShouldKeepCursorInPlayRangeWhileScrubbing()); }),
		FCanExecuteAction::CreateLambda([] { return true; }),
		FIsActionChecked::CreateLambda([this] { return Settings->ShouldKeepCursorInPlayRangeWhileScrubbing(); }));

	SequencerCommandBindings->MapAction(
		Commands.ToggleKeepCursorInPlaybackRange,
		FExecuteAction::CreateLambda( [this]{ Settings->SetKeepCursorInPlayRange( !Settings->ShouldKeepCursorInPlayRange() ); } ),
		FCanExecuteAction::CreateLambda( []{ return true; } ),
		FIsActionChecked::CreateLambda( [this]{ return Settings->ShouldKeepCursorInPlayRange(); } ) );

	SequencerCommandBindings->MapAction(
		Commands.ToggleKeepPlaybackRangeInSectionBounds,
		FExecuteAction::CreateLambda( [this]{ Settings->SetKeepPlayRangeInSectionBounds( !Settings->ShouldKeepPlayRangeInSectionBounds() ); NotifyMovieSceneDataChanged( EMovieSceneDataChangeType::TrackValueChanged ); } ),
		FCanExecuteAction::CreateLambda( []{ return true; } ),
		FIsActionChecked::CreateLambda( [this]{ return Settings->ShouldKeepPlayRangeInSectionBounds(); } ) );

	SequencerCommandBindings->MapAction(
		Commands.ToggleEvaluateSubSequencesInIsolation,
		FExecuteAction::CreateLambda( [this]{
			Settings->SetEvaluateSubSequencesInIsolation( !Settings->ShouldEvaluateSubSequencesInIsolation() );
			ForceEvaluate();
		} ),
		FCanExecuteAction::CreateLambda( [this]{ return ActiveTemplateIDs.Num() > 1; } ),
		FIsActionChecked::CreateLambda( [this]{ return Settings->ShouldEvaluateSubSequencesInIsolation(); } ) );

	SequencerCommandBindings->MapAction(
		Commands.RenderMovie,
		FExecuteAction::CreateLambda([this]{ RenderMovieInternal(GetPlaybackRange()); }),
		FCanExecuteAction(),
		FIsActionChecked(),
		FIsActionButtonVisible::CreateLambda([this]{ return ExactCast<ULevelSequence>(GetFocusedMovieSceneSequence()) != nullptr; })
	);

	SequencerCommandBindings->MapAction(
		Commands.CreateCamera,
		FExecuteAction::CreateSP(this, &FSequencer::CreateCamera),
		FCanExecuteAction(),
		FIsActionChecked(),
		FIsActionButtonVisible::CreateLambda([this] { return ExactCast<ULevelSequence>(GetFocusedMovieSceneSequence()) != nullptr && IVREditorModule::Get().IsVREditorModeActive() == false; }) //@todo VREditor: Creating a camera while in VR mode disrupts the hmd. This is a temporary fix by hiding the button when in VR mode.
	);

	SequencerCommandBindings->MapAction(
		Commands.BakeTransform,
		FExecuteAction::CreateSP( this, &FSequencer::BakeTransform ),
		FCanExecuteAction::CreateLambda( []{ return true; } ) );

	SequencerCommandBindings->MapAction(
		Commands.SyncSectionsUsingSourceTimecode,
		FExecuteAction::CreateSP( this, &FSequencer::SyncSectionsUsingSourceTimecode ),
		FCanExecuteAction::CreateLambda( [this]{ return (GetSelection().GetSelectedSections().Num() > 1); } ) );

	SequencerCommandBindings->MapAction(
		Commands.FixActorReferences,
		FExecuteAction::CreateSP( this, &FSequencer::FixActorReferences ),
		FCanExecuteAction::CreateLambda( []{ return true; } ) );

	SequencerCommandBindings->MapAction(
		Commands.RebindPossessableReferences,
		FExecuteAction::CreateSP( this, &FSequencer::RebindPossessableReferences ),
		FCanExecuteAction::CreateLambda( []{ return true; } ) );

	SequencerCommandBindings->MapAction(
		Commands.ImportFBX,
		FExecuteAction::CreateSP( this, &FSequencer::ImportFBX ),
		FCanExecuteAction::CreateLambda( [] { return true; } ) );

	SequencerCommandBindings->MapAction(
		Commands.ExportFBX,
		FExecuteAction::CreateSP( this, &FSequencer::ExportFBX ),
		FCanExecuteAction::CreateLambda( [] { return true; } ) );

	SequencerCommandBindings->MapAction(
		Commands.ExportToCameraAnim,
		FExecuteAction::CreateSP( this, &FSequencer::ExportToCameraAnim ),
		FCanExecuteAction::CreateLambda( [] { return true; } ) );

	for (int32 i = 0; i < TrackEditors.Num(); ++i)
	{
		TrackEditors[i]->BindCommands(SequencerCommandBindings);
	}


	SequencerCommandBindings->MapAction(
		Commands.AddTransformKey,
		FExecuteAction::CreateSP(this, &FSequencer::OnAddTransformKeysForSelectedObjects, EMovieSceneTransformChannel::All),
		FCanExecuteAction::CreateSP(this, &FSequencer::CanAddTransformKeysForSelectedObjects));
	SequencerCommandBindings->MapAction(
		Commands.AddTranslationKey,
		FExecuteAction::CreateSP(this, &FSequencer::OnAddTransformKeysForSelectedObjects, EMovieSceneTransformChannel::Translation),
		FCanExecuteAction::CreateSP(this, &FSequencer::CanAddTransformKeysForSelectedObjects));
	SequencerCommandBindings->MapAction(
		Commands.AddRotationKey,
		FExecuteAction::CreateSP(this, &FSequencer::OnAddTransformKeysForSelectedObjects, EMovieSceneTransformChannel::Rotation),
		FCanExecuteAction::CreateSP(this, &FSequencer::CanAddTransformKeysForSelectedObjects));
	SequencerCommandBindings->MapAction(
		Commands.AddScaleKey,
		FExecuteAction::CreateSP(this, &FSequencer::OnAddTransformKeysForSelectedObjects, EMovieSceneTransformChannel::Scale),
		FCanExecuteAction::CreateSP(this, &FSequencer::CanAddTransformKeysForSelectedObjects));

	// copy subset of sequencer commands to shared commands
	*SequencerSharedBindings = *SequencerCommandBindings;

	// Sequencer-only bindings
	SequencerCommandBindings->MapAction(
		Commands.TogglePlay,
		FExecuteAction::CreateSP(this, &FSequencer::TogglePlay));

	SequencerCommandBindings->MapAction(
		Commands.PlayForward,
		FExecuteAction::CreateLambda([this] { OnPlayForward(false); }));

	SequencerCommandBindings->MapAction(
		Commands.JumpToStart,
		FExecuteAction::CreateSP(this, &FSequencer::JumpToStart));

	SequencerCommandBindings->MapAction(
		Commands.JumpToEnd,
		FExecuteAction::CreateSP(this, &FSequencer::JumpToEnd));

	SequencerCommandBindings->MapAction(
		Commands.StepForward,
		FExecuteAction::CreateSP(this, &FSequencer::StepForward),
		EUIActionRepeatMode::RepeatEnabled);

	SequencerCommandBindings->MapAction(
		Commands.StepForward2,
		FExecuteAction::CreateSP(this, &FSequencer::StepForward),
		EUIActionRepeatMode::RepeatEnabled);

	SequencerCommandBindings->MapAction(
		Commands.StepBackward,
		FExecuteAction::CreateSP(this, &FSequencer::StepBackward),
		EUIActionRepeatMode::RepeatEnabled);

	SequencerCommandBindings->MapAction(
		Commands.StepBackward2,
		FExecuteAction::CreateSP(this, &FSequencer::StepBackward),
		EUIActionRepeatMode::RepeatEnabled);

	SequencerCommandBindings->MapAction(
		Commands.SetInterpolationCubicAuto,
		FExecuteAction::CreateSP(this, &FSequencer::SetInterpTangentMode, ERichCurveInterpMode::RCIM_Cubic, ERichCurveTangentMode::RCTM_Auto));

	SequencerCommandBindings->MapAction(
		Commands.SetInterpolationCubicUser,
		FExecuteAction::CreateSP(this, &FSequencer::SetInterpTangentMode, ERichCurveInterpMode::RCIM_Cubic, ERichCurveTangentMode::RCTM_User));

	SequencerCommandBindings->MapAction(
		Commands.SetInterpolationCubicBreak,
		FExecuteAction::CreateSP(this, &FSequencer::SetInterpTangentMode, ERichCurveInterpMode::RCIM_Cubic, ERichCurveTangentMode::RCTM_Break));

	SequencerCommandBindings->MapAction(
		Commands.ToggleWeightedTangents,
		FExecuteAction::CreateSP(this, &FSequencer::ToggleInterpTangentWeightMode));

	SequencerCommandBindings->MapAction(
		Commands.SetInterpolationLinear,
		FExecuteAction::CreateSP(this, &FSequencer::SetInterpTangentMode, ERichCurveInterpMode::RCIM_Linear, ERichCurveTangentMode::RCTM_Auto));

	SequencerCommandBindings->MapAction(
		Commands.SetInterpolationConstant,
		FExecuteAction::CreateSP(this, &FSequencer::SetInterpTangentMode, ERichCurveInterpMode::RCIM_Constant, ERichCurveTangentMode::RCTM_Auto));

	SequencerCommandBindings->MapAction(
		Commands.ShuttleForward,
		FExecuteAction::CreateSP( this, &FSequencer::ShuttleForward ));

	SequencerCommandBindings->MapAction(
		Commands.ShuttleBackward,
		FExecuteAction::CreateSP( this, &FSequencer::ShuttleBackward ));

	SequencerCommandBindings->MapAction(
		Commands.Pause,
		FExecuteAction::CreateSP( this, &FSequencer::Pause ));

	SequencerCommandBindings->MapAction(
		Commands.SetSelectionRangeEnd,
		FExecuteAction::CreateLambda([this]{ SetSelectionRangeEnd(); }));

	SequencerCommandBindings->MapAction(
		Commands.SetSelectionRangeStart,
		FExecuteAction::CreateLambda([this]{ SetSelectionRangeStart(); }));

	SequencerCommandBindings->MapAction(
		Commands.ResetSelectionRange,
		FExecuteAction::CreateLambda([this]{ ResetSelectionRange(); }),
		FCanExecuteAction::CreateLambda(IsSelectionRangeNonEmpty));

	SequencerCommandBindings->MapAction(
		Commands.SelectKeysInSelectionRange,
		FExecuteAction::CreateSP(this, &FSequencer::SelectInSelectionRange, true, false),
		FCanExecuteAction::CreateLambda(IsSelectionRangeNonEmpty));

	SequencerCommandBindings->MapAction(
		Commands.SelectSectionsInSelectionRange,
		FExecuteAction::CreateSP(this, &FSequencer::SelectInSelectionRange, false, true),
		FCanExecuteAction::CreateLambda(IsSelectionRangeNonEmpty));

	SequencerCommandBindings->MapAction(
		Commands.SelectAllInSelectionRange,
		FExecuteAction::CreateSP(this, &FSequencer::SelectInSelectionRange, true, true),
		FCanExecuteAction::CreateLambda(IsSelectionRangeNonEmpty));

	SequencerCommandBindings->MapAction(
		Commands.StepToNextShot,
		FExecuteAction::CreateSP( this, &FSequencer::StepToNextShot ) );

	SequencerCommandBindings->MapAction(
		Commands.StepToPreviousShot,
		FExecuteAction::CreateSP( this, &FSequencer::StepToPreviousShot ) );

	SequencerCommandBindings->MapAction(
		Commands.SetStartPlaybackRange,
		FExecuteAction::CreateLambda([this] { SetPlaybackStart(); }),
		FCanExecuteAction::CreateSP( this, &FSequencer::IsViewingMasterSequence ) );

	SequencerCommandBindings->MapAction(
		Commands.ResetViewRange,
		FExecuteAction::CreateSP( this, &FSequencer::ResetViewRange ) );

	SequencerCommandBindings->MapAction(
		Commands.ZoomInViewRange,
		FExecuteAction::CreateSP( this, &FSequencer::ZoomInViewRange ),
		FCanExecuteAction(),
		EUIActionRepeatMode::RepeatEnabled );

	SequencerCommandBindings->MapAction(
		Commands.ZoomOutViewRange,
		FExecuteAction::CreateSP( this, &FSequencer::ZoomOutViewRange ),		
		FCanExecuteAction(),
		EUIActionRepeatMode::RepeatEnabled );

	SequencerCommandBindings->MapAction(
		Commands.SetEndPlaybackRange,
		FExecuteAction::CreateLambda([this] { SetPlaybackEnd(); }),
		FCanExecuteAction::CreateSP( this, &FSequencer::IsViewingMasterSequence ) );

	SequencerCommandBindings->MapAction(
		Commands.SetSelectionRangeToNextShot,
		FExecuteAction::CreateSP( this, &FSequencer::SetSelectionRangeToShot, true ),
		FCanExecuteAction::CreateSP( this, &FSequencer::IsViewingMasterSequence ) );

	SequencerCommandBindings->MapAction(
		Commands.SetSelectionRangeToPreviousShot,
		FExecuteAction::CreateSP( this, &FSequencer::SetSelectionRangeToShot, false ),
		FCanExecuteAction::CreateSP( this, &FSequencer::IsViewingMasterSequence ) );

	SequencerCommandBindings->MapAction(
		Commands.SetPlaybackRangeToAllShots,
		FExecuteAction::CreateSP( this, &FSequencer::SetPlaybackRangeToAllShots ),
		FCanExecuteAction::CreateSP( this, &FSequencer::IsViewingMasterSequence ) );


	// We want a subset of the commands to work in the Curve Editor too, but bound to our functions. This minimizes code duplication
	// while also freeing us up from issues that result from Sequencer already using two lists (for which our commands might be spread
	// across both lists which makes a direct copy like it already uses difficult).
	CurveEditorSharedBindings->MapAction(Commands.TogglePlay,			*SequencerCommandBindings->GetActionForCommand(Commands.TogglePlay));
	CurveEditorSharedBindings->MapAction(Commands.PlayForward,			*SequencerCommandBindings->GetActionForCommand(Commands.PlayForward));
	CurveEditorSharedBindings->MapAction(Commands.JumpToStart,			*SequencerCommandBindings->GetActionForCommand(Commands.JumpToStart));
	CurveEditorSharedBindings->MapAction(Commands.JumpToEnd,			*SequencerCommandBindings->GetActionForCommand(Commands.JumpToEnd));
	CurveEditorSharedBindings->MapAction(Commands.ShuttleBackward,		*SequencerCommandBindings->GetActionForCommand(Commands.ShuttleBackward));
	CurveEditorSharedBindings->MapAction(Commands.ShuttleForward,		*SequencerCommandBindings->GetActionForCommand(Commands.ShuttleForward));
	CurveEditorSharedBindings->MapAction(Commands.Pause,				*SequencerCommandBindings->GetActionForCommand(Commands.Pause));
	CurveEditorSharedBindings->MapAction(Commands.StepForward,			*SequencerCommandBindings->GetActionForCommand(Commands.StepForward));
	CurveEditorSharedBindings->MapAction(Commands.StepBackward,			*SequencerCommandBindings->GetActionForCommand(Commands.StepBackward));
	CurveEditorSharedBindings->MapAction(Commands.StepForward2,         *SequencerCommandBindings->GetActionForCommand(Commands.StepForward2));
	CurveEditorSharedBindings->MapAction(Commands.StepBackward2,        *SequencerCommandBindings->GetActionForCommand(Commands.StepBackward2));
	CurveEditorSharedBindings->MapAction(Commands.StepToNextKey,		*SequencerCommandBindings->GetActionForCommand(Commands.StepToNextKey));
	CurveEditorSharedBindings->MapAction(Commands.StepToPreviousKey, 	*SequencerCommandBindings->GetActionForCommand(Commands.StepToPreviousKey));

	CurveEditorSharedBindings->MapAction(Commands.AddTransformKey, *SequencerCommandBindings->GetActionForCommand(Commands.AddTransformKey));
	CurveEditorSharedBindings->MapAction(Commands.AddTranslationKey, *SequencerCommandBindings->GetActionForCommand(Commands.AddTranslationKey));
	CurveEditorSharedBindings->MapAction(Commands.AddRotationKey, *SequencerCommandBindings->GetActionForCommand(Commands.AddRotationKey));
	CurveEditorSharedBindings->MapAction(Commands.AddScaleKey, *SequencerCommandBindings->GetActionForCommand(Commands.AddScaleKey));

	GetCurveEditor()->GetCommands()->Append(CurveEditorSharedBindings);

	// bind widget specific commands
	SequencerWidget->BindCommands(SequencerCommandBindings);
}

void FSequencer::BuildAddTrackMenu(class FMenuBuilder& MenuBuilder)
{
	if (IsLevelEditorSequencer())
	{
		MenuBuilder.AddMenuEntry(
			LOCTEXT("LoadRecording", "Load Recorded Data"),
			LOCTEXT("LoadRecordingDataTooltip", "Load in saved data from a previous recording."),
			FSlateIcon(FEditorStyle::GetStyleSetName(), "ContentBrowser.AssetTreeFolderOpen"),
			FUIAction(FExecuteAction::CreateRaw(this, &FSequencer::OnLoadRecordedData)));
	}

	MenuBuilder.AddMenuEntry(
		LOCTEXT( "AddFolder", "Add Folder" ),
		LOCTEXT( "AddFolderToolTip", "Adds a new folder." ),
		FSlateIcon( FEditorStyle::GetStyleSetName(), "ContentBrowser.AssetTreeFolderOpen" ),
		FUIAction( FExecuteAction::CreateRaw( this, &FSequencer::OnAddFolder ) ) );

	for (int32 i = 0; i < TrackEditors.Num(); ++i)
	{
		if (TrackEditors[i]->SupportsSequence(GetFocusedMovieSceneSequence()))
		{
			TrackEditors[i]->BuildAddTrackMenu(MenuBuilder);
		}
	}
}


void FSequencer::BuildAddObjectBindingsMenu(class FMenuBuilder& MenuBuilder)
{
	for (int32 i = 0; i < ObjectBindings.Num(); ++i)
	{
		if (ObjectBindings[i]->SupportsSequence(GetFocusedMovieSceneSequence()))
		{
			ObjectBindings[i]->BuildSequencerAddMenu(MenuBuilder);
		}
	}
}

void FSequencer::BuildObjectBindingTrackMenu(FMenuBuilder& MenuBuilder, const TArray<FGuid>& InObjectBindings, const UClass* ObjectClass)
{
	for (int32 i = 0; i < TrackEditors.Num(); ++i)
	{
		TrackEditors[i]->BuildObjectBindingTrackMenu(MenuBuilder, InObjectBindings, ObjectClass);
	}
}


void FSequencer::BuildObjectBindingEditButtons(TSharedPtr<SHorizontalBox> EditBox, const FGuid& ObjectBinding, const UClass* ObjectClass)
{
	for (int32 i = 0; i < TrackEditors.Num(); ++i)
	{
		TrackEditors[i]->BuildObjectBindingEditButtons(EditBox, ObjectBinding, ObjectClass);
	}
}

void FSequencer::UpdateTimeBases()
{
	UMovieSceneSequence* RootSequencePtr = GetRootMovieSceneSequence();
	UMovieScene*         RootMovieScene  = RootSequencePtr ? RootSequencePtr->GetMovieScene() : nullptr;

	if (RootMovieScene)
	{
		EMovieSceneEvaluationType EvaluationType  = RootMovieScene->GetEvaluationType();
		FFrameRate                TickResolution  = RootMovieScene->GetTickResolution();
		FFrameRate                DisplayRate     = EvaluationType == EMovieSceneEvaluationType::FrameLocked ? RootMovieScene->GetDisplayRate() : TickResolution;

		if (DisplayRate != PlayPosition.GetInputRate())
		{
			bNeedsEvaluate = true;
		}

		// We set the play position in terms of the display rate,
		// but want evaluation ranges in the moviescene's tick resolution
		PlayPosition.SetTimeBase(DisplayRate, TickResolution, EvaluationType);
	}
}

void FSequencer::ResetTimeController()
{
	UMovieScene* MovieScene = GetRootMovieSceneSequence()->GetMovieScene();
	switch (MovieScene->GetClockSource())
<<<<<<< HEAD
	{
	case EUpdateClockSource::Audio:    TimeController = MakeShared<FMovieSceneTimeController_AudioClock>();         break;
	case EUpdateClockSource::Platform: TimeController = MakeShared<FMovieSceneTimeController_PlatformClock>();      break;
	case EUpdateClockSource::Timecode: TimeController = MakeShared<FMovieSceneTimeController_TimecodeClock>();      break;
	case EUpdateClockSource::Custom:   TimeController = MovieScene->MakeCustomTimeController(GetPlaybackContext()); break;
	default:                           TimeController = MakeShared<FMovieSceneTimeController_Tick>();               break;
	}

	if (!TimeController)
	{
=======
	{
	case EUpdateClockSource::Audio:    TimeController = MakeShared<FMovieSceneTimeController_AudioClock>();         break;
	case EUpdateClockSource::Platform: TimeController = MakeShared<FMovieSceneTimeController_PlatformClock>();      break;
	case EUpdateClockSource::Timecode: TimeController = MakeShared<FMovieSceneTimeController_TimecodeClock>();      break;
	case EUpdateClockSource::Custom:   TimeController = MovieScene->MakeCustomTimeController(GetPlaybackContext()); break;
	default:                           TimeController = MakeShared<FMovieSceneTimeController_Tick>();               break;
	}

	if (!TimeController)
	{
>>>>>>> 421d6516
		TimeController = MakeShared<FMovieSceneTimeController_Tick>();
	}

	TimeController->PlayerStatusChanged(PlaybackState, GetGlobalTime());
}


void FSequencer::BuildCustomContextMenuForGuid(FMenuBuilder& MenuBuilder, FGuid ObjectBinding)
{
	SequencerWidget->BuildCustomContextMenuForGuid(MenuBuilder, ObjectBinding);
}

FKeyAttributes FSequencer::GetDefaultKeyAttributes() const
{
	switch (Settings->GetKeyInterpolation())
	{
	case EMovieSceneKeyInterpolation::User:     return FKeyAttributes().SetInterpMode(RCIM_Cubic).SetTangentMode(RCTM_User);
	case EMovieSceneKeyInterpolation::Break:    return FKeyAttributes().SetInterpMode(RCIM_Cubic).SetTangentMode(RCTM_Break);
	case EMovieSceneKeyInterpolation::Linear:   return FKeyAttributes().SetInterpMode(RCIM_Linear).SetTangentMode(RCTM_Auto);
	case EMovieSceneKeyInterpolation::Constant: return FKeyAttributes().SetInterpMode(RCIM_Constant).SetTangentMode(RCTM_Auto);
	default:                                    return FKeyAttributes().SetInterpMode(RCIM_Cubic).SetTangentMode(RCTM_Auto);
	}
}

bool FSequencer::GetGridMetrics(const float PhysicalWidth, const double InViewStart, const double InViewEnd, double& OutMajorInterval, int32& OutMinorDivisions) const
{
	FSlateFontInfo SmallLayoutFont = FCoreStyle::GetDefaultFontStyle("Regular", 8);
	TSharedRef<FSlateFontMeasure> FontMeasureService = FSlateApplication::Get().GetRenderer()->GetFontMeasureService();

	// Use the end of the view as the longest number
	FString TickString = GetNumericTypeInterface()->ToString((InViewEnd * GetFocusedDisplayRate()).FrameNumber.Value);
	FVector2D MaxTextSize = FontMeasureService->Measure(TickString, SmallLayoutFont);

	static float MajorTickMultiplier = 2.f;

	float MinTickPx = MaxTextSize.X + 5.f;
	float DesiredMajorTickPx = MaxTextSize.X * MajorTickMultiplier;

	if (PhysicalWidth > 0)
	{
		return GetFocusedDisplayRate().ComputeGridSpacing(
			PhysicalWidth / (InViewEnd - InViewStart),
			OutMajorInterval,
			OutMinorDivisions,
			MinTickPx,
			DesiredMajorTickPx);
	}

	return false;
}

double FSequencer::GetDisplayRateDeltaFrameCount() const
{
	return GetFocusedTickResolution().AsDecimal() * GetFocusedDisplayRate().AsInterval();
}

void FSequencer::RecompileDirtyDirectors()
{
	ISequencerModule& SequencerModule = FModuleManager::LoadModuleChecked<ISequencerModule>("Sequencer");

	TSet<UMovieSceneSequence*> AllSequences;

	// Gather all sequences in the hierarchy
	if (UMovieSceneSequence* Sequence = RootSequence.Get())
	{
		AllSequences.Add(Sequence);
	}

	for (const TTuple<FMovieSceneSequenceID, FMovieSceneSubSequenceData>& Pair : RootTemplateInstance.GetHierarchy().AllSubSequenceData())
	{
		if (UMovieSceneSequence* Sequence = Pair.Value.GetSequence())
		{
			AllSequences.Add(Sequence);
		}
	}

	// Recompile them all if they are dirty
	for (UMovieSceneSequence* Sequence : AllSequences)
	{
		FMovieSceneSequenceEditor* SequenceEditor = SequencerModule.FindSequenceEditor(Sequence->GetClass());
		UBlueprint*                DirectorBP     = SequenceEditor ? SequenceEditor->FindDirectorBlueprint(Sequence) : nullptr;

		if (DirectorBP && (DirectorBP->Status == BS_Unknown || DirectorBP->Status == BS_Dirty))
		{
			FKismetEditorUtilities::CompileBlueprint(DirectorBP);
		}
	}
}

void FSequencer::OnCurveModelDisplayChanged(FCurveModel *InCurveModel, bool bDisplayed)
{
	OnCurveDisplayChanged.Broadcast(InCurveModel, bDisplayed);
}

#undef LOCTEXT_NAMESPACE<|MERGE_RESOLUTION|>--- conflicted
+++ resolved
@@ -11212,7 +11212,6 @@
 {
 	UMovieScene* MovieScene = GetRootMovieSceneSequence()->GetMovieScene();
 	switch (MovieScene->GetClockSource())
-<<<<<<< HEAD
 	{
 	case EUpdateClockSource::Audio:    TimeController = MakeShared<FMovieSceneTimeController_AudioClock>();         break;
 	case EUpdateClockSource::Platform: TimeController = MakeShared<FMovieSceneTimeController_PlatformClock>();      break;
@@ -11223,18 +11222,6 @@
 
 	if (!TimeController)
 	{
-=======
-	{
-	case EUpdateClockSource::Audio:    TimeController = MakeShared<FMovieSceneTimeController_AudioClock>();         break;
-	case EUpdateClockSource::Platform: TimeController = MakeShared<FMovieSceneTimeController_PlatformClock>();      break;
-	case EUpdateClockSource::Timecode: TimeController = MakeShared<FMovieSceneTimeController_TimecodeClock>();      break;
-	case EUpdateClockSource::Custom:   TimeController = MovieScene->MakeCustomTimeController(GetPlaybackContext()); break;
-	default:                           TimeController = MakeShared<FMovieSceneTimeController_Tick>();               break;
-	}
-
-	if (!TimeController)
-	{
->>>>>>> 421d6516
 		TimeController = MakeShared<FMovieSceneTimeController_Tick>();
 	}
 
