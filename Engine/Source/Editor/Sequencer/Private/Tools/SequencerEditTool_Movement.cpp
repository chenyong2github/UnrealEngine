// Copyright 1998-2019 Epic Games, Inc. All Rights Reserved.

#include "Tools/SequencerEditTool_Movement.h"
#include "Editor.h"
#include "Fonts/FontMeasure.h"
#include "Styling/CoreStyle.h"
#include "EditorStyleSet.h"
#include "SequencerCommonHelpers.h"
#include "SSequencer.h"
#include "ISequencerHotspot.h"
#include "SequencerHotspots.h"
#include "VirtualTrackArea.h"
#include "SequencerSettings.h"
#include "Tools/EditToolDragOperations.h"
#include "IKeyArea.h"
#include "Widgets/Layout/SBox.h"
#include "Framework/Application/SlateApplication.h"
#include "Misc/Timecode.h"
#include "MovieSceneTimeHelpers.h"

const FName FSequencerEditTool_Movement::Identifier = "Movement";


FSequencerEditTool_Movement::FSequencerEditTool_Movement(FSequencer& InSequencer)
	: FSequencerEditTool(InSequencer)
{ }


FReply FSequencerEditTool_Movement::OnMouseButtonDown(SWidget& OwnerWidget, const FGeometry& MyGeometry, const FPointerEvent& MouseEvent)
{
	TSharedRef<SSequencer> SequencerWidget = StaticCastSharedRef<SSequencer>(Sequencer.GetSequencerWidget());

	TSharedPtr<ISequencerHotspot> Hotspot = Sequencer.GetHotspot();

	DelayedDrag.Reset();

	if (MouseEvent.GetEffectingButton() == EKeys::LeftMouseButton || MouseEvent.GetEffectingButton() == EKeys::MiddleMouseButton)
	{
		const FVirtualTrackArea VirtualTrackArea = SequencerWidget->GetVirtualTrackArea();

		DelayedDrag = FDelayedDrag_Hotspot(VirtualTrackArea.CachedTrackAreaGeometry().AbsoluteToLocal(MouseEvent.GetScreenSpacePosition()), MouseEvent.GetEffectingButton(), Hotspot);

 		if (Sequencer.GetSequencerSettings()->GetSnapPlayTimeToPressedKey() || (MouseEvent.IsShiftDown() && MouseEvent.GetEffectingButton() == EKeys::LeftMouseButton) )
		{
			if (DelayedDrag->Hotspot.IsValid())
			{
				if (DelayedDrag->Hotspot->GetType() == ESequencerHotspot::Key)
				{
					TOptional<FFrameNumber> Time = StaticCastSharedPtr<FKeyHotspot>(DelayedDrag->Hotspot)->GetTime();
					if (Time.IsSet())
					{
						Sequencer.SetLocalTime(Time.GetValue());
					}
				}
			}
		}

		return FReply::Handled().PreventThrottling();
	}
	return FReply::Unhandled();
}


FReply FSequencerEditTool_Movement::OnMouseMove(SWidget& OwnerWidget, const FGeometry& MyGeometry, const FPointerEvent& MouseEvent)
{
	if (DelayedDrag.IsSet())
	{
		TSharedRef<SSequencer> SequencerWidget = StaticCastSharedRef<SSequencer>(Sequencer.GetSequencerWidget());
		const FVirtualTrackArea VirtualTrackArea = SequencerWidget->GetVirtualTrackArea();

		FReply Reply = FReply::Handled();

		if (DelayedDrag->IsDragging())
		{
			// If we're already dragging, just update the drag op if it exists
			if (DragOperation.IsValid())
			{
				DragPosition = MyGeometry.AbsoluteToLocal(MouseEvent.GetScreenSpacePosition());

				if (Sequencer.GetSequencerSettings()->ShouldKeepCursorInPlayRangeWhileScrubbing() && !Sequencer.GetSequencerSettings()->ShouldKeepPlayRangeInSectionBounds())
				{
					DragPosition.X = FMath::Max(DragPosition.X, 0.f);
					FFrameTime CurrentTime = VirtualTrackArea.PixelToFrame(DragPosition.X);
					CurrentTime = MovieScene::ClampToDiscreteRange(CurrentTime, Sequencer.GetPlaybackRange());
					DragPosition.X = VirtualTrackArea.FrameToPixel(CurrentTime);
				}
					
				double CurrentTime = VirtualTrackArea.PixelToSeconds(DragPosition.X);
				Sequencer.UpdateAutoScroll(CurrentTime);

				DragOperation->OnDrag(MouseEvent, DragPosition, VirtualTrackArea);
			}
		}
		// Otherwise we can attempt a new drag
		else if (DelayedDrag->AttemptDragStart(MouseEvent))
		{
			DragOperation = CreateDrag(MouseEvent);

			if (DragOperation.IsValid())
			{
				DragOperation->OnBeginDrag(MouseEvent, DelayedDrag->GetInitialPosition(), VirtualTrackArea);

				// Steal the capture, as we're now the authoritative widget in charge of a mouse-drag operation
				Reply.CaptureMouse(OwnerWidget.AsShared());
			}
		}

		return Reply;
	}
	return FReply::Unhandled();
}

bool FSequencerEditTool_Movement::GetHotspotTime(FFrameTime& HotspotTime) const
{
	if (DelayedDrag->Hotspot.IsValid())
	{
		TOptional<FFrameNumber> OptionalHotspotTime = DelayedDrag->Hotspot->GetTime();
		if (OptionalHotspotTime.IsSet())
		{
			HotspotTime = OptionalHotspotTime.GetValue();
			return true;
		}
	}
	return false;
}

FFrameTime FSequencerEditTool_Movement::GetHotspotOffsetTime(FFrameTime CurrentTime) const
{
	//@todo abstract dragging offset from shift
	if (DelayedDrag->Hotspot.IsValid() && FSlateApplication::Get().GetModifierKeys().IsShiftDown())
	{
		TOptional<FFrameTime> OptionalOffsetTime = DelayedDrag->Hotspot->GetOffsetTime();
		if (OptionalOffsetTime.IsSet())
		{
			return OptionalOffsetTime.GetValue();
		}
	}
	return CurrentTime - OriginalHotspotTime;
}

TSharedPtr<ISequencerEditToolDragOperation> FSequencerEditTool_Movement::CreateDrag(const FPointerEvent& MouseEvent)
{
	FSequencerSelection& Selection = Sequencer.GetSelection();
	TSharedRef<SSequencer> SequencerWidget = StaticCastSharedRef<SSequencer>(Sequencer.GetSequencerWidget());

	GetHotspotTime(OriginalHotspotTime);

	if (DelayedDrag->Hotspot.IsValid())
	{
		// Let the hotspot start a drag first, if it wants to
		auto HotspotDrag = DelayedDrag->Hotspot->InitiateDrag(Sequencer);
		if (HotspotDrag.IsValid())
		{
			return HotspotDrag;
		}
		auto HotspotType = DelayedDrag->Hotspot->GetType();

		const bool bSectionsSelected = Selection.GetSelectedSections().Num() > 0;
		const bool bKeySelected = Selection.GetSelectedKeys().Num() > 0;
		// @todo sequencer: Make this a customizable UI command modifier?
		const bool bIsDuplicateEvent = MouseEvent.IsAltDown() || MouseEvent.GetEffectingButton() == EKeys::MiddleMouseButton;
		const bool bHotspotIsSection = HotspotType == ESequencerHotspot::Section;

		// If they have both keys and sections selected then we only support moving them right now, so we
		// check for that first before trying to figure out if they're resizing or dilating.
		if (bSectionsSelected && bKeySelected && !bIsDuplicateEvent)
		{
			return MakeShareable(new FMoveKeysAndSections(Sequencer, Selection.GetSelectedKeys(), Selection.GetSelectedSections(), bHotspotIsSection));
		}
		else if (bIsDuplicateEvent)
		{
			if (HotspotType == ESequencerHotspot::Key)
			{
				TArrayView<const FSequencerSelectedKey> HoveredKeys = StaticCastSharedPtr<FKeyHotspot>(DelayedDrag->Hotspot)->Keys;

				auto AnyUnselectedKey = [&Selection](const FSequencerSelectedKey& InKey)
				{
					return !Selection.IsSelected(InKey);
				};

				if (HoveredKeys.ContainsByPredicate(AnyUnselectedKey))
				{
					// If any are not selected, we'll treat this as a unique drag
					Selection.EmptySelectedKeys();
					Selection.EmptySelectedSections();
					Selection.EmptyNodesWithSelectedKeysOrSections();
					for (const FSequencerSelectedKey& Key : HoveredKeys)
					{
						Selection.AddToSelection(Key);
					}
					SequencerHelpers::UpdateHoveredNodeFromSelectedKeys(Sequencer);
				}
			}
			else if (HotspotType == ESequencerHotspot::Section)
			{
<<<<<<< HEAD
				UMovieSceneSection* HoveredSection = StaticCastSharedPtr<FSectionHotspot>(DelayedDrag->Hotspot)->WeakSection.Get();

				if (!Selection.IsSelected(HoveredSection))
=======
				FSectionHotspot HoveredSection = StaticCastSharedPtr<FSectionHotspot>(DelayedDrag->Hotspot)->Section;

				if (!Selection.IsSelected(HoveredSection.Section.GetSectionObject()))
>>>>>>> 271e2139
				{
					Selection.EmptySelectedKeys();
					Selection.EmptySelectedSections();
					Selection.EmptyNodesWithSelectedKeysOrSections();
<<<<<<< HEAD
					Selection.AddToSelection(HoveredSection);
=======
					Selection.AddToSelection(HoveredSection.Section.GetSectionObject());
>>>>>>> 271e2139
					SequencerHelpers::UpdateHoveredNodeFromSelectedSections(Sequencer);
				}
			}

<<<<<<< HEAD
			return MakeShareable(new FDuplicateKeysAndSections(Sequencer, Selection.GetSelectedKeys(), Selection.GetSelectedSections(), bHotspotIsSection));
=======
			return MakeShareable(new FDuplicateKeysAndSections(Sequencer, Selection.GetSelectedKeys(), SequencerWidget->GetSectionHandles(Selection.GetSelectedSections()), bHotspotIsSection));
>>>>>>> 271e2139
		}


		UMovieSceneSection* SectionToDrag = nullptr;
		if (HotspotType == ESequencerHotspot::Section || HotspotType == ESequencerHotspot::EasingArea)
		{
			SectionToDrag = StaticCastSharedPtr<FSectionHotspot>(DelayedDrag->Hotspot)->WeakSection.Get();
		}

		// Moving section(s)?
		if (SectionToDrag)
		{
			if (!Selection.IsSelected(SectionToDrag))
			{
				Selection.EmptySelectedKeys();
				Selection.EmptySelectedSections();
				Selection.EmptyNodesWithSelectedKeysOrSections();
				Selection.AddToSelection(SectionToDrag);
				SequencerHelpers::UpdateHoveredNodeFromSelectedSections(Sequencer);
			}

			if (MouseEvent.IsShiftDown())
			{
				const bool bDraggingByEnd = false;
				const bool bIsSlipping = true;
				return MakeShareable( new FResizeSection( Sequencer, Selection.GetSelectedSections(), bDraggingByEnd, bIsSlipping ) );
			}
			else
			{
				TSet<FSequencerSelectedKey> EmptyKeySet;
				return MakeShareable( new FMoveKeysAndSections( Sequencer, EmptyKeySet, Selection.GetSelectedSections(), true) );
			}
		}
		// Moving key(s)?
		else if (HotspotType == ESequencerHotspot::Key)
		{
			TArrayView<const FSequencerSelectedKey> HoveredKeys = StaticCastSharedPtr<FKeyHotspot>(DelayedDrag->Hotspot)->Keys;

			auto AnyUnselectedKey = [&Selection](const FSequencerSelectedKey& InKey)
			{
				return !Selection.IsSelected(InKey);
			};

			if (HoveredKeys.ContainsByPredicate(AnyUnselectedKey))
			{
				// If any are not selected, we'll treat this as a unique drag
				Selection.EmptySelectedKeys();
				Selection.EmptySelectedSections();
				Selection.EmptyNodesWithSelectedKeysOrSections();
				for (const FSequencerSelectedKey& Key : HoveredKeys)
				{
					Selection.AddToSelection(Key);
				}
				SequencerHelpers::UpdateHoveredNodeFromSelectedKeys(Sequencer);
			}

			TSet<TWeakObjectPtr<UMovieSceneSection>> NoSections;
			return MakeShareable( new FMoveKeysAndSections( Sequencer, Selection.GetSelectedKeys(), NoSections, false) );
		}
	}
	// If we're not dragging a hotspot, sections take precedence over keys
	else if (Selection.GetSelectedSections().Num())
	{
		TSet<FSequencerSelectedKey> EmptyKeySet;
		return MakeShareable( new FMoveKeysAndSections( Sequencer, EmptyKeySet, Selection.GetSelectedSections(), true ) );
	}
	else if (Selection.GetSelectedKeys().Num())
	{
		TSet<TWeakObjectPtr<UMovieSceneSection>> NoSections;
		return MakeShareable( new FMoveKeysAndSections( Sequencer, Selection.GetSelectedKeys(), NoSections, false) );
	}

	return nullptr;
}


FReply FSequencerEditTool_Movement::OnMouseButtonUp(SWidget& OwnerWidget, const FGeometry& MyGeometry, const FPointerEvent& MouseEvent)
{
	DelayedDrag.Reset();

	if (DragOperation.IsValid())
	{
		TSharedRef<SSequencer> SequencerWidget = StaticCastSharedRef<SSequencer>(Sequencer.GetSequencerWidget());

		DragOperation->OnEndDrag(MouseEvent, MyGeometry.AbsoluteToLocal(MouseEvent.GetScreenSpacePosition()), SequencerWidget->GetVirtualTrackArea());
		DragOperation = nullptr;

		if (MouseEvent.GetEffectingButton() == EKeys::MiddleMouseButton)
		{
			GEditor->EndTransaction();
		}

		Sequencer.StopAutoscroll();

		// Only return handled if we actually started a drag
		return FReply::Handled().ReleaseMouseCapture();
	}

	SequencerHelpers::PerformDefaultSelection(Sequencer, MouseEvent);

	if (MouseEvent.GetEffectingButton() == EKeys::RightMouseButton && !Sequencer.IsReadOnly())
	{
		TSharedPtr<SWidget> MenuContent = SequencerHelpers::SummonContextMenu( Sequencer, MyGeometry, MouseEvent );
		if (MenuContent.IsValid())
		{
			FWidgetPath WidgetPath = MouseEvent.GetEventPath() != nullptr ? *MouseEvent.GetEventPath() : FWidgetPath();

			TSharedPtr<IMenu> Menu = FSlateApplication::Get().PushMenu(
				OwnerWidget.AsShared(),
				WidgetPath,
				MenuContent.ToSharedRef(),
				MouseEvent.GetScreenSpacePosition(),
				FPopupTransitionEffect( FPopupTransitionEffect::ContextMenu )
				);

			// Lock the hotspot while the menu is open
			TSharedPtr<ISequencerHotspot> ExistingHotspot = Sequencer.GetHotspot();
			if (ExistingHotspot.IsValid())
			{
				ExistingHotspot->bIsLocked = true;
			}

			// Unlock and reset the hotspot when the menu closes
			{
				FSequencer* SequencerPtr = &Sequencer;
				Menu->GetOnMenuDismissed().AddLambda(
					[=](TSharedRef<IMenu>)
					{
						if (ExistingHotspot.IsValid())
						{
							ExistingHotspot->bIsLocked = false;
						}
						if (SequencerPtr->GetHotspot() == ExistingHotspot)
						{
							SequencerPtr->SetHotspot(nullptr);
						}
					}
				);
			}

			return FReply::Handled().SetUserFocus(MenuContent.ToSharedRef(), EFocusCause::SetDirectly).ReleaseMouseCapture();
		}
	}

	return FReply::Handled();
}


void FSequencerEditTool_Movement::OnMouseCaptureLost()
{
	DelayedDrag.Reset();
	DragOperation = nullptr;
}


int32 FSequencerEditTool_Movement::OnPaint(const FGeometry& AllottedGeometry, const FSlateRect& MyCullingRect, FSlateWindowElementList& OutDrawElements, int32 LayerId) const
{
	if (DelayedDrag.IsSet() && DelayedDrag->IsDragging())
	{
		const TSharedPtr<ISequencerHotspot>& Hotspot = DelayedDrag->Hotspot;

		if (Hotspot.IsValid())
		{
			FFrameTime CurrentTime;

			if (GetHotspotTime(CurrentTime))
			{
				TSharedRef<SSequencer> SequencerWidget = StaticCastSharedRef<SSequencer>(Sequencer.GetSequencerWidget());

				const FSlateFontInfo SmallLayoutFont = FCoreStyle::GetDefaultFontStyle("Bold", 10);
				const TSharedRef< FSlateFontMeasure > FontMeasureService = FSlateApplication::Get().GetRenderer()->GetFontMeasureService();
				const FLinearColor DrawColor = FEditorStyle::GetSlateColor("SelectionColor").GetColor(FWidgetStyle());
				const FVector2D BoxPadding = FVector2D(4.0f, 2.0f);
				const float MousePadding = 20.0f;

				// calculate draw position
				const FVirtualTrackArea VirtualTrackArea = SequencerWidget->GetVirtualTrackArea();
				const float HorizontalDelta = DragPosition.X - DelayedDrag->GetInitialPosition().X;
				const float InitialY = DelayedDrag->GetInitialPosition().Y;

				const FVector2D OldPos = FVector2D(VirtualTrackArea.FrameToPixel(OriginalHotspotTime), InitialY);
				const FVector2D NewPos = FVector2D(VirtualTrackArea.FrameToPixel(CurrentTime), InitialY);

				TArray<FVector2D> LinePoints;
				{
					LinePoints.AddUninitialized(2);
					LinePoints[0] = FVector2D(0.0f, 0.0f);
					LinePoints[1] = FVector2D(0.0f, VirtualTrackArea.GetPhysicalSize().Y);
				}

				// draw old position vertical
				FSlateDrawElement::MakeLines(
					OutDrawElements,
					LayerId + 1,
					AllottedGeometry.ToPaintGeometry(FVector2D(OldPos.X, 0.0f), FVector2D(1.0f, 1.0f)),
					LinePoints,
					ESlateDrawEffect::None,
					FLinearColor::White.CopyWithNewOpacity(0.5f),
					false
				);

				// draw new position vertical
				FSlateDrawElement::MakeLines(
					OutDrawElements,
					LayerId + 1,
					AllottedGeometry.ToPaintGeometry(FVector2D(NewPos.X, 0.0f), FVector2D(1.0f, 1.0f)),
					LinePoints,
					ESlateDrawEffect::None,
					DrawColor,
					false
				);

				// draw time string
				const FString TimeString = TimeToString(CurrentTime, false);
				const FVector2D TimeStringSize = FontMeasureService->Measure(TimeString, SmallLayoutFont);
				const FVector2D TimePos = FVector2D(NewPos.X - MousePadding - TimeStringSize.X, NewPos.Y - 0.5f * TimeStringSize.Y);

				FSlateDrawElement::MakeBox( 
					OutDrawElements,
					LayerId + 2, 
					AllottedGeometry.ToPaintGeometry(TimePos - BoxPadding, TimeStringSize + 2.0f * BoxPadding),
					FEditorStyle::GetBrush("WhiteBrush"),
					ESlateDrawEffect::None, 
					FLinearColor::Black.CopyWithNewOpacity(0.5f)
				);

				FSlateDrawElement::MakeText(
					OutDrawElements,
					LayerId + 3,
					AllottedGeometry.ToPaintGeometry(TimePos, TimeStringSize),
					TimeString,
					SmallLayoutFont,
					ESlateDrawEffect::None,
					DrawColor
				);

				// draw offset string
				FFrameTime OffsetTime = GetHotspotOffsetTime(CurrentTime);
				const FString OffsetString = TimeToString(OffsetTime, true);
				const FVector2D OffsetStringSize = FontMeasureService->Measure(OffsetString, SmallLayoutFont);
				const FVector2D OffsetPos = FVector2D(NewPos.X + MousePadding, NewPos.Y - 0.5f * OffsetStringSize.Y);

				FSlateDrawElement::MakeBox( 
					OutDrawElements,
					LayerId + 2, 
					AllottedGeometry.ToPaintGeometry(OffsetPos - BoxPadding, OffsetStringSize + 2.0f * BoxPadding),
					FEditorStyle::GetBrush("WhiteBrush"),
					ESlateDrawEffect::None, 
					FLinearColor::Black.CopyWithNewOpacity(0.5f)
				);

				FSlateDrawElement::MakeText(
					OutDrawElements,
					LayerId + 3,
					AllottedGeometry.ToPaintGeometry(OffsetPos, TimeStringSize),
					OffsetString,
					SmallLayoutFont,
					ESlateDrawEffect::None,
					DrawColor
				);
			}
		}
	}

	return LayerId;
}


FCursorReply FSequencerEditTool_Movement::OnCursorQuery(const FGeometry& MyGeometry, const FPointerEvent& CursorEvent) const
{
	TSharedPtr<ISequencerHotspot> Hotspot = DelayedDrag.IsSet()
		? DelayedDrag->Hotspot
		: Sequencer.GetHotspot();

	if (Hotspot.IsValid())
	{
		FCursorReply Reply = Hotspot->GetCursor();
		if (Reply.IsEventHandled())
		{
			return Reply;
		}
	}

	return FCursorReply::Cursor(EMouseCursor::CardinalCross);
}


FName FSequencerEditTool_Movement::GetIdentifier() const
{
	return Identifier;
}


bool FSequencerEditTool_Movement::CanDeactivate() const
{
	return !DelayedDrag.IsSet();
}


FString FSequencerEditTool_Movement::TimeToString(FFrameTime Time, bool IsDelta) const
{
	USequencerSettings* Settings = Sequencer.GetSequencerSettings();
	check(Settings);

	// We don't use the Sequencer's Numeric Type interface as we want to show a "+" only for delta movement and not the absolute time.
	EFrameNumberDisplayFormats DisplayFormat = Settings->GetTimeDisplayFormat();
	switch (DisplayFormat)
	{
		case EFrameNumberDisplayFormats::Seconds:
		{
			FFrameRate TickResolution = Sequencer.GetFocusedTickResolution();
			double TimeInSeconds = TickResolution.AsSeconds(Time);
			return IsDelta ? FString::Printf(TEXT("[%+.2fs]"), TimeInSeconds) : FString::Printf(TEXT("%.2fs"), TimeInSeconds);
		}
		case EFrameNumberDisplayFormats::Frames:
		{
			FFrameRate TickResolution = Sequencer.GetFocusedTickResolution();
			FFrameRate DisplayRate    = Sequencer.GetFocusedDisplayRate();

			// Convert from sequence resolution into display rate frames.
			FFrameTime DisplayTime = FFrameRate::TransformTime(Time, TickResolution, DisplayRate);
			FString SubframeIndicator = FMath::IsNearlyZero(DisplayTime.GetSubFrame()) ? TEXT("") : TEXT("*");
			int32 ZeroPadFrames = Sequencer.GetSequencerSettings()->GetZeroPadFrames();
			return IsDelta ? FString::Printf(TEXT("[%+0*d%s]"), ZeroPadFrames, DisplayTime.GetFrame().Value, *SubframeIndicator) : FString::Printf(TEXT("%0*d%s"), ZeroPadFrames, DisplayTime.GetFrame().Value, *SubframeIndicator);
		}
		case EFrameNumberDisplayFormats::NonDropFrameTimecode:
		{
			FFrameRate SourceFrameRate = Sequencer.GetFocusedTickResolution();
			FFrameRate DestinationFrameRate = Sequencer.GetFocusedDisplayRate();

			FFrameNumber DisplayRateFrameNumber = FFrameRate::TransformTime(Time, SourceFrameRate, DestinationFrameRate).FloorToFrame();

			FTimecode AsNonDropTimecode = FTimecode::FromFrameNumber(DisplayRateFrameNumber, DestinationFrameRate, false);

			const bool bForceSignDisplay = IsDelta;
			return IsDelta ? FString::Printf(TEXT("[%s]"), *AsNonDropTimecode.ToString(bForceSignDisplay)) : FString::Printf(TEXT("%s"), *AsNonDropTimecode.ToString(bForceSignDisplay));
		}
		case EFrameNumberDisplayFormats::DropFrameTimecode:
		{
			FFrameRate SourceFrameRate = Sequencer.GetFocusedTickResolution();
			FFrameRate DestinationFrameRate = Sequencer.GetFocusedDisplayRate();

			FFrameNumber DisplayRateFrameNumber = FFrameRate::TransformTime(Time, SourceFrameRate, DestinationFrameRate).FloorToFrame();

			FTimecode AsDropTimecode = FTimecode::FromFrameNumber(DisplayRateFrameNumber, DestinationFrameRate, true);

			const bool bForceSignDisplay = IsDelta;
			return IsDelta ? FString::Printf(TEXT("[%s]"), *AsDropTimecode.ToString(bForceSignDisplay)) : FString::Printf(TEXT("%s"), *AsDropTimecode.ToString(bForceSignDisplay));
		}
	}

	return FString();
}

const ISequencerHotspot* FSequencerEditTool_Movement::GetDragHotspot() const
{
	return DelayedDrag.IsSet() ? DelayedDrag->Hotspot.Get() : nullptr;
}<|MERGE_RESOLUTION|>--- conflicted
+++ resolved
@@ -77,7 +77,7 @@
 			{
 				DragPosition = MyGeometry.AbsoluteToLocal(MouseEvent.GetScreenSpacePosition());
 
-				if (Sequencer.GetSequencerSettings()->ShouldKeepCursorInPlayRangeWhileScrubbing() && !Sequencer.GetSequencerSettings()->ShouldKeepPlayRangeInSectionBounds())
+				if (Sequencer.GetSequencerSettings()->GetIsSnapEnabled() && Sequencer.GetSequencerSettings()->GetSnapKeysAndSectionsToPlayRange() && !Sequencer.GetSequencerSettings()->ShouldKeepPlayRangeInSectionBounds())
 				{
 					DragPosition.X = FMath::Max(DragPosition.X, 0.f);
 					FFrameTime CurrentTime = VirtualTrackArea.PixelToFrame(DragPosition.X);
@@ -193,33 +193,19 @@
 			}
 			else if (HotspotType == ESequencerHotspot::Section)
 			{
-<<<<<<< HEAD
 				UMovieSceneSection* HoveredSection = StaticCastSharedPtr<FSectionHotspot>(DelayedDrag->Hotspot)->WeakSection.Get();
 
 				if (!Selection.IsSelected(HoveredSection))
-=======
-				FSectionHotspot HoveredSection = StaticCastSharedPtr<FSectionHotspot>(DelayedDrag->Hotspot)->Section;
-
-				if (!Selection.IsSelected(HoveredSection.Section.GetSectionObject()))
->>>>>>> 271e2139
 				{
 					Selection.EmptySelectedKeys();
 					Selection.EmptySelectedSections();
 					Selection.EmptyNodesWithSelectedKeysOrSections();
-<<<<<<< HEAD
 					Selection.AddToSelection(HoveredSection);
-=======
-					Selection.AddToSelection(HoveredSection.Section.GetSectionObject());
->>>>>>> 271e2139
 					SequencerHelpers::UpdateHoveredNodeFromSelectedSections(Sequencer);
 				}
 			}
 
-<<<<<<< HEAD
 			return MakeShareable(new FDuplicateKeysAndSections(Sequencer, Selection.GetSelectedKeys(), Selection.GetSelectedSections(), bHotspotIsSection));
-=======
-			return MakeShareable(new FDuplicateKeysAndSections(Sequencer, Selection.GetSelectedKeys(), SequencerWidget->GetSectionHandles(Selection.GetSelectedSections()), bHotspotIsSection));
->>>>>>> 271e2139
 		}
 
 
