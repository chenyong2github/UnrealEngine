// Copyright Epic Games, Inc. All Rights Reserved.

#pragma once

#include "CoreMinimal.h"
#include "Layout/Visibility.h"
#include "Input/Reply.h"
#include "Widgets/SWidget.h"
#include "Widgets/DeclarativeSyntaxSupport.h"
#include "UObject/GCObject.h"
#include "Misc/NotifyHook.h"
#include "Widgets/SCompoundWidget.h"
#include "MovieSceneSequenceID.h"
#include "ITimeSlider.h"
#include "Framework/Commands/UICommandList.h"
#include "Widgets/Input/NumericTypeInterface.h"
#include "Widgets/Input/SSpinBox.h"
#include "Widgets/Text/STextBlock.h"
#include "Sequencer.h"

class FActorDragDropGraphEdOp;
class FAssetDragDropOp;
class FClassDragDropOp;
class FMovieSceneClipboard;
class FSequencerTimeSliderController;
class FVirtualTrackArea;
class ISequencerEditTool;
class SCurveEditorTree;
class SSequencerTrackArea;
class SSequencerTrackOutliner;
class SSequencerTransformBox;
class SSequencerStretchBox;
class SSequencerTreeView;
class SCurveEditorPanel;
class SDockTab;
class SWindow;
class USequencerSettings;
class FSequencerTrackFilter;
struct FPaintPlaybackRangeArgs;
struct FSequencerCustomizationInfo;
struct FSequencerSelectionCurveFilter;

namespace SequencerLayoutConstants
{
	/** The amount to indent child nodes of the layout tree */
	const float IndentAmount = 10.0f;

	/** Height of each folder node */
	const float FolderNodeHeight = 20.0f;

	/** Height of each object node */
	const float ObjectNodeHeight = 20.0f;

	/** Height of each section area if there are no sections (note: section areas may be larger than this if they have children. This is the height of a section area with no children or all children hidden) */
	const float SectionAreaDefaultHeight = 15.0f;

	/** Height of each key area */
	const float KeyAreaHeight = 15.0f;

	/** Height of each category node */
	const float CategoryNodeHeight = 15.0f;
}


/**
 * The kind of breadcrumbs that sequencer uses
 */
struct FSequencerBreadcrumb
{
	enum Type
	{
		ShotType,
		MovieSceneType,
	};

	/** The type of breadcrumb this is */
	FSequencerBreadcrumb::Type BreadcrumbType;

	/** The movie scene this may point to */
	FMovieSceneSequenceID SequenceID;

	/** The display name of this breadcrumb */
	FText BreadcrumbName;

	FSequencerBreadcrumb(FMovieSceneSequenceIDRef InSequenceID, FText CrumbName)
		: BreadcrumbType(FSequencerBreadcrumb::MovieSceneType)
		, SequenceID(InSequenceID)
		, BreadcrumbName(CrumbName)
	{ }

	FSequencerBreadcrumb(FText CrumbName)
		: BreadcrumbType(FSequencerBreadcrumb::ShotType)
		, BreadcrumbName(CrumbName)
	{ }
};


/**
 * A widget that holds a widget that is to be refocused on completion
 */
template<typename T>
struct STemporarilyFocusedSpinBox : SSpinBox<T>
{
public:
	void Setup()
	{
		PreviousFocusedWidget = FSlateApplication::Get().GetKeyboardFocusedWidget();
	}

	void Refocus()
	{
		if (PreviousFocusedWidget.IsValid())
		{
			FSlateApplication::Get().SetKeyboardFocus(PreviousFocusedWidget.Pin());
		}
	}

private:
	TWeakPtr<SWidget> PreviousFocusedWidget;
};

/**
 * Main sequencer UI widget
 */
class SSequencer
	: public SCompoundWidget
	, public FGCObject
	, public FNotifyHook
{
public:

	DECLARE_DELEGATE_OneParam( FOnToggleBoolOption, bool )
	SLATE_BEGIN_ARGS( SSequencer )
	{ }
		/** The current view range (seconds) */
		SLATE_ATTRIBUTE( FAnimatedRange, ViewRange )

		/** The current clamp range (seconds) */
		SLATE_ATTRIBUTE( FAnimatedRange, ClampRange )

		/** The playback range */
		SLATE_ATTRIBUTE( TRange<FFrameNumber>, PlaybackRange )

		/** The selection range */
		SLATE_ATTRIBUTE( TRange<FFrameNumber>, SelectionRange)

		/** The Vertical Frames */
		SLATE_ATTRIBUTE(TSet<FFrameNumber>, VerticalFrames)

		/** The Marked Frames */
		SLATE_ATTRIBUTE(TArray<FMovieSceneMarkedFrame>, MarkedFrames)

		/** The current sub sequence range */
		SLATE_ATTRIBUTE( TOptional<TRange<FFrameNumber>>, SubSequenceRange)

		/** The playback status */
		SLATE_ATTRIBUTE( EMovieScenePlayerStatus::Type, PlaybackStatus )

		/** Called when the user changes the playback range */
		SLATE_EVENT( FOnFrameRangeChanged, OnPlaybackRangeChanged )

		/** Called when the user has begun dragging the playback range */
		SLATE_EVENT( FSimpleDelegate, OnPlaybackRangeBeginDrag )

		/** Called when the user has finished dragging the playback range */
		SLATE_EVENT( FSimpleDelegate, OnPlaybackRangeEndDrag )

		/** Called when the user changes the selection range */
		SLATE_EVENT( FOnFrameRangeChanged, OnSelectionRangeChanged )

		/** Called when the user has begun dragging the selection range */
		SLATE_EVENT( FSimpleDelegate, OnSelectionRangeBeginDrag )

		/** Called when the user has finished dragging the selection range */
		SLATE_EVENT( FSimpleDelegate, OnSelectionRangeEndDrag )

		/** Called when the user has begun dragging a mark */
		SLATE_EVENT(FSimpleDelegate, OnMarkBeginDrag)

		/** Called when the user has finished dragging a mark */
		SLATE_EVENT(FSimpleDelegate, OnMarkEndDrag)

		/** Whether the playback range is locked */
		SLATE_ATTRIBUTE( bool, IsPlaybackRangeLocked )

		/** Called when the user toggles the play back range lock */
		SLATE_EVENT( FSimpleDelegate, OnTogglePlaybackRangeLocked )

		/** The current scrub position in (seconds) */
		SLATE_ATTRIBUTE( FFrameTime, ScrubPosition )

		/** Called when the user changes the view range */
		SLATE_EVENT( FOnViewRangeChanged, OnViewRangeChanged )

		/** Called when the user sets a marked frame */
		SLATE_EVENT(FOnSetMarkedFrame, OnSetMarkedFrame)

		/** Called when the user adds a marked frame */
		SLATE_EVENT(FOnAddMarkedFrame, OnAddMarkedFrame)

		/** Called when the user deletes a marked frame */
		SLATE_EVENT(FOnDeleteMarkedFrame, OnDeleteMarkedFrame)

		/** Called when all marked frames should be deleted */
		SLATE_EVENT( FSimpleDelegate, OnDeleteAllMarkedFrames)

		/** Called when the user changes the clamp range */
		SLATE_EVENT( FOnTimeRangeChanged, OnClampRangeChanged )

		/** Called to get the nearest key */
		SLATE_EVENT( FOnGetNearestKey, OnGetNearestKey )

		/** Called when the user has begun scrubbing */
		SLATE_EVENT( FSimpleDelegate, OnBeginScrubbing )

		/** Called when the user has finished scrubbing */
		SLATE_EVENT( FSimpleDelegate, OnEndScrubbing )

		/** Called when the user changes the scrub position */
		SLATE_EVENT( FOnScrubPositionChanged, OnScrubPositionChanged )

		/** Called to populate the add combo button in the toolbar. */
		SLATE_EVENT( FOnGetAddMenuContent, OnGetAddMenuContent )

		/** Called when object is clicked. */
		SLATE_EVENT(FOnBuildCustomContextMenuForGuid, OnBuildCustomContextMenuForGuid)
			
		/** Called when any widget contained within sequencer has received focus */
		SLATE_EVENT( FSimpleDelegate, OnReceivedFocus )

		/** Called when something is dragged over the sequencer. */
		SLATE_EVENT( FOptionalOnDragDrop, OnReceivedDragOver )

		/** Called when something is dropped onto the sequencer. */
		SLATE_EVENT( FOptionalOnDragDrop, OnReceivedDrop )

		/** Called when an asset is dropped on the sequencer. Not called if OnReceivedDrop is bound and returned true. */
		SLATE_EVENT( FOnAssetsDrop, OnAssetsDrop )

		/** Called when a class is dropped on the sequencer. Not called if OnReceivedDrop is bound and returned true. */
		SLATE_EVENT( FOnClassesDrop, OnClassesDrop )
		
		/** Called when an actor is dropped on the sequencer. Not called if OnReceivedDrop is bound and returned true. */
		SLATE_EVENT( FOnActorsDrop, OnActorsDrop )

		/** Extender to use for the add menu. */
		SLATE_ARGUMENT( TSharedPtr<FExtender>, AddMenuExtender )

		/** Extender to use for the toolbar. */
		SLATE_ARGUMENT(TSharedPtr<FExtender>, ToolbarExtender)
	SLATE_END_ARGS()


	void Construct(const FArguments& InArgs, TSharedRef<FSequencer> InSequencer);

	void BindCommands(TSharedRef<FUICommandList> SequencerCommandBindings);
	
	~SSequencer();
	
	virtual void AddReferencedObjects( FReferenceCollector& Collector ) { }

	virtual bool SupportsKeyboardFocus() const override
	{
		return true;
	}

	/** Updates the layout node tree from movie scene data */
	void UpdateLayoutTree();

	/** Causes the widget to register an empty active timer that persists until Sequencer playback stops */
	void RegisterActiveTimerForPlayback();

	/** Updates the breadcrumbs from a change in the shot filter state. */
	void UpdateBreadcrumbs();
	void ResetBreadcrumbs();
	void PopBreadcrumb();

	/** Step to next and previous keyframes */
	void StepToNextKey();
	void StepToPreviousKey();
	void StepToNextCameraKey();
	void StepToPreviousCameraKey();
	void StepToKey(bool bStepToNextKey, bool bCameraOnly);

	/** Called when the save button is clicked */
	void OnSaveMovieSceneClicked();

	/** Called when the save-as button is clicked */
	void OnSaveMovieSceneAsClicked();

	/** Called when the curve editor is shown or hidden */
	void OnCurveEditorVisibilityChanged(bool bShouldBeVisible);

	/** Access the tree view for this sequencer */
	TSharedPtr<SSequencerTreeView> GetTreeView() const;

	/** 
	 * Generate a helper structure that can be used to transform between phsyical space and virtual space in the track area
	 *
	 * @param InTrackArea	(optional) The track area to generate helper structure for, if not specified the main track area will be used.
	 */
	FVirtualTrackArea GetVirtualTrackArea(const SSequencerTrackArea* InTrackArea = nullptr) const;

	/** Access this widget's track area widget */
	TSharedPtr<SSequencerTrackArea> GetTrackAreaWidget() const { return TrackArea; }

	/** @return a numeric type interface that will parse and display numbers as frames and times correctly */
	TSharedRef<INumericTypeInterface<double>> GetNumericTypeInterface() const;
	
	/** Access the currently active track area edit tool */
	const ISequencerEditTool* GetEditTool() const;

	void ShowTickResolutionOverlay();
	void HideTickResolutionOverlay();

	/** Sets the play time for the sequence but clamped by the working range. This is useful for cases where we can't clamp via the UI control. */
	void SetPlayTimeClampedByWorkingRange(double Frame);

public:

	// FNotifyHook overrides

	void NotifyPostChange(const FPropertyChangedEvent& PropertyChangedEvent, FEditPropertyChain* PropertyThatChanged);

protected:

	// SWidget interface

	// @todo Sequencer Basic drag and drop support. Doesn't belong here most likely.
	virtual void OnDragEnter( const FGeometry& MyGeometry, const FDragDropEvent& DragDropEvent ) override;
	virtual void OnDragLeave( const FDragDropEvent& DragDropEvent ) override;
	virtual FReply OnDragOver( const FGeometry& MyGeometry, const FDragDropEvent& DragDropEvent ) override;
	virtual FReply OnDrop( const FGeometry& MyGeometry, const FDragDropEvent& DragDropEvent ) override;
	virtual FReply OnKeyDown( const FGeometry& MyGeometry, const FKeyEvent& InKeyEvent ) override;
	virtual void OnFocusChanging( const FWeakWidgetPath& PreviousFocusPath, const FWidgetPath& NewWidgetPath, const FFocusEvent& InFocusEvent ) override;

private:
	
	/** Initalizes a list of all track filter objects */
	void InitializeTrackFilters();

	/** Handles key selection changes. */
	void HandleKeySelectionChanged();

	/** Handles section selection changes. */
	void HandleSectionSelectionChanged();

	/** Handles changes to the selected outliner nodes. */
	void HandleOutlinerNodeSelectionChanged();

	/** Syncs the current node selection to the curve editor. */
	void SyncCurveEditorToSelection();

	/** Empty active timer to ensure Slate ticks during Sequencer playback */
	EActiveTimerReturnType EnsureSlateTickDuringPlayback(double InCurrentTime, float InDeltaTime);	

	/** Get context menu contents. */
	void GetContextMenuContent(FMenuBuilder& MenuBuilder);

	/** Makes the toolbar. */
	TSharedRef<SWidget> MakeToolBar();

	/** Makes add button. */
	TSharedRef<SWidget> MakeAddButton();

	TSharedRef<SWidget> MakeFilterButton();

	/** Makes the add menu for the toolbar. */
	TSharedRef<SWidget> MakeAddMenu();

	TSharedRef<SWidget> MakeFilterMenu();

	/** Makes the actions menu for the toolbar. */
	TSharedRef<SWidget> MakeActionsMenu();

	/** Makes the view menu for the toolbar. */
	TSharedRef<SWidget> MakeViewMenu();

	/** Makes the plabacky menu for the toolbar. */
	TSharedRef<SWidget> MakePlaybackMenu();

	/** Makes the snapping menu for the toolbar. */
	TSharedRef<SWidget> MakeSnapMenu();

	/** Makes the auto-change menu for the toolbar. */
	TSharedRef<SWidget> MakeAutoChangeMenu();

	/** Makes the allow edits menu for the toolbar. */
	TSharedRef<SWidget> MakeAllowEditsMenu();

	/** Makes the key group menu for the toolbar. */
	TSharedRef<SWidget> MakeKeyGroupMenu();

	void OpenTaggedBindingManager();

	/** Makes the advanced menu for the toolbar. */
	void FillAdvancedMenu(FMenuBuilder& InMenuBuilder);

	/** Makes the playback speed menu for the toolbar. */
	void FillPlaybackSpeedMenu(FMenuBuilder& InMenuBuilder);

	/** Return the current sequencer settings */ 
	USequencerSettings* GetSequencerSettings() const;

public:
	/** Makes the time display format menu for the toolbar and the play rate menu. */
	void FillTimeDisplayFormatMenu(FMenuBuilder& MenuBuilder);

public:	
	/** Makes a time range widget with the specified inner content */
	TSharedRef<SWidget> MakeTimeRange(const TSharedRef<SWidget>& InnerContent, bool bShowWorkingRange, bool bShowViewRange, bool bShowPlaybackRange);

	/** Gets the top time sliders widget. */
	TSharedPtr<ITimeSlider> GetTopTimeSliderWidget() const;

private:

	void OnResetFilters();
	void OnEnableAllFilters();
	void OnTrackFilterClicked(TSharedRef<FSequencerTrackFilter> TrackFilter);
	bool IsTrackFilterActive(TSharedRef<FSequencerTrackFilter> TrackFilter) const;

	void OnEnableAllLevelFilters(bool bEnableAll);
	void OnTrackLevelFilterClicked(const FString LevelName);
	bool IsTrackLevelFilterActive(const FString LevelName) const;

	void FillLevelFilterMenu(FMenuBuilder& InMenuBarBuilder);

	/**
	* Called when the time snap interval changes.
	*
	* @param InInterval	The new time snap interval
	*/
	void OnTimeSnapIntervalChanged(float InInterval);

	/**
	* @return The value of the current value snap interval.
	*/
	float OnGetValueSnapInterval() const;

	/**
	* Called when the value snap interval changes.
	*
	* @param InInterval	The new value snap interval
	*/
	void OnValueSnapIntervalChanged( float InInterval );

	/**
	 * Called when the outliner search terms change                                                              
	 */
	void OnOutlinerSearchChanged( const FText& Filter );

	/**
	 * @return The fill percentage of the animation outliner
	 */
	float GetColumnFillCoefficient(int32 ColumnIndex) const
	{
		return ColumnFillCoefficients[ColumnIndex];
	}

	/**
	 * Called when one or more assets are dropped into the widget
	 *
	 * @param	DragDropOp	Information about the asset(s) that were dropped
	 */
	void OnAssetsDropped(const FAssetDragDropOp& DragDropOp);
	
	/**
	 * Called when one or more classes are dropped into the widget
	 *
	 * @param	DragDropOp	Information about the class(es) that were dropped
	 */
	void OnClassesDropped(const FClassDragDropOp& DragDropOp);
		
	/**
	 * Called when one or more actors are dropped into the widget
	 *
	 * @param	DragDropOp	Information about the actor(s) that was dropped
	 */
	void OnActorsDropped(FActorDragDropGraphEdOp& DragDropOp); 

	/** Called when a breadcrumb is clicked on in the sequencer */
	void OnCrumbClicked(const FSequencerBreadcrumb& Item);

	void OnBreadcrumbPickerContentClicked(const FSequencerBreadcrumb& Breadcrumb);

	/** Called when the user opens the breadcrumb dropdown */
	TSharedRef<SWidget> GetBreadcrumbPickerContent();

	/** Gets the root movie scene name */
	FText GetRootAnimationName() const;

	/** Get the maximum height the pinned track area should be allowed to be.. */
	float GetPinnedAreaMaxHeight() const;
	
	/** Gets whether or not the Pinned track area should be visible. */
	EVisibility GetPinnedAreaVisibility() const;

	FText GetBreadcrumbTextForSection(TWeakObjectPtr<UMovieSceneSubSection> SubSection) const;
	FText GetBreadcrumbTextForSequence(TWeakObjectPtr<UMovieSceneSequence> Sequence, bool bIsActive) const;

	/** Gets whether or not the breadcrumb trail should be visible. */
	EVisibility GetBreadcrumbTrailVisibility() const;



	/** Gets whether or not the bottom time slider should be visible. */
	EVisibility GetBottomTimeSliderVisibility() const;

	/** Gets whether or not the time range should be visible. */
	EVisibility GetTimeRangeVisibility() const;

	/** What is the preferred display format for time values. */
	EFrameNumberDisplayFormats GetTimeDisplayFormat() const;

	/** Called when a column fill percentage is changed by a splitter slot. */
	void OnColumnFillCoefficientChanged(float FillCoefficient, int32 ColumnIndex);

	/** Gets paint options for painting the playback range on sequencer */
	FPaintPlaybackRangeArgs GetSectionPlaybackRangeArgs() const;

	EVisibility GetDebugVisualizerVisibility() const;
	
	void SetPlaybackSpeed(float InPlaybackSpeed);
	float GetPlaybackSpeed() const;

	/** Controls how fast Spinboxes change values. */
	double GetSpinboxDelta() const;

	/** Get minimum desired width of the current time spin box */
	float GetPlayTimeMinDesiredWidth() const;

	bool GetIsSequenceReadOnly() const;
	void OnSetSequenceReadOnly(ECheckBoxState CheckBoxState);

	/** Returns whether or not the Curve Editor is enabled. Allows us to bind to the Slate Enabled attribute. */
	bool GetIsCurveEditorEnabled() const { return !GetIsSequenceReadOnly(); }

public:
	/** On Paste Command */
	void OnPaste();
	bool CanPaste();

	/**
	 * Handle Track Paste
	 * @return Whether the paste event was handled
	 */
	bool DoPaste();

	/** Open the paste menu */
	bool OpenPasteMenu();
	
	/** Open the paste from history menu */
	void PasteFromHistory();

	/** Generate a paste menu args structure */
	struct FPasteContextMenuArgs GeneratePasteArgs(FFrameNumber PasteAtTime, TSharedPtr<FMovieSceneClipboard> Clipboard = nullptr);

	/** Execute custom context menu if passed in the FSequencerViewParams  */
	void BuildCustomContextMenuForGuid(FMenuBuilder& MenuBuilder, FGuid ObjectBinding);

	/** This adds the specified path to the selection set to be restored the next time the tree view is refreshed. */
	void AddAdditionalPathToSelectionSet(const FString& Path) { AdditionalSelectionsToAdd.Add(Path); }

	/** Applies dynamic sequencer customizations to this editor. */
	void ApplySequencerCustomizations(const TArray<FSequencerCustomizationInfo>& Customizations);

private:
	/** Applies a single customization. */
	void ApplySequencerCustomization(const FSequencerCustomizationInfo& Customization);

private:

	/** Transform box widget. */
	TSharedPtr<SSequencerTransformBox> TransformBox;

	/** Stretch box widget. */
	TSharedPtr<SSequencerStretchBox> StretchBox;

	/** Main Sequencer Area*/
	TSharedPtr<SVerticalBox> MainSequencerArea;

	/** Section area widget */
	TSharedPtr<SSequencerTrackArea> TrackArea;

	/** Section area widget for pinned tracks*/
	TSharedPtr<SSequencerTrackArea> PinnedTrackArea;

	/** Outliner widget */
	TSharedPtr<SSequencerTrackOutliner> TrackOutliner;

	/** Curve editor tree widget */
	TSharedPtr<SCurveEditorTree> CurveEditorTree;

	/** Curve editor filter that shows only the selected nodes */
	TSharedPtr<FSequencerSelectionCurveFilter> SequencerSelectionCurveEditorFilter;

	/** The breadcrumb trail widget for this sequencer */
	TSharedPtr<SBreadcrumbTrail<FSequencerBreadcrumb>> BreadcrumbTrail;

	/** The search box for filtering tracks. */
	TSharedPtr<SSearchBox> SearchBox;

	/** The search widget for filtering curves in the Curve Editor tree. */
	TSharedPtr<SWidget> CurveEditorSearchBox;

	/** The current playback time display. */
	TSharedPtr<STemporarilyFocusedSpinBox<double>> PlayTimeDisplay;

	/** The current loop display for when editing a looping sub-sequence. */
	TSharedPtr<STextBlock> LoopIndexDisplay;

	/** The sequencer tree view responsible for the outliner and track areas */
	TSharedPtr<SSequencerTreeView> TreeView;

	/** The sequencer tree view for pinned tracks */
	TSharedPtr<SSequencerTreeView> PinnedTreeView;

	/** Dropdown for selecting breadcrumbs */
	TSharedPtr<class SComboButton> BreadcrumbPickerButton;

	/** The main sequencer interface */
	TWeakPtr<FSequencer> SequencerPtr;

	/** The top time slider widget */
	TSharedPtr<ITimeSlider> TopTimeSlider;

	/** The curve editor panel. This is created and updated even if it is not currently visible. */
	TSharedPtr<SWidget> CurveEditorPanel;

<<<<<<< HEAD
=======
	/** Container for the toolbar, so that we can re-create it as needed. */
	TSharedPtr<SBox> ToolbarContainer;

	/** Cached settings provided to the sequencer itself on creation */
	USequencerSettings* Settings;

>>>>>>> b4881d8b
	/** The fill coefficients of each column in the grid. */
	float ColumnFillCoefficients[2];

	/** Whether the active timer is currently registered */
	bool bIsActiveTimerRegistered;

	/** Whether the user is selecting. Ignore selection changes from the level when the user is selecting. */
	bool bUserIsSelecting;

	/** Extender to use for the 'add' menu */
	TArray<TSharedPtr<FExtender>> AddMenuExtenders;

	/** Extender to use for the toolbar */
	TArray<TSharedPtr<FExtender>> ToolbarExtenders;

	/** Numeric type interface used for converting parsing and generating strings from numbers */
	TSharedPtr<INumericTypeInterface<double>> NumericTypeInterface;

	/** Time slider controller for this sequencer */
	TSharedPtr<FSequencerTimeSliderController> TimeSliderController;

	FOnGetAddMenuContent OnGetAddMenuContent;

	/** Called when object is clicked in track list */
	FOnBuildCustomContextMenuForGuid OnBuildCustomContextMenuForGuid;

	/** Called when the user has begun dragging the selection selection range */
	FSimpleDelegate OnSelectionRangeBeginDrag;

	/** Called when the user has finished dragging the selection selection range */
	FSimpleDelegate OnSelectionRangeEndDrag;

	/** Called when the user has begun dragging the playback range */
	FSimpleDelegate OnPlaybackRangeBeginDrag;

	/** Called when the user has finished dragging the playback range */
	FSimpleDelegate OnPlaybackRangeEndDrag;

	/** Called when the user has begun dragging a mark */
	FSimpleDelegate OnMarkBeginDrag;

	/** Called when the user has finished dragging a mark */
	FSimpleDelegate OnMarkEndDrag;

	/** Called when any widget contained within sequencer has received focus */
	FSimpleDelegate OnReceivedFocus;

	/** Called when something is dragged over the sequencer. */
	TArray<FOptionalOnDragDrop> OnReceivedDragOver;

	/** Called when something is dropped onto the sequencer. */
	TArray<FOptionalOnDragDrop> OnReceivedDrop;

	/** Called when an asset is dropped on the sequencer. */
	TArray<FOnAssetsDrop> OnAssetsDrop;

	/** Called when a class is dropped on the sequencer. */
	TArray<FOnClassesDrop> OnClassesDrop;
	
	/** Called when an actor is dropped on the sequencer. */
	TArray<FOnActorsDrop> OnActorsDrop;

	/** Stores the callbacks and extenders provided to the constructor. */
	FSequencerCustomizationInfo RootCustomization;

	/** Cached clamp and view range for unlinking the curve editor time range */
	TRange<double> CachedClampRange;
	TRange<double> CachedViewRange;

	/**
	 * A list of additional paths to add to the selection set when it is restored after rebuilding the tree.
	 * This can be used to highlight nodes that may not exist until the rebuild. Cleared after the tree is rebuilt
	 * and the selection list is restored.
	*/
	TArray<FString> AdditionalSelectionsToAdd;

	TSharedPtr<SWidget> TickResolutionOverlay;

	/** All possible track filter objects */
	TArray< TSharedRef<FSequencerTrackFilter> > AllTrackFilters;

	TWeakPtr<SWindow> WeakExposedBindingsWindow;

public:
	static const FName CurveEditorTabName;

};<|MERGE_RESOLUTION|>--- conflicted
+++ resolved
@@ -628,15 +628,12 @@
 	/** The curve editor panel. This is created and updated even if it is not currently visible. */
 	TSharedPtr<SWidget> CurveEditorPanel;
 
-<<<<<<< HEAD
-=======
 	/** Container for the toolbar, so that we can re-create it as needed. */
 	TSharedPtr<SBox> ToolbarContainer;
 
 	/** Cached settings provided to the sequencer itself on creation */
 	USequencerSettings* Settings;
 
->>>>>>> b4881d8b
 	/** The fill coefficients of each column in the grid. */
 	float ColumnFillCoefficients[2];
 
