--- conflicted
+++ resolved
@@ -17,11 +17,8 @@
 #include "DisplayNodes/SequencerTrackNode.h"
 #include "DisplayNodes/SequencerObjectBindingNode.h"
 #include "CommonMovieSceneTools.h"
-<<<<<<< HEAD
 #include "Framework/Application/SlateApplication.h"
 #include "Styling/StyleColors.h"
-=======
->>>>>>> efc9b2f3
 
 FTrackAreaSlot::FTrackAreaSlot(const TSharedPtr<SSequencerTrackLane>& InSlotContent)
 	: TAlignmentWidgetSlotMixin<FTrackAreaSlot>(HAlign_Fill, VAlign_Top)
@@ -519,16 +516,27 @@
 	bAllowDrop = false;
 	DropFrameRange.Reset();
 
-	if (DroppedNode.IsValid() && DroppedNode.Pin()->GetType() == ESequencerNode::Track && Sequencer.IsValid())
-	{
-		TSharedPtr<FSequencerTrackNode> TrackNode = StaticCastSharedPtr<FSequencerTrackNode>(DroppedNode.Pin());
-		UMovieSceneTrack* Track = TrackNode->GetTrack();
-		int32 RowIndex = TrackNode->GetSubTrackMode() == FSequencerTrackNode::ESubTrackMode::SubTrack ? TrackNode->GetRowIndex() : 0;
-
+	if (DroppedNode.IsValid() && Sequencer.IsValid())
+	{
+		UMovieSceneTrack* Track = nullptr;
+		int32 RowIndex = 0;
 		FGuid ObjectBinding;
-		TSharedPtr<FSequencerObjectBindingNode> ObjectBindingNode = TrackNode->FindParentObjectBindingNode();
-		if (ObjectBindingNode.IsValid())
-		{
+
+		if (DroppedNode.Pin()->GetType() == ESequencerNode::Track)
+		{
+			TSharedPtr<FSequencerTrackNode> TrackNode = StaticCastSharedPtr<FSequencerTrackNode>(DroppedNode.Pin());
+			Track = TrackNode->GetTrack();
+			RowIndex = TrackNode->GetSubTrackMode() == FSequencerTrackNode::ESubTrackMode::SubTrack ? TrackNode->GetRowIndex() : 0;
+
+			TSharedPtr<FSequencerObjectBindingNode> ObjectBindingNode = TrackNode->FindParentObjectBindingNode();
+			if (ObjectBindingNode.IsValid())
+			{
+				ObjectBinding = ObjectBindingNode->GetObjectBinding();
+			}
+		}
+		else if (DroppedNode.Pin()->GetType() == ESequencerNode::Object) 
+		{
+			TSharedPtr<FSequencerObjectBindingNode> ObjectBindingNode = StaticCastSharedPtr<FSequencerObjectBindingNode>(DroppedNode.Pin());
 			ObjectBinding = ObjectBindingNode->GetObjectBinding();
 		}
 
@@ -542,7 +550,6 @@
 		{
 			DropFrameNumber = FFrameRate::Snap(DropFrameNumber, Sequencer.Pin()->GetFocusedTickResolution(), Sequencer.Pin()->GetFocusedDisplayRate()).FrameNumber;
 		}
-<<<<<<< HEAD
 
 		// If shift is pressed, drop onto the current time
 		if (FSlateApplication::Get().GetModifierKeys().IsShiftDown())
@@ -550,8 +557,6 @@
 			DropFrameNumber = Sequencer.Pin()->GetLocalTime().Time.FrameNumber;
 		}
 
-=======
->>>>>>> efc9b2f3
 		FSequencerDragDropParams DragDropParams(Track, RowIndex, ObjectBinding, DropFrameNumber, TRange<FFrameNumber>());
 
 		for (const auto& TrackEditor : TrackEditors)
@@ -575,16 +580,27 @@
 
 	DroppedNode = PinnedTreeView->HitTestNode(MyGeometry.AbsoluteToLocal(DragDropEvent.GetScreenSpacePosition()).Y);
 
-	if (DroppedNode.IsValid() && DroppedNode.Pin()->GetType() == ESequencerNode::Track && Sequencer.IsValid())
-	{
-		TSharedPtr<FSequencerTrackNode> TrackNode = StaticCastSharedPtr<FSequencerTrackNode>(DroppedNode.Pin());
-		UMovieSceneTrack* Track = TrackNode->GetTrack();
-		int32 RowIndex = TrackNode->GetSubTrackMode() == FSequencerTrackNode::ESubTrackMode::SubTrack ? TrackNode->GetRowIndex() : 0;
-
+	if (DroppedNode.IsValid() && Sequencer.IsValid())
+	{
+		UMovieSceneTrack* Track = nullptr;
+		int32 RowIndex = 0;
 		FGuid ObjectBinding;
-		TSharedPtr<FSequencerObjectBindingNode> ObjectBindingNode = TrackNode->FindParentObjectBindingNode();
-		if (ObjectBindingNode.IsValid())
-		{
+
+		if (DroppedNode.Pin()->GetType() == ESequencerNode::Track)
+		{
+			TSharedPtr<FSequencerTrackNode> TrackNode = StaticCastSharedPtr<FSequencerTrackNode>(DroppedNode.Pin());
+			Track = TrackNode->GetTrack();
+			RowIndex = TrackNode->GetSubTrackMode() == FSequencerTrackNode::ESubTrackMode::SubTrack ? TrackNode->GetRowIndex() : 0;
+
+			TSharedPtr<FSequencerObjectBindingNode> ObjectBindingNode = TrackNode->FindParentObjectBindingNode();
+			if (ObjectBindingNode.IsValid())
+			{
+				ObjectBinding = ObjectBindingNode->GetObjectBinding();
+			}
+		}
+		else if (DroppedNode.Pin()->GetType() == ESequencerNode::Object) 
+		{
+			TSharedPtr<FSequencerObjectBindingNode> ObjectBindingNode = StaticCastSharedPtr<FSequencerObjectBindingNode>(DroppedNode.Pin());
 			ObjectBinding = ObjectBindingNode->GetObjectBinding();
 		}
 
@@ -598,7 +614,6 @@
 		{
 			DropFrameNumber = FFrameRate::Snap(DropFrameNumber, Sequencer.Pin()->GetFocusedTickResolution(), Sequencer.Pin()->GetFocusedDisplayRate()).FrameNumber;
 		}
-<<<<<<< HEAD
 
 		// If shift is pressed, drop onto the current time
 		if (FSlateApplication::Get().GetModifierKeys().IsShiftDown())
@@ -606,8 +621,6 @@
 			DropFrameNumber = Sequencer.Pin()->GetLocalTime().Time.FrameNumber;
 		}
 
-=======
->>>>>>> efc9b2f3
 		FSequencerDragDropParams DragDropParams(Track, RowIndex, ObjectBinding, DropFrameNumber, TRange<FFrameNumber>());
 
 		for (const auto& TrackEditor : TrackEditors)
