--- conflicted
+++ resolved
@@ -261,11 +261,7 @@
 
 
 	/**
-<<<<<<< HEAD
-	 * Retrieve the unique identifer for the sequencer selection curve editor filter
-=======
 	 * Retrieve the unique identifer for the sequencer selection curve editor filter (of type FSequencerSelectionCurveFilter)
->>>>>>> 33e6966e
 	 */
 	static ECurveEditorTreeFilterType GetSequencerSelectionFilterType();
 
