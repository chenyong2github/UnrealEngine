--- conflicted
+++ resolved
@@ -1021,10 +1021,7 @@
 
 void FBehaviorTreeDebugger::OnActiveNodeChanged(const TArray<uint16>& ActivePath, const TArray<uint16>& PrevStepPath)
 {
-<<<<<<< HEAD
-=======
 	StoppedOnBreakpointExecutionIndex = INDEX_NONE;
->>>>>>> 421d6516
 	if (ActiveBreakpoints.Num() == 0)
 	{
 		return;
