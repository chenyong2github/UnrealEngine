// Copyright 1998-2019 Epic Games, Inc. All Rights Reserved.

#pragma once

#include "CoreMinimal.h"
#include "Stats/Stats.h"
#include "UObject/GCObject.h"
#include "TickableEditorObject.h"
#include "EditorUndoClient.h"
#include "Toolkits/IToolkitHost.h"
#include "ISkeletalMeshEditor.h"
#include "Containers/ArrayView.h"

class IDetailsView;
class IPersonaToolkit;
class IPersonaViewport;
class ISkeletonTree;
class USkeletalMesh;
class UClothingAssetBase;
class ISkeletonTreeItem;
struct HActor;
struct FViewportClick;
struct FSkeletalMeshClothBuildParams;

namespace SkeletalMeshEditorModes
{
	// Mode identifiers
	extern const FName SkeletalMeshEditorMode;
}

namespace SkeletalMeshEditorTabs
{
	// Tab identifiers
	extern const FName DetailsTab;
	extern const FName SkeletonTreeTab;
	extern const FName ViewportTab;
	extern const FName AdvancedPreviewTab;
	extern const FName AssetDetailsTab;
	extern const FName MorphTargetsTab;
	extern const FName MeshDetailsTab;
	extern const FName AnimationMappingTab;
}

class FSkeletalMeshEditor : public ISkeletalMeshEditor, public FGCObject, public FEditorUndoClient, public FTickableEditorObject
{
public:
	FSkeletalMeshEditor();

	virtual ~FSkeletalMeshEditor();

	/** Edits the specified Skeleton object */
	void InitSkeletalMeshEditor(const EToolkitMode::Type Mode, const TSharedPtr<class IToolkitHost>& InitToolkitHost, class USkeletalMesh* InSkeletalMesh);

	/** IHasPersonaToolkit interface */
	virtual TSharedRef<class IPersonaToolkit> GetPersonaToolkit() const override { return PersonaToolkit.ToSharedRef(); }

	/** IToolkit interface */
	virtual void RegisterTabSpawners(const TSharedRef<class FTabManager>& TabManager) override;
	virtual void UnregisterTabSpawners(const TSharedRef<class FTabManager>& TabManager) override;
	virtual FName GetToolkitFName() const override;
	virtual FText GetBaseToolkitName() const override;
	virtual FString GetWorldCentricTabPrefix() const override;
	virtual FLinearColor GetWorldCentricTabColorScale() const override;

	/** FEditorUndoClient interface */
	virtual void PostUndo(bool bSuccess) override;
	virtual void PostRedo(bool bSuccess) override;

	/** FTickableEditorObject Interface */
	virtual void Tick(float DeltaTime) override;
	virtual TStatId GetStatId() const override;
	virtual ETickableTickType GetTickableTickType() const override { return ETickableTickType::Always; }

	/** @return the documentation location for this editor */
	virtual FString GetDocumentationLink() const override
	{
		return FString(TEXT("Engine/Animation/SkeletalMeshEditor"));
	}

	/** FGCObject interface */
	virtual void AddReferencedObjects(FReferenceCollector& Collector) override;

	/** Get the skeleton tree widget */
	TSharedRef<class ISkeletonTree> GetSkeletonTree() const { return SkeletonTree.ToSharedRef(); }

	void HandleDetailsCreated(const TSharedRef<class IDetailsView>& InDetailsView);

	void HandleMeshDetailsCreated(const TSharedRef<class IDetailsView>& InDetailsView);

	UObject* HandleGetAsset();

private:
	void HandleObjectsSelected(const TArray<UObject*>& InObjects);

	void HandleObjectSelected(UObject* InObject);

	void HandleSelectionChanged(const TArrayView<TSharedPtr<ISkeletonTreeItem>>& InSelectedItems, ESelectInfo::Type InSelectInfo);

	void HandleReimportMesh(int32 SourceFileIndex = INDEX_NONE);
	void HandleReimportMeshWithNewFile(int32 SourceFileIndex = INDEX_NONE);
	
	bool HandleReimportMeshInternal(int32 SourceFileIndex = INDEX_NONE, bool bWithNewFile = false);
	void HandleReimportAllMesh(int32 SourceFileIndex = INDEX_NONE);
	void HandleReimportAllMeshWithNewFile(int32 SourceFileIndex = INDEX_NONE);
<<<<<<< HEAD
=======

	void HandleUpdateRefPose();
>>>>>>> f473c3d6

	/** Callback for toggling UV drawing in the viewport */
	void ToggleMeshSectionSelection();

	/** Callback for checking whether the UV drawing is switched on. */
	bool IsMeshSectionSelectionChecked() const;

	void HandleMeshClick(HActor* HitProxy, const FViewportClick& Click);

	// Clothing menu handlers (builds and handles clothing context menu options)
	void FillMeshClickMenu(FMenuBuilder& MenuBuilder, HActor* HitProxy, const FViewportClick& Click);
	void FillApplyClothingAssetMenu(FMenuBuilder& MenuBuilder, int32 InLodIndex, int32 InSectionIndex);
	void FillCreateClothingMenu(FMenuBuilder& MenuBuilder, int32 InLodIndex, int32 InSectionIndex);
	void FillCreateClothingLodMenu(FMenuBuilder& MenuBuilder, int32 InLodIndex, int32 InSectionIndex);
	void OnRemoveClothingAssetMenuItemClicked(int32 InLodIndex, int32 InSectionIndex);
	void OnCreateClothingAssetMenuItemClicked(FSkeletalMeshClothBuildParams& Params);
	void OnApplyClothingAssetClicked(UClothingAssetBase* InAssetToApply, int32 InMeshLodIndex, int32 InMeshSectionIndex, int32 InClothLodIndex);

	bool CanApplyClothing(int32 InLodIndex, int32 InSectionIndex);
	bool CanRemoveClothing(int32 InLodIndex, int32 InSectionIndex);
	bool CanCreateClothing(int32 InLodIndex, int32 InSectionIndex);
	bool CanCreateClothingLod(int32 InLodIndex, int32 InSectionIndex);

	void ApplyClothing(UClothingAssetBase* InAsset, int32 InLodIndex, int32 InSectionIndex, int32 InClothingLod);
	void RemoveClothing(int32 InLodIndex, int32 InSectionIndex);
	//////////////////////////////////////////////////////////////////////////

	// Generate LOD sections menu handlers
	void OnRemoveSectionFromLodAndBelowMenuItemClicked(int32 LodIndex, int32 SectionIndex);
	//////////////////////////////////////////////////////////////////////////

private:
	void ExtendMenu();

	void ExtendToolbar();

	void BindCommands();

public:
	/** Multicast delegate fired on global undo/redo */
	FSimpleMulticastDelegate OnPostUndo;

	/** Multicast delegate fired on curves changing */
	FSimpleMulticastDelegate OnCurvesChanged;

private:
	/** The skeleton we are editing */
	USkeletalMesh* SkeletalMesh;

	/** Toolbar extender */
	TSharedPtr<FExtender> ToolbarExtender;

	/** Menu extender */
	TSharedPtr<FExtender> MenuExtender;

	/** Persona toolkit */
	TSharedPtr<class IPersonaToolkit> PersonaToolkit;

	/** Skeleton tree */
	TSharedPtr<class ISkeletonTree> SkeletonTree;

	/** Viewport */
	TSharedPtr<class IPersonaViewport> Viewport;

	/** Details panel */
	TSharedPtr<class IDetailsView> DetailsView;
};<|MERGE_RESOLUTION|>--- conflicted
+++ resolved
@@ -102,11 +102,8 @@
 	bool HandleReimportMeshInternal(int32 SourceFileIndex = INDEX_NONE, bool bWithNewFile = false);
 	void HandleReimportAllMesh(int32 SourceFileIndex = INDEX_NONE);
 	void HandleReimportAllMeshWithNewFile(int32 SourceFileIndex = INDEX_NONE);
-<<<<<<< HEAD
-=======
 
 	void HandleUpdateRefPose();
->>>>>>> f473c3d6
 
 	/** Callback for toggling UV drawing in the viewport */
 	void ToggleMeshSectionSelection();
