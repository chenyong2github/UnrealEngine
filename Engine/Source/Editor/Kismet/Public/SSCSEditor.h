--- conflicted
+++ resolved
@@ -154,7 +154,6 @@
 	 *
 	 * @note	Deliberately non-virtual, for performance reasons.
 	 * @return	A read-only reference to the object represented by this node.
-<<<<<<< HEAD
 	 */
 	template<class T>
 	inline const T* GetObject(bool bEvenIfPendingKill = false) const
@@ -168,21 +167,6 @@
 	 * @return	A reference to the object represented by this node that can be modified within the given Blueprint.
 	 */
 	template<class T>
-=======
-	 */
-	template<class T>
-	inline const T* GetObject(bool bEvenIfPendingKill = false) const
-	{
-		return Cast<T>(WeakObjectPtr.Get(bEvenIfPendingKill));
-	}
-	/**
-	 * @param	InBlueprint			The Blueprint in which the object will be edited.
-	 *
-	 * @note	May not be the same as the value returned by GetObject().
-	 * @return	A reference to the object represented by this node that can be modified within the given Blueprint.
-	 */
-	template<class T>
->>>>>>> 3ecbc206
 	inline T* GetEditableObjectForBlueprint(UBlueprint* InBlueprint) const
 	{
 		return Cast<T>(GetOrCreateEditableObjectForBlueprint(InBlueprint));
@@ -291,6 +275,13 @@
 	// Destructor
 	virtual ~FSCSEditorTreeNode() {}
 
+	/**
+	 * Ends the 'Create + enter initial name' transaction of this node. The creation of a node is 'ongoing' as long as the initial name of
+	 * the node is in edition mode. When the text is not in edit mode anymore, the ongoing create transaction ends and the node
+	 * is considered fully created.
+	 */
+	void CloseOngoingCreateTransaction();
+
 protected:
 	// Called when this node is being removed via a RemoveChild call
 	virtual void RemoveMeAsChild() {}
@@ -416,7 +407,7 @@
 	virtual bool MatchesFilterType(const UClass* InFilterType) const;
 
 	/** Refreshes this item's filtration state. Set bRecursive to 'true' to refresh any child nodes as well */
-	virtual void RefreshFilteredState(const UClass* InFilterType, const TArray<FString>& InFilterTerms, bool bRecursive);
+	virtual bool RefreshFilteredState(const UClass* InFilterType, const TArray<FString>& InFilterTerms, bool bRecursive);
 
 protected:
 	/** Sets this item's filtration state. Use bUpdateParent to make sure the parent's EFilteredState::ChildMatches flag is properly updated based off the new state */
@@ -674,7 +665,7 @@
 	virtual void OnCompleteRename(const FText& InNewName) override;
 	virtual void AddChild(FSCSEditorTreeNodePtrType InChildNodePtr) override;
 	virtual void RemoveChild(FSCSEditorTreeNodePtrType InChildNodePtr) override;
-	virtual void RefreshFilteredState(const UClass* InFilterType, const TArray<FString>& InFilterTerms, bool bRecursive) override;
+	virtual bool RefreshFilteredState(const UClass* InFilterType, const TArray<FString>& InFilterTerms, bool bRecursive) override;
 	// End of FSCSEditorTreeNode public interface
 
 private:
@@ -833,6 +824,13 @@
 	 * @returns An FText object containing a description of when the component was first introduced
 	 */
 	FText GetComponentAddSourceToolTipText() const;
+
+	/**
+	 * Retrieves tooltip text for the specified Native Component's underlying Name
+	 *
+	 * @returns An FText object containing the Component's Name
+	 */
+	FText GetNativeComponentNameToolTipText() const;
 
 public:
 	/** Pointer back to owning SCSEditor 2 tool */
@@ -1037,6 +1035,21 @@
 	   @return The reference of the newly created ActorComponent */
 	UActorComponent* AddNewComponent(UClass* NewComponentClass, UObject* Asset, const bool bSkipMarkBlueprintModified = false, bool bSetFocusToNewItem = true);
 
+	struct FAddedNodeDetails
+	{
+		FSCSEditorTreeNodePtrType NewNodePtr;
+		FSCSEditorTreeNodePtrType ParentNodePtr;
+	};
+
+	/** Adds a new SCS Node to the component Table
+	   @param OutNodeDetails (Out) Struct to be populated by the tree node pointers of the new node and its parent
+	   @param OngoingCreateTransaction (In) The transaction containing the creation of the node. The transaction will remain ongoing until the node gets its initial name from user.
+	   @param NewNode	(In) The SCS node to add
+	   @param Asset		(In) Optional asset to assign to the component
+	   @param bMarkBlueprintModified (In) Whether or not to mark the Blueprint as structurally modified
+	   @param bSetFocusToNewItem (In) Select the new item and activate the inline rename widget (default is true) */
+	void AddNewNode(FAddedNodeDetails& OutNodeDetails, TUniquePtr<FScopedTransaction> OngoingCreateTransaction, USCS_Node* NewNode, UObject* Asset, bool bMarkBlueprintModified, bool bSetFocusToNewItem = true);
+
 	/** Adds a new SCS Node to the component Table
 	   @param OngoingCreateTransaction (In) The transaction containing the creation of the node. The transaction will remain ongoing until the node gets its initial name from user.
 	   @param NewNode	(In) The SCS node to add
@@ -1113,6 +1126,9 @@
 	/** Get the currently selected tree nodes */
 	TArray<FSCSEditorTreeNodePtrType> GetSelectedNodes() const;
 
+	/** Get the number of currently selected tree nodes */
+	int32 GetNumSelectedNodes() const { return SCSTreeWidget->GetNumItemsSelected(); }
+
 	/**
 	 * Fills out an events section in ui.
 	 * @param Menu								the menu to add the events section into
@@ -1317,15 +1333,12 @@
 	/** @return The visibility of the Add Component combo button */
 	EVisibility GetComponentClassComboButtonVisibility() const;
 
-<<<<<<< HEAD
 	/** @return The visibility of the components tree */
 	EVisibility GetComponentsTreeVisibility() const;
 
 	/** @return The visibility of the components filter box */
 	EVisibility GetComponentsFilterBoxVisibility() const;
 
-=======
->>>>>>> 3ecbc206
 	/** @return the tooltip describing how many properties will be applied to the blueprint */
 	FText OnGetApplyChangesToBlueprintTooltip() const;
 
@@ -1339,7 +1352,7 @@
 	void OnApplyChangesToBlueprint() const;
 
 	/** Resets instance changes to the blueprint default */
-	void OnResetToBlueprintDefaults() const;
+	void OnResetToBlueprintDefaults();
 
 	/** Converts the current actor instance to a blueprint */
 	void PromoteToBlueprint() const;
@@ -1379,12 +1392,9 @@
 	/** Helper method to construct the subtree for the given actor (root) node. */
 	void BuildSubTreeForActorNode(FSCSEditorActorNodePtrType InActorNode);
 
-<<<<<<< HEAD
 	/** @return Type of component to filter the tree view with or nullptr if there's no filter. */
 	TSubclassOf<UActorComponent> GetComponentTypeFilterToApply() const;
 
-=======
->>>>>>> 3ecbc206
 public:
 	/** Tree widget */
 	TSharedPtr<SSCSTreeType> SCSTreeWidget;
