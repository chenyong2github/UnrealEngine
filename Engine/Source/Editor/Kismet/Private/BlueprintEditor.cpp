--- conflicted
+++ resolved
@@ -5663,7 +5663,6 @@
 		{
 			LogResults.Error(*LOCTEXT("FunctionHasOutput_Error", "A function can only be converted if it does not have any output parameters.").ToString());
 			SpecificErrorMessage = LOCTEXT("FunctionHasOutput_Error_Title", "Function cannot have output parameters");
-<<<<<<< HEAD
 		}
 		// Make sure this is not a blueprint/macro function library
 		else if (BlueprintObj->BlueprintType == BPTYPE_FunctionLibrary || BlueprintObj->BlueprintType == BPTYPE_MacroLibrary)
@@ -5671,15 +5670,6 @@
 			LogResults.Error(*LOCTEXT("BlueprintFunctionLibarary_Error", "Cannot convert functions from blueprint or macro libraries.").ToString());
 			SpecificErrorMessage = LOCTEXT("BlueprintFunctionLibarary_Error_Title", "Cannot convert blueprint or macro library functions");
 		}
-=======
-		}
-		// Make sure this is not a blueprint/macro function library
-		else if (BlueprintObj->BlueprintType == BPTYPE_FunctionLibrary || BlueprintObj->BlueprintType == BPTYPE_MacroLibrary)
-		{
-			LogResults.Error(*LOCTEXT("BlueprintFunctionLibarary_Error", "Cannot convert functions from blueprint or macro libraries.").ToString());
-			SpecificErrorMessage = LOCTEXT("BlueprintFunctionLibarary_Error_Title", "Cannot convert blueprint or macro library functions");
-		}
->>>>>>> 4da1c6ab
 		// Ensure that this is no the construction script
 		else if (FuncEntryNode->FunctionReference.GetMemberName() == UEdGraphSchema_K2::FN_UserConstructionScript)
 		{
