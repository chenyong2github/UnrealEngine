// Copyright 1998-2019 Epic Games, Inc. All Rights Reserved.

#include "FindInBlueprintManager.h"
#include "Misc/MessageDialog.h"
#include "HAL/FileManager.h"
#include "Misc/Paths.h"
#include "HAL/RunnableThread.h"
#include "Misc/ScopeLock.h"
#include "Serialization/MemoryWriter.h"
#include "Serialization/MemoryReader.h"
#include "Misc/FeedbackContext.h"
#include "Modules/ModuleManager.h"
#include "UObject/UObjectHash.h"
#include "UObject/UObjectIterator.h"
#include "UObject/UnrealType.h"
#include "Misc/PackageName.h"
#include "Policies/CondensedJsonPrintPolicy.h"
#include "Serialization/JsonReader.h"
#include "Policies/PrettyJsonPrintPolicy.h"
#include "Serialization/JsonSerializer.h"
#include "Types/SlateEnums.h"
#include "Classes/EditorStyleSettings.h"
#include "Engine/Level.h"
#include "Components/ActorComponent.h"
#include "AssetData.h"
#include "EdGraph/EdGraphSchema.h"
#include "ISourceControlModule.h"
#include "Editor.h"
#include "Misc/FileHelper.h"
#include "FileHelpers.h"
#include "EdGraphSchema_K2.h"
#include "K2Node_FunctionEntry.h"
#include "EditorStyleSet.h"
#include "BlueprintEditorSettings.h"
#include "Framework/Docking/TabManager.h"
#include "Widgets/Docking/SDockTab.h"
#include "WorkspaceMenuStructure.h"
#include "WorkspaceMenuStructureModule.h"

#include "Engine/SimpleConstructionScript.h"
#include "Kismet2/BlueprintEditorUtils.h"
#include "Kismet2/KismetEditorUtilities.h"
#include "ARFilter.h"
#include "AssetRegistryModule.h"
#include "ImaginaryBlueprintData.h"
#include "FiBSearchInstance.h"
#include "Misc/ConfigCacheIni.h"
#include "Misc/HotReloadInterface.h"
#include "BlueprintAssetHandler.h"

#include "JsonObjectConverter.h"
#include "UObject/EditorObjectVersion.h"
#include "Framework/Notifications/NotificationManager.h"
#include "Widgets/Notifications/SNotificationList.h"

#define LOCTEXT_NAMESPACE "FindInBlueprintManager"

FFindInBlueprintSearchManager* FFindInBlueprintSearchManager::Instance = NULL;

const FText FFindInBlueprintSearchTags::FiB_Properties = LOCTEXT("Properties", "Properties");

const FText FFindInBlueprintSearchTags::FiB_Components = LOCTEXT("Components", "Components");
const FText FFindInBlueprintSearchTags::FiB_IsSCSComponent = LOCTEXT("IsSCSComponent", "IsSCSComponent");

const FText FFindInBlueprintSearchTags::FiB_Nodes = LOCTEXT("Nodes", "Nodes");

const FText FFindInBlueprintSearchTags::FiB_SchemaName = LOCTEXT("SchemaName", "SchemaName");

const FText FFindInBlueprintSearchTags::FiB_UberGraphs = LOCTEXT("Uber", "Uber");
const FText FFindInBlueprintSearchTags::FiB_Functions = LOCTEXT("Functions", "Functions");
const FText FFindInBlueprintSearchTags::FiB_Macros = LOCTEXT("Macros", "Macros");
const FText FFindInBlueprintSearchTags::FiB_SubGraphs = LOCTEXT("Sub", "Sub");

const FText FFindInBlueprintSearchTags::FiB_Name = LOCTEXT("Name", "Name");
const FText FFindInBlueprintSearchTags::FiB_NativeName = LOCTEXT("NativeName", "Native Name");
const FText FFindInBlueprintSearchTags::FiB_ClassName = LOCTEXT("ClassName", "ClassName");
const FText FFindInBlueprintSearchTags::FiB_NodeGuid = LOCTEXT("NodeGuid", "NodeGuid");
const FText FFindInBlueprintSearchTags::FiB_Tooltip = LOCTEXT("Tooltip", "Tooltip");
const FText FFindInBlueprintSearchTags::FiB_DefaultValue = LOCTEXT("DefaultValue", "DefaultValue");
const FText FFindInBlueprintSearchTags::FiB_Description = LOCTEXT("Description", "Description");
const FText FFindInBlueprintSearchTags::FiB_Comment = LOCTEXT("Comment", "Comment");
const FText FFindInBlueprintSearchTags::FiB_Path = LOCTEXT("Path", "Path");
const FText FFindInBlueprintSearchTags::FiB_ParentClass = LOCTEXT("ParentClass", "ParentClass");
const FText FFindInBlueprintSearchTags::FiB_Interfaces = LOCTEXT("Interfaces", "Interfaces");

const FText FFindInBlueprintSearchTags::FiB_Pins = LOCTEXT("Pins", "Pins");
const FText FFindInBlueprintSearchTags::FiB_PinCategory = LOCTEXT("PinCategory", "PinCategory");
const FText FFindInBlueprintSearchTags::FiB_PinSubCategory = LOCTEXT("SubCategory", "SubCategory");
const FText FFindInBlueprintSearchTags::FiB_ObjectClass = LOCTEXT("ObjectClass", "ObjectClass");
const FText FFindInBlueprintSearchTags::FiB_IsArray = LOCTEXT("IsArray", "IsArray");
const FText FFindInBlueprintSearchTags::FiB_IsReference = LOCTEXT("IsReference", "IsReference");
const FText FFindInBlueprintSearchTags::FiB_Glyph = LOCTEXT("Glyph", "Glyph");
const FText FFindInBlueprintSearchTags::FiB_GlyphStyleSet = LOCTEXT("GlyphStyleSet", "GlyphStyleSet");
const FText FFindInBlueprintSearchTags::FiB_GlyphColor = LOCTEXT("GlyphColor", "GlyphColor");

const FText FFindInBlueprintSearchTags::FiBMetaDataTag = LOCTEXT("FiBMetaDataTag", "!!FiBMD");

const FString FFiBMD::FiBSearchableMD = TEXT("BlueprintSearchable");
const FString FFiBMD::FiBSearchableShallowMD = TEXT("BlueprintSearchableShallow");
const FString FFiBMD::FiBSearchableExplicitMD = TEXT("BlueprintSearchableExplicit");
const FString FFiBMD::FiBSearchableHiddenExplicitMD = TEXT("BlueprintSearchableHiddenExplicit");

/* Return the outer of the specified object that is a direct child of a package */
inline UObject* GetAssetObject(UObject* InObject)
{
	UObject* AssetObject = InObject;
	while (AssetObject && !AssetObject->GetOuter()->IsA<UPackage>())
	{
		AssetObject = AssetObject->GetOuter();
	}
	return AssetObject;
}

////////////////////////////////////
// FSearchDataVersionInfo
FSearchDataVersionInfo FSearchDataVersionInfo::Current =
{
	EFiBVersion::FIB_VER_LATEST,
	FEditorObjectVersion::LatestVersion
};

////////////////////////////////////
// FStreamSearch
FStreamSearch::FStreamSearch(const FString& InSearchValue)
	: SearchValue(InSearchValue)
	, bThreadCompleted(false)
	, StopTaskCounter(0)
	, MinimiumVersionRequirement(EFiBVersion::FIB_VER_LATEST)
	, BlueprintCountBelowVersion(0)
	, ImaginaryDataFilter(ESearchQueryFilter::AllFilter)
{
	// Add on a Guid to the thread name to ensure the thread is uniquely named.
	Thread = FRunnableThread::Create( this, *FString::Printf(TEXT("FStreamSearch%s"), *FGuid::NewGuid().ToString()), 0, TPri_BelowNormal );
}

FStreamSearch::FStreamSearch(const FString& InSearchValue, ESearchQueryFilter InImaginaryDataFilter, EFiBVersion InMinimiumVersionRequirement)
	: SearchValue(InSearchValue)
	, bThreadCompleted(false)
	, StopTaskCounter(0)
	, MinimiumVersionRequirement(InMinimiumVersionRequirement)
	, BlueprintCountBelowVersion(0)
	, ImaginaryDataFilter(InImaginaryDataFilter)
{
	// Add on a Guid to the thread name to ensure the thread is uniquely named.
	Thread = FRunnableThread::Create( this, *FString::Printf(TEXT("FStreamSearch%s"), *FGuid::NewGuid().ToString()), 0, TPri_BelowNormal );
}

bool FStreamSearch::Init()
{
	return true;
}

uint32 FStreamSearch::Run()
{
	FFindInBlueprintSearchManager::Get().BeginSearchQuery(this);

	TFunction<void(const FSearchResult&)> OnResultReady = [this](const FSearchResult& Result) {
		FScopeLock ScopeLock(&SearchCriticalSection);
		ItemsFound.Add(Result);
	};

	// Searching comes to an end if it is requested using the StopTaskCounter or continuing the search query yields no results
	FSearchData QueryResult;
	while (FFindInBlueprintSearchManager::Get().ContinueSearchQuery(this, QueryResult))
	{
		if (QueryResult.ImaginaryBlueprint.IsValid())
		{
			// If the Blueprint is below the version, add it to a list. The search will still proceed on this Blueprint
			if (QueryResult.VersionInfo.FiBDataVersion < MinimiumVersionRequirement)
			{
				++BlueprintCountBelowVersion;
			}

			TSharedPtr< FFiBSearchInstance > SearchInstance(new FFiBSearchInstance);
			FSearchResult SearchResult;
			if (ImaginaryDataFilter != ESearchQueryFilter::AllFilter)
			{
				SearchInstance->MakeSearchQuery(*SearchValue, QueryResult.ImaginaryBlueprint);
				SearchInstance->CreateFilteredResultsListFromTree(ImaginaryDataFilter, FilteredImaginaryResults);
				SearchResult = SearchInstance->GetSearchResults(QueryResult.ImaginaryBlueprint);
			}
			else
			{
				SearchResult = SearchInstance->StartSearchQuery(*SearchValue, QueryResult.ImaginaryBlueprint);
			}

			// If there are children, add the item to the search results
			if(SearchResult.IsValid() && SearchResult->Children.Num() != 0)
			{
				OnResultReady(SearchResult);
			}
		}

		if (StopTaskCounter.GetValue())
		{
			// Ensure that the FiB Manager knows that we are done searching
			FFindInBlueprintSearchManager::Get().EnsureSearchQueryEnds(this);
		}
	}

	bThreadCompleted = true;

	return 0;
}

void FStreamSearch::Stop()
{
	StopTaskCounter.Increment();
}

void FStreamSearch::Exit()
{

}

void FStreamSearch::EnsureCompletion()
{
	{
		FScopeLock CritSectionLock(&SearchCriticalSection);
		ItemsFound.Empty();
	}

	Stop();
	Thread->WaitForCompletion();
	delete Thread;
	Thread = NULL;
}

bool FStreamSearch::IsComplete() const
{
	return bThreadCompleted;
}

void FStreamSearch::GetFilteredItems(TArray<FSearchResult>& OutItemsFound)
{
	FScopeLock ScopeLock(&SearchCriticalSection);
	OutItemsFound.Append(ItemsFound);
	ItemsFound.Empty();
}

float FStreamSearch::GetPercentComplete() const
{
	return FFindInBlueprintSearchManager::Get().GetPercentComplete(this);
}

void FStreamSearch::GetFilteredImaginaryResults(TArray<FImaginaryFiBDataSharedPtr>& OutFilteredImaginaryResults)
{
	OutFilteredImaginaryResults = MoveTemp(FilteredImaginaryResults);
}

/** Temporarily forces all nodes and pins to use non-friendly names, forces all schema to have nodes clear their cached values so they will re-cache, and then reverts at the end */
struct FTemporarilyUseFriendlyNodeTitles
{
	FTemporarilyUseFriendlyNodeTitles()
	{
		UEditorStyleSettings* EditorSettings = GetMutableDefault<UEditorStyleSettings>();

		// Cache the value of bShowFriendlyNames, we will force it to true for gathering BP search data and then restore it
		bCacheShowFriendlyNames = EditorSettings->bShowFriendlyNames;

		EditorSettings->bShowFriendlyNames = true;
		ForceVisualizationCacheClear();
	}

	~FTemporarilyUseFriendlyNodeTitles()
	{
		UEditorStyleSettings* EditorSettings = GetMutableDefault<UEditorStyleSettings>();
		EditorSettings->bShowFriendlyNames = bCacheShowFriendlyNames;
		ForceVisualizationCacheClear();
	}

	/** Go through all Schemas and force a visualization cache clear, forcing nodes to refresh their titles */
	void ForceVisualizationCacheClear()
	{
		// Only do the purge if the state was changed
		if (!bCacheShowFriendlyNames)
		{
			// Find all Schemas and force a visualization cache clear
			for ( TObjectIterator<UEdGraphSchema> SchemaIt(RF_NoFlags); SchemaIt; ++SchemaIt)
			{
				SchemaIt->ForceVisualizationCacheClear();
			}
		}
	}

private:
	/** Cached state of ShowFriendlyNames in EditorSettings */
	bool bCacheShowFriendlyNames;
};

/** Helper functions for serialization of types to and from an FString */
namespace FiBSerializationHelpers
{
	/**
	* Helper function to handle properly encoding and serialization of a type into an FString
	*
	* @param InValue				Value to serialize
	* @param bInIncludeSize		If true, include the size of the type. This will place an int32
									before the value in the FString. This is needed for non-basic types
									because everything is stored in an FString and is impossible to distinguish
	*/
	template<class Type>
	const FString Serialize(Type& InValue, bool bInIncludeSize)
	{
		TArray<uint8> SerializedData;
		FMemoryWriter Ar(SerializedData);

		Ar << InValue;
		Ar.Close();
		FString Result = BytesToString(SerializedData.GetData(), SerializedData.Num());

		// If the size is included, prepend it onto the Result string.
		if(bInIncludeSize)
		{
			SerializedData.Empty();
			FMemoryWriter ArWithLength(SerializedData);
			int32 Length = Result.Len();
			ArWithLength << Length;

			Result = BytesToString(SerializedData.GetData(), SerializedData.Num()) + Result;
		}
		return Result;
	}

	/** Helper function to handle properly decoding of uint8 arrays so they can be deserialized as their respective types */
	void DecodeFromStream(FBufferReader& InStream, int32 InBytes, TArray<uint8>& OutDerivedData)
	{
		// Read, as a byte string, the number of characters composing the Lookup Table for the Json.
		FString SizeOfDataAsHex;
		SizeOfDataAsHex.GetCharArray().AddUninitialized(InBytes + 1);
		SizeOfDataAsHex.GetCharArray()[InBytes] = TEXT('\0');
		InStream.Serialize((char*)SizeOfDataAsHex.GetCharArray().GetData(), sizeof(TCHAR) * InBytes);

		// Convert the number (which is stored in 1 serialized byte per TChar) into an int32
		OutDerivedData.Empty();
		OutDerivedData.AddUninitialized(InBytes);
		StringToBytes(SizeOfDataAsHex, OutDerivedData.GetData(), InBytes);
	}

	/** Helper function to deserialize from a Stream the sizeof the templated type */
	template<class Type>
	Type Deserialize(FBufferReader& InStream)
	{
		TArray<uint8> DerivedData;
		DecodeFromStream(InStream, sizeof(Type), DerivedData);

		FMemoryReader SizeOfDataAr(DerivedData);
		SizeOfDataAr.SetCustomVersions(InStream.GetCustomVersions());

		Type ReturnValue;
		SizeOfDataAr << ReturnValue;
		return ReturnValue;
	}

	/** Helper function to deserialize from a Stream a certain number of bytes */
	template<class Type>
	Type Deserialize(FBufferReader& InStream, int32 InBytes)
	{
		TArray<uint8> DerivedData;
		DecodeFromStream(InStream, InBytes, DerivedData);

		FMemoryReader SizeOfDataAr(DerivedData);
		SizeOfDataAr.SetCustomVersions(InStream.GetCustomVersions());

		Type ReturnValue;
		SizeOfDataAr << ReturnValue;
		return ReturnValue;
	}
}

namespace BlueprintSearchMetaDataHelpers
{
	/** Cache structure of searchable metadata and sub-properties relating to a Property */
	struct FSearchableProperty
	{
		UProperty* TargetProperty;
		bool bIsSearchableMD;
		bool bIsShallowSearchableMD;
		bool bIsMarkedNotSearchableMD;
		TArray<FSearchableProperty> ChildProperties;
	};

	/** Json Writer used for serializing FText's in the correct format for Find-in-Blueprints */
	template < class PrintPolicy = TPrettyJsonPrintPolicy<TCHAR> >
	class TJsonFindInBlueprintStringWriter : public TJsonStringWriter<PrintPolicy>
	{
	public:
		static TSharedRef< TJsonFindInBlueprintStringWriter > Create( FString* const InStream )
		{
			return MakeShareable( new TJsonFindInBlueprintStringWriter( InStream ) );
		}

		using TJsonStringWriter<PrintPolicy>::WriteObjectStart;

		void WriteObjectStart( const FText& Identifier )
		{
			check( this->Stack.Top() == EJson::Object );
			WriteIdentifier( Identifier );

			PrintPolicy::WriteLineTerminator(this->Stream);
			PrintPolicy::WriteTabs(this->Stream, this->IndentLevel);
			PrintPolicy::WriteChar(this->Stream, TCHAR('{'));
			++(this->IndentLevel);
			this->Stack.Push( EJson::Object );
			this->PreviousTokenWritten = EJsonToken::CurlyOpen;
		}

		void WriteArrayStart( const FText& Identifier )
		{
			check( this->Stack.Top() == EJson::Object );
			WriteIdentifier( Identifier );

			PrintPolicy::WriteSpace( this->Stream );
			PrintPolicy::WriteChar(this->Stream, TCHAR('['));
			++(this->IndentLevel);
			this->Stack.Push( EJson::Array );
			this->PreviousTokenWritten = EJsonToken::SquareOpen;
		}

		using TJsonStringWriter<PrintPolicy>::WriteValueOnly;

		EJsonToken WriteValueOnly(const FText& Value)
		{
			WriteTextValue(Value);
			return EJsonToken::String;
		}

		template <class FValue>
		void WriteValue( const FText& Identifier, FValue Value )
		{
			check( this->Stack.Top() == EJson::Object );
			WriteIdentifier( Identifier );

			PrintPolicy::WriteSpace(this->Stream);
			this->PreviousTokenWritten = this->WriteValueOnly( Value );
		}

		/** Converts the lookup table of ints (which are stored as identifiers and string values in the Json) and the FText's they represent to an FString. */
		FString GetSerializedLookupTable()
		{
			return FiBSerializationHelpers::Serialize< TMap< int32, FText > >(LookupTable, true);
		}

		struct FLookupTableItem
		{
			FText Text;

			FLookupTableItem(FText InText)
				: Text(InText)
			{

			}

			bool operator==(const FLookupTableItem& InObject) const
			{
				if (!Text.CompareTo(InObject.Text))
				{
					if (FTextInspector::GetNamespace(Text).Get(TEXT("DefaultNamespace")) == FTextInspector::GetNamespace(InObject.Text).Get(TEXT("DefaultNamespace")))
					{
						if (FTextInspector::GetKey(Text).Get(TEXT("DefaultKey")) == FTextInspector::GetKey(InObject.Text).Get(TEXT("DefaultKey")))
						{
							return true;
						}
					}
				}

				return false;
			}

			friend uint32 GetTypeHash(const FLookupTableItem& InObject)
			{
				FString Namespace = FTextInspector::GetNamespace(InObject.Text).Get(TEXT("DefaultNamespace"));
				FString Key = FTextInspector::GetKey(InObject.Text).Get(TEXT("DefaultKey"));
				uint32 Hash = HashCombine(GetTypeHash(InObject.Text.ToString()), HashCombine(GetTypeHash(Namespace), GetTypeHash(Key)));
				return Hash;
			}
		};

	protected:
		TJsonFindInBlueprintStringWriter( FString* const InOutString )
			: TJsonStringWriter<PrintPolicy>( InOutString, 0 )
		{
		}

		virtual void WriteStringValue( const FString& String ) override
		{
			// We just want to make sure all strings are converted into FText hex strings, used by the FiB system
			WriteTextValue(FText::FromString(String));
		}

		void WriteTextValue( const FText& Text )
		{
			// Check to see if the value has already been added.
			int32* TableLookupValuePtr = ReverseLookupTable.Find(FLookupTableItem(Text));
			if(TableLookupValuePtr)
			{
				TJsonStringWriter<PrintPolicy>::WriteStringValue(FString::FromInt(*TableLookupValuePtr));
			}
			else
			{
				// Add the FText to the table and write to the Json the ID to look the item up using
				int32 TableLookupValue = LookupTable.Num();
				{
					LookupTable.Add(TableLookupValue, Text);
					ReverseLookupTable.Add(FLookupTableItem(Text), TableLookupValue);
				}
				TJsonStringWriter<PrintPolicy>::WriteStringValue( FString::FromInt(TableLookupValue) );
			}
		}

		FORCEINLINE void WriteIdentifier( const FText& Identifier )
		{
			this->WriteCommaIfNeeded();
			PrintPolicy::WriteLineTerminator(this->Stream);

			PrintPolicy::WriteTabs(this->Stream, this->IndentLevel);

			WriteTextValue( Identifier );
			PrintPolicy::WriteChar(this->Stream, TCHAR(':'));
		}
		
		// This gets serialized
		TMap< int32, FText > LookupTable;

		// This is just locally needed for the write, to lookup the integer value by using the string of the FText
		TMap< FLookupTableItem, int32 > ReverseLookupTable;

	public:
		/** Cached mapping of all searchable properties that have been discovered while gathering searchable data for the current Blueprint */
		TMap<UStruct*, TArray<FSearchableProperty>> CachedPropertyMapping;
	};

	typedef TJsonWriter<TCHAR, TCondensedJsonPrintPolicy<TCHAR>> SearchMetaDataWriterParentClass;
	typedef TJsonFindInBlueprintStringWriter<TCondensedJsonPrintPolicy<TCHAR>> SearchMetaDataWriter;

	/** Json Writer used for serializing FText's in the correct format for Find-in-Blueprints */
	template <class CharType = TCHAR>
	class TJsonFindInBlueprintStringReader : public TJsonReader<CharType>
	{
	public:
		static TSharedRef< TJsonFindInBlueprintStringReader< TCHAR > > Create( FArchive* const Stream, TMap< int32, FText >& InLookupTable  )
		{
			return MakeShareable( new TJsonFindInBlueprintStringReader( Stream, InLookupTable ) );
		}

		TJsonFindInBlueprintStringReader( FArchive* InStream,  TMap< int32, FText >& InLookupTable )
			: TJsonReader<CharType>(InStream)
			, LookupTable(MoveTemp(InLookupTable))
		{

		}

		FORCEINLINE virtual const FString& GetIdentifier() const override
		{
			return this->Identifier;
		}

		FORCEINLINE virtual  const FString& GetValueAsString() const override
		{ 
			check( this->CurrentToken == EJsonToken::String ); 
			// The string value from Json is a Hex value that must be looked up in the LookupTable to find the FText it represents
			return this->StringValue;
		}

		TMap< int32, FText > LookupTable;
	};

	typedef TJsonFindInBlueprintStringReader<TCHAR> SearchMetaDataReader;

	/**
	 * Checks if Json value is searchable, eliminating data that not considered useful to search for
	 *
	 * @param InJsonValue		The Json value object to examine for searchability
	 * @return					TRUE if the value should be searchable
	 */
	bool CheckIfJsonValueIsSearchable( TSharedPtr< FJsonValue > InJsonValue )
	{
		/** Check for interesting values
		 *  booleans are not interesting, there are a lot of them
		 *  strings are not interesting if they are empty
		 *  numbers are not interesting if they are 0
		 *  arrays are not interesting if they are empty or if they are filled with un-interesting types
		 *  objects may not have interesting values when dug into
		 */
		bool bValidPropetyValue = true;
		if(InJsonValue->Type == EJson::Boolean || InJsonValue->Type == EJson::None || InJsonValue->Type == EJson::Null)
		{
			bValidPropetyValue = false;
		}
		else if(InJsonValue->Type == EJson::String)
		{
			FString temp = InJsonValue->AsString();
			if(InJsonValue->AsString().IsEmpty())
			{
				bValidPropetyValue = false;
			}
		}
		else if(InJsonValue->Type == EJson::Number)
		{
			if(InJsonValue->AsNumber() == 0.0)
			{
				bValidPropetyValue = false;
			}
		}
		else if(InJsonValue->Type == EJson::Array)
		{
			const TArray<TSharedPtr<FJsonValue>>& JsonArray = InJsonValue->AsArray();
			if(JsonArray.Num() > 0)
			{
				// Some types are never interesting and the contents of the array should be ignored. Other types can be interesting, the contents of the array should be stored (even if
				// the values may not be interesting, so that index values can be obtained)
				if(JsonArray[0]->Type != EJson::Array && JsonArray[0]->Type != EJson::String && JsonArray[0]->Type != EJson::Number && JsonArray[0]->Type != EJson::Object)
				{
					bValidPropetyValue = false;
				}
			}
		}
		else if(InJsonValue->Type == EJson::Object)
		{
			// Start it out as not being valid, if we find any sub-items that are searchable, it will be marked to TRUE
			bValidPropetyValue = false;

			// Go through all value/key pairs to see if any of them are searchable, remove the ones that are not
			const TSharedPtr<FJsonObject>& JsonObject = InJsonValue->AsObject();
			for(TMap<FString, TSharedPtr<FJsonValue>>::TIterator Iter = JsonObject->Values.CreateIterator(); Iter; ++Iter)
			{
				// Empty keys don't convert to JSON, so we also remove the entry in that case. Note: This means the entry is not going to be searchable.
				// @todo - Potentially use a placeholder string that uniquely identifies this as an empty key?
				const bool bHasEmptyKey = Iter->Key.IsEmpty();

				if(!CheckIfJsonValueIsSearchable(Iter->Value) || bHasEmptyKey)
				{
					// Note: It's safe to keep incrementing after this; the underlying logic maps to TSparseArray/TConstSetBitIterator::RemoveCurrent().
					Iter.RemoveCurrent();
				}
				else
				{
					bValidPropetyValue = true;
				}
			}
			
		}

		return bValidPropetyValue;
	}

	/**
	 * Saves a graph pin type to a Json object
	 *
	 * @param InWriter				Writer used for saving the Json
	 * @param InPinType				The pin type to save
	 */
	void SavePinTypeToJson(TSharedRef< SearchMetaDataWriter>& InWriter, const FEdGraphPinType& InPinType)
	{
		// Only save strings that are not empty

		if(!InPinType.PinCategory.IsNone())
		{
			InWriter->WriteValue(FFindInBlueprintSearchTags::FiB_PinCategory, InPinType.PinCategory.ToString());
		}

		if(!InPinType.PinSubCategory.IsNone())
		{
			InWriter->WriteValue(FFindInBlueprintSearchTags::FiB_PinSubCategory, InPinType.PinSubCategory.ToString());
		}

		if(InPinType.PinSubCategoryObject.IsValid())
		{
			InWriter->WriteValue(FFindInBlueprintSearchTags::FiB_ObjectClass, FText::FromString(InPinType.PinSubCategoryObject->GetName()));
		}
		InWriter->WriteValue(FFindInBlueprintSearchTags::FiB_IsArray, InPinType.IsArray());
		InWriter->WriteValue(FFindInBlueprintSearchTags::FiB_IsReference, InPinType.bIsReference);
	}

	/**
	 * Helper function to save a variable description to Json
	 *
	 * @param InWriter					Json writer object
	 * @param InBlueprint				Blueprint the property for the variable can be found in, if any
	 * @param InVariableDescription		The variable description being serialized to Json
	 */
	void SaveVariableDescriptionToJson(TSharedRef< SearchMetaDataWriter>& InWriter, const UBlueprint* InBlueprint, const FBPVariableDescription& InVariableDescription)
	{
		FEdGraphPinType VariableType = InVariableDescription.VarType;

		InWriter->WriteObjectStart();

		InWriter->WriteValue(FFindInBlueprintSearchTags::FiB_Name, InVariableDescription.FriendlyName);

		// Find the variable's tooltip
		FString TooltipResult;
		
		if(InVariableDescription.HasMetaData(FBlueprintMetadata::MD_Tooltip))
		{
			TooltipResult = InVariableDescription.GetMetaData(FBlueprintMetadata::MD_Tooltip);
		}
		InWriter->WriteValue(FFindInBlueprintSearchTags::FiB_Tooltip, TooltipResult);

		// Save the variable's pin type
		SavePinTypeToJson(InWriter, VariableType);

		// Find the UProperty and convert it into a Json value.
		UProperty* VariableProperty = FindField<UProperty>(InBlueprint->GeneratedClass, InVariableDescription.VarName);
		if(VariableProperty)
		{
			const uint8* PropData = VariableProperty->ContainerPtrToValuePtr<uint8>(InBlueprint->GeneratedClass->GetDefaultObject());
			auto JsonValue = FJsonObjectConverter::UPropertyToJsonValue(VariableProperty, PropData, 0, 0);

			// Only use the value if it is searchable
			if(BlueprintSearchMetaDataHelpers::CheckIfJsonValueIsSearchable(JsonValue))
			{
				TSharedRef< FJsonValue > JsonValueAsSharedRef = JsonValue.ToSharedRef();
				FJsonSerializer::Serialize(JsonValue, FFindInBlueprintSearchTags::FiB_DefaultValue.ToString(), StaticCastSharedRef<SearchMetaDataWriterParentClass>(InWriter), false );
			}
		}

		InWriter->WriteObjectEnd();
	}

	/** Helper enum to gather searchable UProperties */
	enum EGatherSearchableType
	{
		SEARCHABLE_AS_DESIRED = 0,
		SEARCHABLE_FULL,
		SEARCHABLE_SHALLOW,
	};

	/**
	 * Gathers all searchable properties in a UObject and writes them out to Json
	 *
	 * @param InWriter				Json writer
	 * @param InValue				Value of the Object to serialize
	 * @param InStruct				Struct or class that represent the UObject's layout
	 * @param InSearchableType		Informs the system how it should examine the properties to determine if they are searchable. All sub-properties of searchable properties are automatically gathered unless marked as not being searchable
	 */
	void GatherSearchableProperties(TSharedRef< SearchMetaDataWriter>& InWriter, const void* InValue, UStruct* InStruct, EGatherSearchableType InSearchableType = SEARCHABLE_AS_DESIRED);

	/**
	 * Examines a searchable property and digs in deeper if it is a UObject, UStruct, or an array, or serializes it straight out to Json
	 *
	 * @param InWriter				Json writer
	 * @param InProperty			Property to examine
	 * @param InValue				Value to find the property in the UStruct
	 * @param InStruct				Struct or class that represent the UObject's layout
	 */
	void GatherSearchablesFromProperty(TSharedRef< SearchMetaDataWriter>& InWriter, UProperty* InProperty, const void* InValue, UStruct* InStruct)
	{
		if (UArrayProperty* ArrayProperty = Cast<UArrayProperty>(InProperty))
		{
			FScriptArrayHelper Helper(ArrayProperty, InValue);
			InWriter->WriteArrayStart(FText::FromString(InProperty->GetName()));
			for (int32 i=0, n=Helper.Num(); i<n; ++i)
			{
				GatherSearchablesFromProperty(InWriter, ArrayProperty->Inner, Helper.GetRawPtr(i), InStruct);
			}
			InWriter->WriteArrayEnd();
		}
		else if (UStructProperty* StructProperty = Cast<UStructProperty>(InProperty))
		{
			if (!InProperty->HasMetaData(*FFiBMD::FiBSearchableMD) || InProperty->GetBoolMetaData(*FFiBMD::FiBSearchableMD))
			{
				GatherSearchableProperties(InWriter, InValue, StructProperty->Struct, SEARCHABLE_FULL);
			}
		}
		else if (UObjectProperty* ObjectProperty = Cast<UObjectProperty>(InProperty))
		{
			UObject* SubObject = ObjectProperty->GetObjectPropertyValue(InValue);
			if (SubObject)
			{
				// Objects default to shallow unless they are marked as searchable
				EGatherSearchableType searchType = SEARCHABLE_SHALLOW;

				// Check if there is any Searchable metadata
				if (InProperty->HasMetaData(*FFiBMD::FiBSearchableMD))
				{
					// Check if that metadata informs us that the property should not be searchable
					bool bSearchable = InProperty->GetBoolMetaData(*FFiBMD::FiBSearchableMD);
					if (bSearchable)
					{
						GatherSearchableProperties(InWriter, SubObject, SubObject->GetClass(), SEARCHABLE_FULL);
					}
				}
				else
				{
					// Shallow conversion of property to string
					TSharedPtr<FJsonValue> JsonValue;
					JsonValue = FJsonObjectConverter::UPropertyToJsonValue(InProperty, InValue, 0, 0);
					FJsonSerializer::Serialize(JsonValue, InProperty->GetName(), StaticCastSharedRef<SearchMetaDataWriterParentClass>(InWriter), false);
				}
			}
		}
		else
		{
			TSharedPtr<FJsonValue> JsonValue;
			JsonValue = FJsonObjectConverter::UPropertyToJsonValue(InProperty, InValue, 0, 0);
			FJsonSerializer::Serialize(JsonValue, InProperty->GetName(), StaticCastSharedRef<SearchMetaDataWriterParentClass>(InWriter), false);
		}
	}

	void GatherSearchableProperties(TSharedRef<SearchMetaDataWriter>& InWriter, const void* InValue, UStruct* InStruct, EGatherSearchableType InSearchableType)
	{
		if (InValue)
		{
			TArray<FSearchableProperty>* SearchablePropertyData = InWriter->CachedPropertyMapping.Find(InStruct);
			check(SearchablePropertyData);

			for (FSearchableProperty& SearchableProperty : *SearchablePropertyData)
			{
				UProperty* Property = SearchableProperty.TargetProperty;
				bool bIsSearchableMD = SearchableProperty.bIsSearchableMD;
				bool bIsShallowSearchableMD = SearchableProperty.bIsShallowSearchableMD;
				// It only is truly marked as not searchable if it has the metadata set to false, if the metadata is missing then we assume the searchable type that is passed in unless SEARCHABLE_AS_DESIRED
				bool bIsMarkedNotSearchableMD = SearchableProperty.bIsMarkedNotSearchableMD;

				if ( (InSearchableType != SEARCHABLE_AS_DESIRED && !bIsMarkedNotSearchableMD) 
					|| bIsShallowSearchableMD || bIsSearchableMD)
				{
					const void* Value = Property->ContainerPtrToValuePtr<uint8>(InValue);

					// Need to store the metadata on the property in a sub-object
					InWriter->WriteObjectStart(FText::FromString(Property->GetName()));
					{
						InWriter->WriteObjectStart(FFindInBlueprintSearchTags::FiBMetaDataTag);
						{
							if (Property->GetBoolMetaData(*FFiBMD::FiBSearchableHiddenExplicitMD))
							{
								InWriter->WriteValue(FText::FromString(FFiBMD::FiBSearchableHiddenExplicitMD), true);
							}
							else if (Property->GetBoolMetaData(*FFiBMD::FiBSearchableExplicitMD))
							{
								InWriter->WriteValue(FText::FromString(FFiBMD::FiBSearchableExplicitMD), true);
							}
						}
						InWriter->WriteObjectEnd();

						if (Property->ArrayDim == 1)
						{
							GatherSearchablesFromProperty(InWriter, Property, Value, InStruct);
						}
						else
						{
							TArray< TSharedPtr<FJsonValue> > Array;
							for (int Index = 0; Index != Property->ArrayDim; ++Index)
							{
								GatherSearchablesFromProperty(InWriter, Property, (char*)Value + Index * Property->ElementSize, InStruct);
							}
						}
					}
					InWriter->WriteObjectEnd();
				}
			}
		}
	}

	/**
	 * Caches all properties that have searchability metadata
	 *
	 * @param InOutCachePropertyMapping		Mapping of all the searchable properties that we are building
	 * @param InValue						Value of the Object to serialize
	 * @param InStruct						Struct or class that represent the UObject's layout
	 * @param InSearchableType				Informs the system how it should examine the properties to determine if they are searchable. All sub-properties of searchable properties are automatically gathered unless marked as not being searchable
	 */
	void CacheSearchableProperties(TMap<UStruct*, TArray<FSearchableProperty>>& InOutCachePropertyMapping, const void* InValue, UStruct* InStruct, EGatherSearchableType InSearchableType = SEARCHABLE_AS_DESIRED);

	/**
	 * Digs into a property for any sub-properties that might exist so it can recurse and cache them
	 *
	 * @param InOutCachePropertyMapping		Mapping of all the searchable properties that we are building
	 * @param InProperty					Property currently being cached
	 * @param InValue						Value of the Object to serialize
	 * @param InStruct						Struct or class that represent the UObject's layout
	 */
	void CacheSubPropertySearchables(TMap<UStruct*, TArray<FSearchableProperty>>& InOutCachePropertyMapping, UProperty* InProperty, const void* InValue, UStruct* InStruct)
	{
		if (UArrayProperty* ArrayProperty = Cast<UArrayProperty>(InProperty))
		{
			FScriptArrayHelper Helper(ArrayProperty, InValue);
			for (int32 i = 0, n = Helper.Num(); i < n; ++i)
			{
				CacheSubPropertySearchables(InOutCachePropertyMapping, ArrayProperty->Inner, Helper.GetRawPtr(i), InStruct);
			}
		}
		else if (UStructProperty* StructProperty = Cast<UStructProperty>(InProperty))
		{
			if (!InOutCachePropertyMapping.Find(StructProperty->Struct))
			{
				if (!InProperty->HasMetaData(*FFiBMD::FiBSearchableMD) || InProperty->GetBoolMetaData(*FFiBMD::FiBSearchableMD))
				{
					CacheSearchableProperties(InOutCachePropertyMapping, InValue, StructProperty->Struct, SEARCHABLE_FULL);
				}
			}
		}
		else if (UObjectProperty* ObjectProperty = Cast<UObjectProperty>(InProperty))
		{
			UObject* SubObject = ObjectProperty->GetObjectPropertyValue(InValue);
			if (SubObject)
			{
				// Objects default to shallow unless they are marked as searchable
				EGatherSearchableType SearchType = SEARCHABLE_SHALLOW;

				// Check if there is any Searchable metadata
				if (InProperty->HasMetaData(*FFiBMD::FiBSearchableMD))
				{
					if (!InOutCachePropertyMapping.Find(SubObject->GetClass()))
					{
						// Check if that metadata informs us that the property should not be searchable
						bool bSearchable = InProperty->GetBoolMetaData(*FFiBMD::FiBSearchableMD);
						if (bSearchable)
						{
							CacheSearchableProperties(InOutCachePropertyMapping, SubObject, SubObject->GetClass(), SEARCHABLE_FULL);
						}
					}
				}
			}
		}
	}

	void CacheSearchableProperties(TMap<UStruct*, TArray<FSearchableProperty>>& InOutCachePropertyMapping, const void* InValue, UStruct* InStruct, EGatherSearchableType InSearchableType)
	{
		if (InValue)
		{
			TArray<FSearchableProperty> SearchableProperties;

			for (TFieldIterator<UProperty> PropIt(InStruct); PropIt; ++PropIt)
			{
				UProperty* Property = *PropIt;
				bool bIsSearchableMD = Property->GetBoolMetaData(*FFiBMD::FiBSearchableMD);
				bool bIsShallowSearchableMD = Property->GetBoolMetaData(*FFiBMD::FiBSearchableShallowMD);
				// It only is truly marked as not searchable if it has the metadata set to false, if the metadata is missing then we assume the searchable type that is passed in unless SEARCHABLE_AS_DESIRED
				bool bIsMarkedNotSearchableMD = Property->HasMetaData(*FFiBMD::FiBSearchableMD) && !bIsSearchableMD;

				if ((InSearchableType != SEARCHABLE_AS_DESIRED && !bIsMarkedNotSearchableMD)
					|| bIsShallowSearchableMD || bIsSearchableMD)
				{
					const void* Value = Property->ContainerPtrToValuePtr<uint8>(InValue);

					FSearchableProperty SearchableProperty;
					SearchableProperty.TargetProperty = Property;
					SearchableProperty.bIsSearchableMD = bIsSearchableMD;
					SearchableProperty.bIsShallowSearchableMD = bIsShallowSearchableMD;
					SearchableProperty.bIsMarkedNotSearchableMD = bIsMarkedNotSearchableMD;

					if (Property->ArrayDim == 1)
					{
						CacheSubPropertySearchables(InOutCachePropertyMapping, Property, Value, InStruct);
					}
					else
					{
						TArray< TSharedPtr<FJsonValue> > Array;
						for (int Index = 0; Index != Property->ArrayDim; ++Index)
						{
							CacheSubPropertySearchables(InOutCachePropertyMapping, Property, (char*)Value + Index * Property->ElementSize, InStruct);
						}
					}
					SearchableProperties.Add(MoveTemp(SearchableProperty));
				}
				InOutCachePropertyMapping.Add(InStruct, SearchableProperties);
			}
		}
	}

	/**
	 * Gathers all nodes from a specified graph and serializes their searchable data to Json
	 *
	 * @param InWriter		The Json writer to use for serialization
	 * @param InGraph		The graph to search through
	 */
	void GatherNodesFromGraph(TSharedRef< SearchMetaDataWriter>& InWriter, const UEdGraph* InGraph)
	{
		// Collect all macro graphs
		InWriter->WriteArrayStart(FFindInBlueprintSearchTags::FiB_Nodes);
		{
			for(auto* Node : InGraph->Nodes)
			{
				if(Node)
				{
					{
						// Make sure we don't collect search data for nodes that are going away soon
						if (Node->GetOuter()->IsPendingKill())
						{
							continue;
						}

						InWriter->WriteObjectStart();

						// Retrieve the search metadata from the node, some node types may have extra metadata to be searchable.
						TArray<struct FSearchTagDataPair> Tags;
						Node->AddSearchMetaDataInfo(Tags);

						// Go through the node metadata tags and put them into the Json object.
						for (const FSearchTagDataPair& SearchData : Tags)
						{
							InWriter->WriteValue(SearchData.Key, SearchData.Value);
						}
					}

					{
						// Find all the pins and extract their metadata
						InWriter->WriteArrayStart(FFindInBlueprintSearchTags::FiB_Pins);
						for (UEdGraphPin* Pin : Node->Pins)
						{
							// Hidden pins are not searchable
							if (Pin->bHidden == false)
							{
								InWriter->WriteObjectStart();
								{
									InWriter->WriteValue(FFindInBlueprintSearchTags::FiB_Name, Pin->GetSchema()->GetPinDisplayName(Pin));
									InWriter->WriteValue(FFindInBlueprintSearchTags::FiB_DefaultValue, Pin->GetDefaultAsText());
								}
								SavePinTypeToJson(InWriter, Pin->PinType);
								InWriter->WriteObjectEnd();
							}
						}
						InWriter->WriteArrayEnd();

						if (!InWriter->CachedPropertyMapping.Find(Node->GetClass()))
						{
							CacheSearchableProperties(InWriter->CachedPropertyMapping, Node, Node->GetClass());
						}
						// Only support this for nodes for now, will gather all searchable properties
						GatherSearchableProperties(InWriter, Node, Node->GetClass());

						InWriter->WriteObjectEnd();
					}
				}
				
			}
		}
		InWriter->WriteArrayEnd();
	}

	/** 
	 * Gathers all graph's search data (and subojects) and serializes them to Json
	 *
	 * @param InWriter			The Json writer to use for serialization
	 * @param InGraphArray		All the graphs to process
	 * @param InTitle			The array title to place these graphs into
	 * @param InOutSubGraphs	All the subgraphs that need to be processed later
	 */
	void GatherGraphSearchData(TSharedRef< SearchMetaDataWriter>& InWriter, const UBlueprint* InBlueprint, const TArray< UEdGraph* >& InGraphArray, FText InTitle, TArray< UEdGraph* >* InOutSubGraphs)
	{
		if(InGraphArray.Num() > 0)
		{
			// Collect all graphs
			InWriter->WriteArrayStart(InTitle);
			{
				for(const UEdGraph* Graph : InGraphArray)
				{
					// This is non-critical but should not happen and needs to be resolved
					if (!ensure(Graph != nullptr))
					{
						continue;
					}
					InWriter->WriteObjectStart();

					FGraphDisplayInfo DisplayInfo;
					if (auto GraphSchema = Graph->GetSchema())
					{
						GraphSchema->GetGraphDisplayInformation(*Graph, DisplayInfo);
					}
					InWriter->WriteValue(FFindInBlueprintSearchTags::FiB_Name, DisplayInfo.PlainName);

					FText GraphDescription = FBlueprintEditorUtils::GetGraphDescription(Graph);
					if(!GraphDescription.IsEmpty())
					{
						InWriter->WriteValue(FFindInBlueprintSearchTags::FiB_Description, GraphDescription);
					}
					// All nodes will appear as children to the graph in search results
					GatherNodesFromGraph(InWriter, Graph);

					// Collect local variables
					TArray<UK2Node_FunctionEntry*> FunctionEntryNodes;
					Graph->GetNodesOfClass<UK2Node_FunctionEntry>(FunctionEntryNodes);

					InWriter->WriteArrayStart(FFindInBlueprintSearchTags::FiB_Properties);
					{
						// Search in all FunctionEntry nodes for their local variables and add them to the list
						FString ActionCategory;
						for (UK2Node_FunctionEntry* const FunctionEntry : FunctionEntryNodes)
						{
							for( const FBPVariableDescription& Variable : FunctionEntry->LocalVariables )
							{
								SaveVariableDescriptionToJson(InWriter, InBlueprint, Variable);
							}
						}
					}
					InWriter->WriteArrayEnd(); // Properties

					InWriter->WriteObjectEnd();

					// Only if asked to do it
					if(InOutSubGraphs)
					{
						Graph->GetAllChildrenGraphs(*InOutSubGraphs);
					}
				}
			}
			InWriter->WriteArrayEnd();
		}
	}
}

class FCacheAllBlueprintsTickableObject
{
public:
	DECLARE_DELEGATE_OneParam(FOnAssetCached, FName);

	struct FCacheParams
	{
		/** Control flags */
		EFiBCacheOpFlags OpFlags;

		/** Callback for when assets are cached */
		FOnAssetCached OnCached;

		/** Callback for when caching is finished */
		FSimpleDelegate OnFinished;

		FCacheParams()
			:OpFlags(EFiBCacheOpFlags::None)
		{
		}
	};

	FCacheAllBlueprintsTickableObject(TSet<FName> InAssets, const FCacheParams& InParams)
		: TickCacheIndex(0)
		, UncachedAssets(InAssets.Array())
		, bIsStarted(false)
		, bIsCancelled(false)
		, CacheParams(InParams)
	{
		if (EnumHasAnyFlags(CacheParams.OpFlags, EFiBCacheOpFlags::ShowProgress)
			&& !EnumHasAnyFlags(CacheParams.OpFlags, EFiBCacheOpFlags::HideNotifications))
		{
			// Start the Blueprint indexing 'progress' notification
			FNotificationInfo Info(LOCTEXT("BlueprintIndexMessage", "Indexing Blueprints..."));
			Info.bFireAndForget = false;
			if (EnumHasAnyFlags(CacheParams.OpFlags, EFiBCacheOpFlags::AllowUserCancel))
			{
				Info.ButtonDetails.Add(FNotificationButtonInfo(
					LOCTEXT("BlueprintIndexCancel", "Cancel"),
					LOCTEXT("BlueprintIndexCancelToolTip", "Cancels indexing Blueprints."), FSimpleDelegate::CreateRaw(this, &FCacheAllBlueprintsTickableObject::OnCancelCaching, false)));
			}

			ProgressNotification = FSlateNotificationManager::Get().AddNotification(Info);
			if (ProgressNotification.IsValid())
			{
				ProgressNotification.Pin()->SetCompletionState(SNotificationItem::CS_Pending);
			}
		}
	}

	~FCacheAllBlueprintsTickableObject()
	{

	}

	/** Returns the current cache index of the object */
	int32 GetCurrentCacheIndex() const
	{
		return TickCacheIndex + 1;
	}

	/** Returns the name of the current Blueprint being cached */
	FName GetCurrentCacheBlueprintName() const
	{
		if(UncachedAssets.Num() && TickCacheIndex >= 0)
		{
			return UncachedAssets[TickCacheIndex];
		}
		return NAME_None;
	}

	/** Returns the progress as a percent */
	float GetCacheProgress() const
	{
		return UncachedAssets.Num() > 0 ? (float)TickCacheIndex / (float)UncachedAssets.Num() : 1.0f;
	}

	/** Returns the number of uncached assets */
	int32 GetUncachedAssetCount()
	{
		return UncachedAssets.Num();
	}

	/** Returns the entire list of uncached assets that this object will attempt to cache */
	const TArray<FName>& GetUncachedAssetList() const
	{
		return UncachedAssets;
	}

	/** True if there is a callback when done caching, this will prevent a re-query from occuring */
	bool HasPostCacheWork() const
	{
		return CacheParams.OnFinished.IsBound();
	}

	/** Cancels caching and destroys this object */
	void OnCancelCaching(bool bIsImmediate)
	{
		if (!bIsCancelled)
		{
			if (ProgressNotification.IsValid())
			{
				ProgressNotification.Pin()->SetText(LOCTEXT("BlueprintIndexCancelled", "Cancelled Indexing Blueprints!"));

				ProgressNotification.Pin()->SetCompletionState(SNotificationItem::CS_Fail);
				ProgressNotification.Pin()->ExpireAndFadeout();
			}

			// Sometimes we can't wait another tick to shutdown, so make the callback immediately.
			if (bIsImmediate)
			{
				// Note: This will effectively delete this instance. It should not be used after this!
				FFindInBlueprintSearchManager::Get().FinishedCachingBlueprints(TickCacheIndex, FailedToCacheList);
			}
			else
			{
				bIsCancelled = true;
			}
		}
	}

	/** Enables the caching process */
	void Start()
	{
		if (!bIsStarted)
		{
			bIsStarted = true;
			FFindInBlueprintSearchManager::Get().StartedCachingBlueprints(CacheParams.OpFlags);
		}
	}

	void Tick(float InDeltaTime)
	{
		if (!bIsStarted)
		{
			return;
		}

		if (UncachedAssets.Num() == 0)
		{
			// Immediately finish if we have no assets to index. This will delete this instance!
			Finish();

			return;
		}

		if (bIsCancelled || GWarn->ReceivedUserCancel())
		{
			// Note: This will effectively delete this instance. It should not be used after this!
			FFindInBlueprintSearchManager::Get().FinishedCachingBlueprints(TickCacheIndex, FailedToCacheList);
		}
		else
		{
			FAssetRegistryModule* AssetRegistryModule = &FModuleManager::LoadModuleChecked<FAssetRegistryModule>(TEXT("AssetRegistry"));
			FAssetData AssetData = AssetRegistryModule->Get().GetAssetByObjectPath(UncachedAssets[TickCacheIndex]);
			if (AssetData.IsValid())
			{
				const bool bIsWorldAsset = AssetData.AssetClass == UWorld::StaticClass()->GetFName();

				// Construct a full package filename with path so we can query the read only status and save to disk
				FString FinalPackageFilename = FPackageName::LongPackageNameToFilename(AssetData.PackageName.ToString());
				if (FinalPackageFilename.Len() > 0 && FPaths::GetExtension(FinalPackageFilename).Len() == 0)
				{
					FinalPackageFilename += bIsWorldAsset ? FPackageName::GetMapPackageExtension() : FPackageName::GetAssetPackageExtension();
				}
				FText ErrorMessage;
				bool bValidFilename = FFileHelper::IsFilenameValidForSaving(FinalPackageFilename, ErrorMessage);
				if (bValidFilename)
				{
					bValidFilename = bIsWorldAsset ? FEditorFileUtils::IsValidMapFilename(FinalPackageFilename, ErrorMessage) : FPackageName::IsValidLongPackageName(FinalPackageFilename, false, &ErrorMessage);
				}

				const bool bCheckOutAndSave = EnumHasAnyFlags(CacheParams.OpFlags, EFiBCacheOpFlags::CheckOutAndSave);

				bool bIsAssetReadOnlyOnDisk = IFileManager::Get().IsReadOnly(*FinalPackageFilename);
				bool bFailedToCache = bCheckOutAndSave;

				if (!bIsAssetReadOnlyOnDisk || !bCheckOutAndSave)
				{
					if (!FFindInBlueprintSearchManager::Get().IsUnindexedCacheInProgress())
					{
						// Re-index and update the cached value for loaded Blueprint assets only
						if (AssetData.IsAssetLoaded())
						{
							if (UBlueprint* LoadedBlueprintAsset = Cast<UBlueprint>(AssetData.GetAsset()))
							{
								FFindInBlueprintSearchManager::Get().AddOrUpdateBlueprintSearchMetadata(LoadedBlueprintAsset, true);
							}
						}
					}
					else
					{
						UObject* Asset = AssetData.GetAsset();
						if (Asset && bCheckOutAndSave)
						{
							if (UBlueprint* BlueprintAsset = Cast<UBlueprint>(Asset))
							{
								if (BlueprintAsset->SkeletonGeneratedClass == nullptr)
								{
									// There is no skeleton class, something was wrong with the Blueprint during compile on load. This asset will be marked as failing to cache.
									bFailedToCache = false;
								}
							}

							// Still good to attempt to save
							if (bFailedToCache)
							{
								// Assume the package was correctly checked out from SCC
								bool bOutPackageLocallyWritable = true;

								UPackage* Package = AssetData.GetPackage();

								ISourceControlProvider& SourceControlProvider = ISourceControlModule::Get().GetProvider();
								// Trusting the SCC status in the package file cache to minimize network activity during save.
								const FSourceControlStatePtr SourceControlState = SourceControlProvider.GetState(Package, EStateCacheUsage::Use);
								// If the package is in the depot, and not recognized as editable by source control, and not read-only, then we know the user has made the package locally writable!
								const bool bSCCCanEdit = !SourceControlState.IsValid() || SourceControlState->CanCheckIn() || SourceControlState->IsIgnored() || SourceControlState->IsUnknown();
								const bool bSCCIsCheckedOut = SourceControlState.IsValid() && SourceControlState->IsCheckedOut();
								const bool bInDepot = SourceControlState.IsValid() && SourceControlState->IsSourceControlled();
								if (!bSCCCanEdit && bInDepot && !bIsAssetReadOnlyOnDisk && SourceControlProvider.UsesLocalReadOnlyState() && !bSCCIsCheckedOut)
								{
									bOutPackageLocallyWritable = false;
								}

								// Save the package if the file is writable
								if (bOutPackageLocallyWritable)
								{
									UWorld* WorldAsset = Cast<UWorld>(Asset);

									// Save the package
									EObjectFlags ObjectFlags = (WorldAsset == nullptr) ? RF_Standalone : RF_NoFlags;

									if (GEditor->SavePackage(Package, WorldAsset, ObjectFlags, *FinalPackageFilename, GError, nullptr, false, true, SAVE_NoError))
									{
										bFailedToCache = false;
									}
								}
							}
						}
					}
				}

				if (bFailedToCache)
				{
					FailedToCacheList.Add(UncachedAssets[TickCacheIndex]);
				}
				else
				{
					CacheParams.OnCached.ExecuteIfBound(UncachedAssets[TickCacheIndex]);
				}
			}
			else
			{
				FailedToCacheList.Add(UncachedAssets[TickCacheIndex]);
			}

			++TickCacheIndex;

			// Check if done caching Blueprints
			if(TickCacheIndex == UncachedAssets.Num())
			{
				// Note: This will effectively delete this instance, do not use after this!
				Finish();
			}
			else if(ProgressNotification.IsValid())
			{
				FFormatNamedArguments Args;
				Args.Add(TEXT("Percent"), FText::AsPercent(GetCacheProgress()));
				ProgressNotification.Pin()->SetText(FText::Format(LOCTEXT("BlueprintIndexProgress", "Indexing Blueprints... ({Percent})"), Args));
			}
		}
	}

protected:
	/** Completes a successful caching process */
	void Finish()
	{
		if (ProgressNotification.IsValid())
		{
			ProgressNotification.Pin()->SetCompletionState(SNotificationItem::CS_Success);
			ProgressNotification.Pin()->ExpireAndFadeout();

			ProgressNotification.Pin()->SetText(LOCTEXT("BlueprintIndexComplete", "Finished indexing Blueprints!"));
		}

		// We have actually finished, use the OnFinished callback.
		CacheParams.OnFinished.ExecuteIfBound();

		// Note: This will effectively delete this instance. It should not be used after this!
		FFindInBlueprintSearchManager::Get().FinishedCachingBlueprints(TickCacheIndex, FailedToCacheList);
	}

private:

	/** The current index, increases at a rate of once per tick */
	int32 TickCacheIndex;

	/** The list of assets that are in the process of being cached */
	TArray<FName> UncachedAssets;

	/** Notification that appears and details progress */
	TWeakPtr<SNotificationItem> ProgressNotification;

	/** Set of Blueprints that failed to be saved */
	TSet<FName> FailedToCacheList;

	/** TRUE if the caching process is started */
	bool bIsStarted;

	/** TRUE if the user has requested to cancel the caching process */
	bool bIsCancelled;

	/** Parameters for task configuration */
	FCacheParams CacheParams;
};

FFindInBlueprintSearchManager& FFindInBlueprintSearchManager::Get()
{
	if (Instance == NULL)
	{
		Instance = new FFindInBlueprintSearchManager();
		Instance->Initialize();
	}

	return *Instance;
}

FFindInBlueprintSearchManager::FFindInBlueprintSearchManager()
	: bEnableGatheringData(true)
	, bDisableDeferredIndexing(false)
	, bIsPausing(false)
	, AssetRegistryModule(nullptr)
	, CachingObject(nullptr)
{
	for (int32 TabIdx = 0; TabIdx < ARRAY_COUNT(GlobalFindResultsTabIDs); TabIdx++)
	{
		const FName TabID = FName(*FString::Printf(TEXT("GlobalFindResults_%02d"), TabIdx + 1));
		GlobalFindResultsTabIDs[TabIdx] = TabID;
	}
}

FFindInBlueprintSearchManager::~FFindInBlueprintSearchManager()
{
	if (AssetRegistryModule)
	{
		AssetRegistryModule->Get().OnAssetAdded().RemoveAll(this);
		AssetRegistryModule->Get().OnAssetRemoved().RemoveAll(this);
		AssetRegistryModule->Get().OnAssetRenamed().RemoveAll(this);
	}
	FKismetEditorUtilities::OnBlueprintUnloaded.RemoveAll(this);
	FCoreUObjectDelegates::GetPreGarbageCollectDelegate().RemoveAll(this);
	FCoreUObjectDelegates::GetPostGarbageCollect().RemoveAll(this);
	FCoreUObjectDelegates::OnAssetLoaded.RemoveAll(this);

	if(FModuleManager::Get().IsModuleLoaded("HotReload"))
	{
		IHotReloadInterface& HotReloadSupport = FModuleManager::GetModuleChecked<IHotReloadInterface>("HotReload");
		HotReloadSupport.OnHotReload().RemoveAll(this);
	}

	// Shut down the global find results tab feature.
	EnableGlobalFindResults(false);
}

void FFindInBlueprintSearchManager::Initialize()
{
	// Init configuration
	GConfig->GetBool(TEXT("BlueprintSearchSettings"), TEXT("bDisableDeferredIndexing"), bDisableDeferredIndexing, GEditorIni);

	// Must ensure we do not attempt to load the AssetRegistry Module while saving a package, however, if it is loaded already we can safely obtain it
	if (!GIsSavingPackage || (GIsSavingPackage && FModuleManager::Get().IsModuleLoaded(TEXT("AssetRegistry"))))
	{
		AssetRegistryModule = &FModuleManager::LoadModuleChecked<FAssetRegistryModule>(TEXT("AssetRegistry"));
		AssetRegistryModule->Get().OnAssetAdded().AddRaw(this, &FFindInBlueprintSearchManager::OnAssetAdded);
		AssetRegistryModule->Get().OnAssetRemoved().AddRaw(this, &FFindInBlueprintSearchManager::OnAssetRemoved);
		AssetRegistryModule->Get().OnAssetRenamed().AddRaw(this, &FFindInBlueprintSearchManager::OnAssetRenamed);
	}
	else
	{
		// Log a warning to inform the Asset Registry could not be initialized when FiB initialized due to saving package
		// The Asset Registry should be initialized before Find-in-Blueprints, or FiB should be explicitly initialized during a safe time
		// This message will not appear in commandlets because most commandlets do not care. If a search query is made, further warnings will be produced even in commandlets.
		if (!IsRunningCommandlet())
		{
			UE_LOG(LogBlueprint, Warning, TEXT("Find-in-Blueprints could not pre-cache all unloaded Blueprints due to the Asset Registry module being unable to initialize because a package is currently being saved. Pre-cache will not be reattempted!"));
		}
	}

	FKismetEditorUtilities::OnBlueprintUnloaded.AddRaw(this, &FFindInBlueprintSearchManager::OnBlueprintUnloaded);

	FCoreUObjectDelegates::GetPreGarbageCollectDelegate().AddRaw(this, &FFindInBlueprintSearchManager::PauseFindInBlueprintSearch);
	FCoreUObjectDelegates::GetPostGarbageCollect().AddRaw(this, &FFindInBlueprintSearchManager::UnpauseFindInBlueprintSearch);
	FCoreUObjectDelegates::OnAssetLoaded.AddRaw(this, &FFindInBlueprintSearchManager::OnAssetLoaded);
	
	// Register to be notified of hot reloads
	IHotReloadInterface& HotReloadSupport = FModuleManager::LoadModuleChecked<IHotReloadInterface>("HotReload");
	HotReloadSupport.OnHotReload().AddRaw(this, &FFindInBlueprintSearchManager::OnHotReload);

	if(!GIsSavingPackage && AssetRegistryModule)
	{
		// Do an immediate load of the cache to catch any Blueprints that were discovered by the asset registry before we initialized.
		BuildCache();
	}

	// Register global find results tabs if the feature is enabled.
	if (GetDefault<UBlueprintEditorSettings>()->bHostFindInBlueprintsInGlobalTab)
	{
		EnableGlobalFindResults(true);
	}
}

void FFindInBlueprintSearchManager::OnAssetAdded(const FAssetData& InAssetData)
{
	const UClass* AssetClass = nullptr;
	{
		const UClass** FoundClass = CachedAssetClasses.Find(InAssetData.AssetClass);
		if (FoundClass)
		{
			AssetClass = *FoundClass;
		}
		else
		{
			AssetClass = InAssetData.GetClass();
			if (AssetClass)
			{
				CachedAssetClasses.Add(InAssetData.AssetClass, AssetClass);
			}
		}
	}

	const IBlueprintAssetHandler* Handler = AssetClass ? FBlueprintAssetHandler::Get().FindHandler(AssetClass) : nullptr;

	// No handler means we can't process this asset
	if (!Handler)
	{
		return;
	}

	if (InAssetData.IsAssetLoaded())
	{
		UObject*    AssetObject = InAssetData.GetAsset();
		UBlueprint* Blueprint   = Handler->RetrieveBlueprint(AssetObject);
		if (Blueprint)
		{
			AddOrUpdateBlueprintSearchMetadata(Blueprint);
		}
	}
	else if (Handler->AssetContainsBlueprint(InAssetData))
	{
		// Check first for versioned FiB data (latest codepath)
		FAssetDataTagMapSharedView::FFindTagResult Result = InAssetData.TagsAndValues.FindTag(FBlueprintTags::FindInBlueprintsData);
		if(Result.IsSet())
		{
			const FString& FiBVersionedSearchData = Result.GetValue();
			if (FiBVersionedSearchData.Len() == 0)
			{
				UnindexedAssets.Add(InAssetData.ObjectPath);
			}
			else
			{
				ExtractUnloadedFiBData(InAssetData, FiBVersionedSearchData, true);
			}
		}
		else
		{
			// Check for legacy (unversioned) FiB data
			FAssetDataTagMapSharedView::FFindTagResult ResultLegacy = InAssetData.TagsAndValues.FindTag("FiB");
			if (ResultLegacy.IsSet())
			{
				ExtractUnloadedFiBData(InAssetData, ResultLegacy.GetValue(), false);
			}
			// The asset has no FiB data, keep track of it so we can inform the user
			else
			{
				UnindexedAssets.Add(InAssetData.ObjectPath);
			}

		}
	}
}

void FFindInBlueprintSearchManager::ExtractUnloadedFiBData(const FAssetData& InAssetData, const FString& InFiBData, bool bIsVersioned)
{
	if (SearchMap.Contains(InAssetData.ObjectPath))
	{
		return;
	}

	FSearchData NewSearchData;
	NewSearchData.AssetPath = InAssetData.ObjectPath;
	InAssetData.GetTagValue(FBlueprintTags::ParentClassPath, NewSearchData.ParentClass);

	const FString ImplementedInterfaces = InAssetData.GetTagValueRef<FString>(FBlueprintTags::ImplementedInterfaces);
	if(!ImplementedInterfaces.IsEmpty())
	{
		// ImplementedInterfaces is an array of structs (FBPInterfaceDescription). When exported to an AR tag value, each entry will be formatted as:
		//
		//	Entry := (Interface=Type'Package.Class') OR
		//  Entry := (Interface=Type'Package.Class',Graphs=(Type'Package.Blueprint:Graph1',Type'Package.Blueprint:Graph2',...Type'Package.Blueprint:GraphN'))
		//
		// The full tag value (array of exported struct values) will then be formatted as follows:
		//
		//  Value := (Entry1,Entry2,...EntryN)
		//
		// Here we parse out the 'Interface' values, and add only the 'Name' part of the full interface path substrings into the new search data as keywords.

		auto FindSubStringPosLambda = [&ImplementedInterfaces](const FString& InSubString, int32 StartPosition) -> int32
		{
			return ImplementedInterfaces.Find(InSubString, ESearchCase::CaseSensitive, ESearchDir::FromStart, StartPosition);
		};

		static const FString InterfaceFieldName = GET_MEMBER_NAME_STRING_CHECKED(FBPInterfaceDescription, Interface);

		int32 CurPos = FindSubStringPosLambda(InterfaceFieldName, 0);
		while (CurPos != INDEX_NONE)
		{
			CurPos = FindSubStringPosLambda(TEXT("="), CurPos);
			if (CurPos != INDEX_NONE)
			{
				CurPos = FindSubStringPosLambda(TEXT("."), CurPos);
				if (CurPos != INDEX_NONE)
				{
					const int32 StartPos = CurPos + 1;
					CurPos = FindSubStringPosLambda(TEXT("\'"), StartPos);
					if (CurPos != INDEX_NONE)
					{
						const FString InterfaceName = ImplementedInterfaces.Mid(StartPos, CurPos - StartPos);
						if (!InterfaceName.IsEmpty())
						{
							NewSearchData.Interfaces.Add(InterfaceName.TrimQuotes());
						}

						CurPos = FindSubStringPosLambda(InterfaceFieldName, CurPos + 1);
					}
				}
			}
		}
	}

	NewSearchData.bMarkedForDeletion = false;
	NewSearchData.Value = *InFiBData;

	// Deserialize the version if available
	if (bIsVersioned)
	{
		checkf(NewSearchData.Value.Len(), TEXT("Versioned search data was zero length!"));
		FBufferReader ReaderStream((void*)*NewSearchData.Value, NewSearchData.Value.Len() * sizeof(TCHAR), false);
		NewSearchData.VersionInfo.FiBDataVersion = FiBSerializationHelpers::Deserialize<int32>(ReaderStream);
	}

	// Determine the editor object version that the asset package was last serialized with
	FString PackageFilename;
	if (ensureMsgf(FPackageName::DoesPackageExist(InAssetData.PackageName.ToString(), nullptr, &PackageFilename), TEXT("FiB: Failed to map package to filename.")))
	{
		// Open a new file archive for reading
		FArchive* PackageFile = IFileManager::Get().CreateFileReader(*PackageFilename);
		if (ensureMsgf(PackageFile != nullptr, TEXT("FiB: Unable to open package to read file summary.")))
		{
			// Read the package file summary
			FPackageFileSummary PackageFileSummary;
			*PackageFile << PackageFileSummary;

			// Close the file
			delete PackageFile;

			// If an editor object version exists in the package file summary, record it
			if (const FCustomVersion* const EditorObjectVersion = PackageFileSummary.GetCustomVersionContainer().GetVersion(FEditorObjectVersion::GUID))
			{
				NewSearchData.VersionInfo.EditorObjectVersion = EditorObjectVersion->Version;
			}
		}
	}

	// Since the asset was not loaded, pull out the searchable data stored in the asset
	AddSearchDataToDatabase(MoveTemp(NewSearchData));
}

int32 FFindInBlueprintSearchManager::AddSearchDataToDatabase(FSearchData InSearchData)
{
	FName AssetPath = InSearchData.AssetPath; // Copy before we move the data into the array

	int32 ArrayIndex = SearchArray.Add(MoveTemp(InSearchData));

	// Add the asset file path to the map along with the index into the array
	SearchMap.Add(AssetPath, ArrayIndex);

	return ArrayIndex;
}

void FFindInBlueprintSearchManager::RemoveBlueprintByPath(FName InPath)
{
	int32* SearchIdx = SearchMap.Find(InPath);

	if(SearchIdx)
	{
		SearchArray[*SearchIdx].bMarkedForDeletion = true;
	}
}
void FFindInBlueprintSearchManager::OnAssetRemoved(const struct FAssetData& InAssetData)
{
	if(InAssetData.IsAssetLoaded())
	{
		RemoveBlueprintByPath(InAssetData.ObjectPath);
	}
}

void FFindInBlueprintSearchManager::OnAssetRenamed(const struct FAssetData& InAssetData, const FString& InOldName)
{
	// Renaming removes the item from the manager, it will be re-added in the OnAssetAdded event under the new name.
	if(InAssetData.IsAssetLoaded())
	{
		RemoveBlueprintByPath(FName(*InOldName));
	}
}

void FFindInBlueprintSearchManager::OnAssetLoaded(UObject* InAsset)
{
	const IBlueprintAssetHandler* Handler = FBlueprintAssetHandler::Get().FindHandler(InAsset->GetClass());
	UBlueprint* BlueprintObject = Handler ? Handler->RetrieveBlueprint(InAsset) : nullptr;

	if (BlueprintObject)
	{
		FName AssetPath = *InAsset->GetPathName();

		// Find and update the item in the search array. Searches may currently be active, this will do no harm to them

		// Confirm that the Blueprint has not been added already, this can occur during duplication of Blueprints.
		int32* IndexPtr = SearchMap.Find(AssetPath);

		// The asset registry might not have informed us of this asset yet.
		if(IndexPtr)
		{
			// That index should never have a Blueprint already, but if it does, it should be the same Blueprint!
			ensureMsgf(!SearchArray[*IndexPtr].Blueprint.IsValid() || SearchArray[*IndexPtr].Blueprint == BlueprintObject, TEXT("Blueprint in database has path %s and is being stomped by %s"), *(SearchArray[*IndexPtr].AssetPath.ToString()), *AssetPath.ToString());
			ensureMsgf(!SearchArray[*IndexPtr].Blueprint.IsValid() || SearchArray[*IndexPtr].AssetPath == AssetPath, TEXT("Blueprint in database has path %s and is being stomped by %s"), *(SearchArray[*IndexPtr].AssetPath.ToString()), *AssetPath.ToString());
			SearchArray[*IndexPtr].Blueprint = BlueprintObject;
		}

		UnindexedAssets.Remove(AssetPath);
	}
}

void FFindInBlueprintSearchManager::OnBlueprintUnloaded(UBlueprint* InBlueprint)
{
	RemoveBlueprintByPath(*InBlueprint->GetPathName());
}

void FFindInBlueprintSearchManager::OnHotReload(bool bWasTriggeredAutomatically)
{
	CachedAssetClasses.Reset();
}

FString FFindInBlueprintSearchManager::GatherBlueprintSearchMetadata(const UBlueprint* Blueprint)
{	
	FTemporarilyUseFriendlyNodeTitles TemporarilyUseFriendlyNodeTitles;

	FString SearchMetaData;

	// The search registry tags for a Blueprint are all in Json
	TSharedRef< BlueprintSearchMetaDataHelpers::TJsonFindInBlueprintStringWriter<TCondensedJsonPrintPolicy<TCHAR>> > Writer = BlueprintSearchMetaDataHelpers::TJsonFindInBlueprintStringWriter<TCondensedJsonPrintPolicy<TCHAR>>::Create( &SearchMetaData );

	TMap<FString, TMap<FString,int>> AllPaths;
	Writer->WriteObjectStart();

	// Only pull properties if the Blueprint has been compiled
	if(Blueprint->SkeletonGeneratedClass)
	{
		Writer->WriteArrayStart(FFindInBlueprintSearchTags::FiB_Properties);
		{
			for (const FBPVariableDescription& Variable : Blueprint->NewVariables)
			{
				BlueprintSearchMetaDataHelpers::SaveVariableDescriptionToJson(Writer, Blueprint, Variable);
			}
		}
		Writer->WriteArrayEnd(); // Properties
	}

	// Gather all graph searchable data
	TArray< UEdGraph* > SubGraphs;

	// Gather normal event graphs
	BlueprintSearchMetaDataHelpers::GatherGraphSearchData(Writer, Blueprint, Blueprint->UbergraphPages, FFindInBlueprintSearchTags::FiB_UberGraphs, &SubGraphs);
	
	// We have interface graphs and function graphs to put into the Functions category. We cannot do them separately, so we must compile the full list
	{
		TArray<UEdGraph*> CompleteGraphList;
		CompleteGraphList.Append(Blueprint->FunctionGraphs);
		// Gather all interface graphs as functions
		for (const FBPInterfaceDescription& InterfaceDesc : Blueprint->ImplementedInterfaces)
		{
			CompleteGraphList.Append(InterfaceDesc.Graphs);
		}
		BlueprintSearchMetaDataHelpers::GatherGraphSearchData(Writer, Blueprint, CompleteGraphList, FFindInBlueprintSearchTags::FiB_Functions, &SubGraphs);
	}

	// Gather Macros
	BlueprintSearchMetaDataHelpers::GatherGraphSearchData(Writer, Blueprint, Blueprint->MacroGraphs, FFindInBlueprintSearchTags::FiB_Macros, &SubGraphs);

	// Sub graphs are processed separately so that they do not become children in the TreeView, cluttering things up if the tree is deep
	BlueprintSearchMetaDataHelpers::GatherGraphSearchData(Writer, Blueprint, SubGraphs, FFindInBlueprintSearchTags::FiB_SubGraphs, NULL);

	// Gather all SCS components
	// If we have an SCS but don't support it, then we remove it
	if(Blueprint->SimpleConstructionScript)
	{
		// Remove any SCS variable nodes
		const TArray<USCS_Node*>& AllSCSNodes = Blueprint->SimpleConstructionScript->GetAllNodes();
		Writer->WriteArrayStart(FFindInBlueprintSearchTags::FiB_Components);
		for (TFieldIterator<UProperty> PropertyIt(Blueprint->SkeletonGeneratedClass, EFieldIteratorFlags::ExcludeSuper); PropertyIt; ++PropertyIt)
		{
			UProperty* Property = *PropertyIt;
			UObjectPropertyBase* Obj = Cast<UObjectPropertyBase>(Property);
			const bool bComponentProperty = Obj && Obj->PropertyClass ? Obj->PropertyClass->IsChildOf<UActorComponent>() : false;
			FName PropName = Property->GetFName();
			if(bComponentProperty && FBlueprintEditorUtils::FindSCS_Node(Blueprint, PropName) != INDEX_NONE)
			{
				FEdGraphPinType PropertyPinType;
				if(UEdGraphSchema_K2::StaticClass()->GetDefaultObject<UEdGraphSchema_K2>()->ConvertPropertyToPinType(Property, PropertyPinType))
				{
					Writer->WriteObjectStart();
					{
						Writer->WriteValue(FFindInBlueprintSearchTags::FiB_Name, FText::FromName(PropName));
						Writer->WriteValue(FFindInBlueprintSearchTags::FiB_IsSCSComponent, true);
						SavePinTypeToJson(Writer,  PropertyPinType);
					}
					Writer->WriteObjectEnd();
				}
			}
		}
		Writer->WriteArrayEnd(); // Components
	}

	Writer->WriteObjectEnd();
	Writer->Close();

	// Build the search metadata string for the asset tag (version + LUT + JSON)
	SearchMetaData = FiBSerializationHelpers::Serialize(FSearchDataVersionInfo::Current.FiBDataVersion, false)
		+ Writer->GetSerializedLookupTable()
		+ SearchMetaData;

	return SearchMetaData;
}

void FFindInBlueprintSearchManager::AddOrUpdateBlueprintSearchMetadata(UBlueprint* InBlueprint, bool bInForceReCache/* = false*/)
{
	// No need to update the cache in the following cases:
	//	a) Indexing is disabled.
	//	b) The Blueprint is not yet fully loaded. This ensures that we don't make attempts to re-index before load completion.
	//	c) The Blueprint was loaded for diffing. It makes search all very strange and allows you to fully open those Blueprints.
	//	d) The Blueprint was loaded/copied for PIE. These assets are temporarily created for a session and don't need to be re-indexed.
	if (!bEnableGatheringData
		|| InBlueprint->HasAnyFlags(RF_NeedLoad | RF_NeedPostLoad)
		|| InBlueprint->GetOutermost()->HasAnyPackageFlags(PKG_ForDiffing | PKG_PlayInEditor))
	{
		return;
	}

	UObject* AssetObject = GetAssetObject(InBlueprint);

	check(InBlueprint && AssetObject);

	// Allow only one thread modify the search data at a time
	FScopeLock ScopeLock(&SafeModifyCacheCriticalSection);

	FName AssetPath = *AssetObject->GetPathName();

	int32* IndexPtr = SearchMap.Find(AssetPath);
	int32 Index = 0;
	if(!IndexPtr)
	{
		FSearchData SearchData;
		SearchData.Blueprint = InBlueprint;
		SearchData.AssetPath = AssetPath;
		Index = AddSearchDataToDatabase(MoveTemp(SearchData));
	}
	else
	{
		Index = *IndexPtr;
		SearchArray[Index].Blueprint = InBlueprint; // Blueprint instance may change due to reloading
		SearchArray[Index].bMarkedForDeletion = false;
	}

	// Build the search data
	if (UProperty* ParentClassProp = InBlueprint->GetClass()->FindPropertyByName(GET_MEMBER_NAME_CHECKED(UBlueprint, ParentClass)))
	{
		ParentClassProp->ExportTextItem(SearchArray[Index].ParentClass, ParentClassProp->ContainerPtrToValuePtr<uint8>(InBlueprint), nullptr, InBlueprint, 0);
	}

	// During unindexed/out-of-date caching we will arrive here as a result of loading the asset, so don't remove the IsCacheInProgress() check!
	if (bInForceReCache || IsCacheInProgress() || bDisableDeferredIndexing)
	{
		// Cannot successfully gather most searchable data if there is no SkeletonGeneratedClass, so don't try, leave it as whatever it was last set to
		if (InBlueprint->SkeletonGeneratedClass != nullptr)
		{
			// Update search metadata string content
			SearchArray[Index].Value = GatherBlueprintSearchMetadata(InBlueprint);

			// Update version info stored in database to latest
			SearchArray[Index].VersionInfo = FSearchDataVersionInfo::Current;
		}

		// Remove it from the list of pending assets (if it exists)
		PendingAssets.Remove(AssetPath);
	}
	else
	{
		// Add it to the list of assets to be indexed (deferred until the next global search)
		PendingAssets.Add(AssetPath);
	}
}

void FFindInBlueprintSearchManager::BeginSearchQuery(const FStreamSearch* InSearchOriginator)
{
	if (AssetRegistryModule == nullptr)
	{
		UE_LOG(LogBlueprint, Warning, TEXT("Find-in-Blueprints was not fully initialized, possibly due to problems being initialized while saving a package. Please explicitly initialize earlier!"));
	}

	// Cannot begin a search thread while saving
	FScopeLock ScopeLock(&PauseThreadsCriticalSection);
	FScopeLock ScopeLock2(&SafeQueryModifyCriticalSection);

	ActiveSearchCounter.Increment();
	ActiveSearchQueries.FindOrAdd(InSearchOriginator) = 0;
}

bool FFindInBlueprintSearchManager::ContinueSearchQuery(const FStreamSearch* InSearchOriginator, FSearchData& OutSearchData)
{
	// Check if the thread has been told to pause, this occurs for the Garbage Collector and for saving to disk
	if(bIsPausing == true)
	{
		// Pause all searching, the GC is running and we will also be saving the database
		ActiveSearchCounter.Decrement();
		FScopeLock ScopeLock(&PauseThreadsCriticalSection);
		ActiveSearchCounter.Increment();
	}

	// Must lock this behind a critical section to ensure that no other thread is accessing it at the same time
	FScopeLock ScopeLock(&SafeQueryModifyCriticalSection);

	if(int32* SearchIdxPtr = ActiveSearchQueries.Find(InSearchOriginator))
	{
		int32& SearchIdx = *SearchIdxPtr;
		while(SearchIdx < SearchArray.Num())
		{
			// If the Blueprint is not marked for deletion, and the asset is valid, we will check to see if we want to refresh the searchable data.
			if( SearchArray[SearchIdx].bMarkedForDeletion || (SearchArray[SearchIdx].Blueprint.IsValid() && SearchArray[SearchIdx].Blueprint->IsPendingKill()) )
			{
				// Mark it for deletion, it will be removed on next save
				SearchArray[SearchIdx].bMarkedForDeletion = true;
			}
			else
			{
				// If there is FiB data, parse it into an ImaginaryBlueprint
				if (SearchArray[SearchIdx].Value.Len() > 0)
				{
					SearchArray[SearchIdx].ImaginaryBlueprint = MakeShareable(new FImaginaryBlueprint(FPaths::GetBaseFilename(SearchArray[SearchIdx].AssetPath.ToString()), SearchArray[SearchIdx].AssetPath.ToString(), SearchArray[SearchIdx].ParentClass, SearchArray[SearchIdx].Interfaces, SearchArray[SearchIdx].Value, SearchArray[SearchIdx].VersionInfo));
					SearchArray[SearchIdx].Value.Empty();
				}

 				OutSearchData = SearchArray[SearchIdx++];
				return true;
			}

			++SearchIdx;
		}
	}

	ActiveSearchQueries.Remove(InSearchOriginator);
	ActiveSearchCounter.Decrement();

	return false;
}

void FFindInBlueprintSearchManager::EnsureSearchQueryEnds(const class FStreamSearch* InSearchOriginator)
{
	// Must lock this behind a critical section to ensure that no other thread is accessing it at the same time
	FScopeLock ScopeLock(&SafeQueryModifyCriticalSection);
	int32* SearchIdxPtr = ActiveSearchQueries.Find(InSearchOriginator);

	// If the search thread is still considered active, remove it
	if(SearchIdxPtr)
	{
		ActiveSearchQueries.Remove(InSearchOriginator);
		ActiveSearchCounter.Decrement();
	}
}

float FFindInBlueprintSearchManager::GetPercentComplete(const FStreamSearch* InSearchOriginator) const
{
	FScopeLock ScopeLock(&SafeQueryModifyCriticalSection);
	const int32* SearchIdxPtr = ActiveSearchQueries.Find(InSearchOriginator);

	float ReturnPercent = 0.0f;

	if(SearchIdxPtr)
	{
		ReturnPercent = (float)*SearchIdxPtr / (float)SearchArray.Num();
	}

	return ReturnPercent;
}

const FSearchData* FFindInBlueprintSearchManager::QuerySingleBlueprint(UBlueprint* InBlueprint, bool bInRebuildSearchData)
{
	// AddOrUpdateBlueprintSearchMetadata would fail to cache any data for a Blueprint loaded specifically for diffing, but the bigger question
	// here in this function is how you are doing a search specifically for data within this Blueprint. This function is limited to be called
	// only when querying within the specific Blueprint (somehow opened a diff Blueprint) and when gathering the Blueprint's tags (usually for saving)
	const bool bIsDiffingBlueprint = InBlueprint->GetOutermost()->HasAnyPackageFlags(PKG_ForDiffing);
	if (!bIsDiffingBlueprint)
	{
		if (bInRebuildSearchData)
		{
			// Update the Blueprint, make sure it is fully up-to-date
			AddOrUpdateBlueprintSearchMetadata(InBlueprint, true);
		}

		UObject* AssetObject = GetAssetObject(InBlueprint);
		check(AssetObject);
		FName Key = *AssetObject->GetPathName();

		int32* ArrayIdx = SearchMap.Find(Key);
		if (ArrayIdx)
		{
			checkf(*ArrayIdx < SearchArray.Num(),
				TEXT("ArrayIdx:%d, SearchArray.Num():%d"),
				*ArrayIdx,
				SearchArray.Num());

<<<<<<< HEAD
			return SearchArray[*ArrayIdx].Value;
=======
			return &SearchArray[*ArrayIdx];
		}
		else if(bInRebuildSearchData)
		{
			// Warn here, since we make sure to refresh the search data for this Blueprint when doing the search, and we expect that it should have
			// been indexed. Note that there are some situations in which we never index a Blueprint asset (@see AddOrUpdateBlueprintSearchMetadata).
			UE_LOG(LogBlueprint, Warning, TEXT("Attempted to query a Blueprint (%s) that was not re-indexed even after rebuilding. No results can be returned."), *InBlueprint->GetPathName());
>>>>>>> a1e6ec07
		}
		else if(bInRebuildSearchData)
		{
			// Warn here, since we make sure to refresh the search data for this Blueprint when doing the search, and we expect that it should have
			// been indexed. Note that there are some situations in which we never index a Blueprint asset (@see AddOrUpdateBlueprintSearchMetadata).
			UE_LOG(LogBlueprint, Warning, TEXT("Attempted to query a Blueprint (%s) that was not re-indexed even after rebuilding. No results can be returned."), *InBlueprint->GetPathName());
		}
	}
	else
	{
		// Also warn here as we do not index diff-only packages.
		UE_LOG(LogBlueprint, Warning, TEXT("Attempted to query an old Blueprint package opened for diffing!"));
	}
	return nullptr;
}

void FFindInBlueprintSearchManager::PauseFindInBlueprintSearch()
{
	// Lock the critical section and flag that threads need to pause, they will pause when they can
	PauseThreadsCriticalSection.Lock();
	bIsPausing = true;

	// It is UNSAFE to lock any other critical section here, threads need them to finish a cycle of searching. Next cycle they will pause

	// Wait until all threads have come to a stop, it won't take long
	while(ActiveSearchCounter.GetValue() > 0)
	{
		FPlatformProcess::Sleep(0.1f);
	}
}

void FFindInBlueprintSearchManager::UnpauseFindInBlueprintSearch()
{
	// Before unpausing, we clean the cache of any excess data to keep it from bloating in size
	CleanCache();
	bIsPausing = false;

	// Release the threads to continue searching.
	PauseThreadsCriticalSection.Unlock();
}

void FFindInBlueprintSearchManager::CleanCache()
{
	// *NOTE* SaveCache is a thread safe operation by design, all searching threads are paused during the operation so there is no critical section locking

	// We need to cache where the active queries are so that we can put them back in a safe and expected position
	TMap< const FStreamSearch*, FName > CacheQueries;
	for( auto It = ActiveSearchQueries.CreateIterator() ; It ; ++It )
	{
	 	const FStreamSearch* ActiveSearch = It.Key();
	 	check(ActiveSearch);
	 	{
			FSearchData SearchData;
	 		ContinueSearchQuery(ActiveSearch, SearchData);

			FName CachePath = SearchData.AssetPath;
	 		CacheQueries.Add(ActiveSearch, CachePath);
	 	}
	}

	TMap<FName, int32> NewSearchMap;
	TArray<FSearchData> NewSearchArray;

	for(auto& SearchValuePair : SearchMap)
	{
		// Here it builds the new map/array, clean of deleted content.

		// If the database item is not marked for deletion and not pending kill (if loaded), keep it in the database
		if( !SearchArray[SearchValuePair.Value].bMarkedForDeletion && !(SearchArray[SearchValuePair.Value].Blueprint.IsValid() && SearchArray[SearchValuePair.Value].Blueprint->IsPendingKill()) )
		{
			// Build the new map/array
			NewSearchMap.Add(SearchValuePair.Key, NewSearchArray.Add(MoveTemp(SearchArray[SearchValuePair.Value])) );
		}
		else
		{
			// Remove it from the list of loaded assets that require indexing
			PendingAssets.Remove(SearchArray[SearchValuePair.Value].AssetPath);

			// Level Blueprints are destroyed when you open a new level, we need to re-add it as an unloaded asset so long as they were not marked for deletion
			if(!SearchArray[SearchValuePair.Value].bMarkedForDeletion && FModuleManager::Get().IsModuleLoaded(TEXT("AssetRegistry")))
			{
				SearchArray[SearchValuePair.Value].Blueprint = nullptr;

				AssetRegistryModule = &FModuleManager::LoadModuleChecked<FAssetRegistryModule>(TEXT("AssetRegistry"));

				// The asset was not user deleted, so this should usually find the asset. New levels can be deleted if they were not saved
				FAssetData AssetData = AssetRegistryModule->Get().GetAssetByObjectPath(SearchArray[SearchValuePair.Value].AssetPath);
				if(AssetData.IsValid())
				{
					FAssetDataTagMapSharedView::FFindTagResult ResultLegacy = AssetData.TagsAndValues.FindTag("FiB");
					if (ResultLegacy.IsSet())
					{
						SearchArray[SearchValuePair.Value].Value = ResultLegacy.GetValue();
					}
					// Build the new map/array
					NewSearchMap.Add(SearchValuePair.Key, NewSearchArray.Add(SearchArray[SearchValuePair.Value]) );
				}
			}
		}
	}

	SearchMap = MoveTemp( NewSearchMap );
	SearchArray = MoveTemp( NewSearchArray );

	// After the search, we have to place the active search queries where they belong
	for( auto& CacheQuery : CacheQueries )
	{
	 	int32 NewMappedIndex = 0;
	 	// Is the CachePath is valid? Otherwise we are at the end and there are no more search results, leave the query there so it can handle shutdown on it's own
	 	if(!CacheQuery.Value.IsNone())
	 	{
	 		int32* NewMappedIndexPtr = SearchMap.Find(CacheQuery.Value);
	 		check(NewMappedIndexPtr);
	 
	 		NewMappedIndex = *NewMappedIndexPtr;
	 	}
	 	else
	 	{
	 		NewMappedIndex = SearchArray.Num();
	 	}
	 
		// Update the active search to the new index of where it is at in the search
	 	*(ActiveSearchQueries.Find(CacheQuery.Key)) = NewMappedIndex;
	}
}

void FFindInBlueprintSearchManager::BuildCache()
{
	AssetRegistryModule = &FModuleManager::LoadModuleChecked<FAssetRegistryModule>(TEXT("AssetRegistry"));

	TArray< FAssetData > BlueprintAssets;
	FARFilter ClassFilter;
	ClassFilter.bRecursiveClasses = true;

	for (FName ClassName : FBlueprintAssetHandler::Get().GetRegisteredClassNames())
	{
		ClassFilter.ClassNames.Add(ClassName);
	}

	AssetRegistryModule->Get().GetAssets(ClassFilter, BlueprintAssets);
	
	for( FAssetData& Asset : BlueprintAssets )
	{
		OnAssetAdded(Asset);
	}
}

FText FFindInBlueprintSearchManager::ConvertHexStringToFText(FString InHexString)
{
	TArray<uint8> SerializedData;
	SerializedData.AddZeroed(InHexString.Len());

	HexToBytes(InHexString, SerializedData.GetData());

	FText ResultText;

	FMemoryReader Ar(SerializedData);
	Ar << ResultText;
	Ar.Close();

	return ResultText;
}

FString FFindInBlueprintSearchManager::ConvertFTextToHexString(FText InValue)
{
	TArray<uint8> SerializedData;
	FMemoryWriter Ar(SerializedData);

	Ar << InValue;
	Ar.Close();

	return BytesToHex(SerializedData.GetData(), SerializedData.Num());
}

void FFindInBlueprintSearchManager::OnCacheAllUnindexedAssets(bool bInSourceControlActive, bool bInCheckoutAndSave)
{
	// Multiple threads can be adding to this at the same time
	FScopeLock ScopeLock(&SafeModifyCacheCriticalSection);

	// We need to check validity first in case the user has closed the initiating FiB tab before responding to the source control login dialog (which is modeless).
	if (CachingObject)
	{
		if(bInSourceControlActive && bInCheckoutAndSave)
		{
			TArray<FString> UncachedAssetStrings;
			const TArray<FName>& TotalUncachedAssets = CachingObject->GetUncachedAssetList();
		
			UncachedAssetStrings.Reserve(TotalUncachedAssets.Num());
			for (const FName& UncachedAsset : TotalUncachedAssets)
			{
				UncachedAssetStrings.Add(UncachedAsset.ToString());
			}
			FEditorFileUtils::CheckoutPackages(UncachedAssetStrings);
		}

		// Start the cache process.
		CachingObject->Start();
	}
}

void FFindInBlueprintSearchManager::CacheAllAssets(TWeakPtr< SFindInBlueprints > InSourceWidget, const FFindInBlueprintCachingOptions& InOptions)
{
	// Do not start another caching process if one is in progress
	if(!IsCacheInProgress())
	{
		CurrentCacheOpType = InOptions.OpType;

		if (CurrentCacheOpType == EFiBCacheOpType::CachePendingAssets)
		{
			FCacheAllBlueprintsTickableObject::FCacheParams CacheParams;
			CacheParams.OnFinished = InOptions.OnFinished;
			CacheParams.OnCached.BindLambda([this](FName InAssetName)
			{
				// Ensure removal in case it did not get re-indexed for some reason (e.g. not loaded, not a Blueprint asset, etc.)
				PendingAssets.Remove(InAssetName);
			});

			// Determine if PIE is active - in that case we're potentially streaming assets in at random intervals, so just hide the progress UI while re-indexing those assets
			const bool bIsPIESimulating = (GEditor->bIsSimulatingInEditor || GEditor->PlayWorld);

			// Display progress during a re-indexing operation only if we have multiple assets to process (e.g. avoid showing after compiling a single asset) and we're not in PIE
			if ((PendingAssets.Num() > 1) && !bIsPIESimulating)
			{
				CacheParams.OpFlags |= EFiBCacheOpFlags::ShowProgress;
			}

			// Keep popup notifications hidden during this operation
			CacheParams.OpFlags |= EFiBCacheOpFlags::HideNotifications;

			// Keep track of which global FiB context started the operation (if any)
			SourceCachingWidget = InSourceWidget;

			CachingObject = new FCacheAllBlueprintsTickableObject(PendingAssets, CacheParams);

			// Immediately start the operation (non-interactive)
			check(CachingObject);
			CachingObject->Start();
		}
		else
		{
			TArray<FName> BlueprintsToUpdate;
			// Add any out-of-date Blueprints to the list
			for (FSearchData SearchData : SearchArray)
			{
				if ((SearchData.Value.Len() != 0 || SearchData.ImaginaryBlueprint.IsValid()) && SearchData.VersionInfo.FiBDataVersion < InOptions.MinimiumVersionRequirement)
				{
					BlueprintsToUpdate.Add(SearchData.AssetPath);
				}
			}

			FText DialogTitle = LOCTEXT("ConfirmIndexAll_Title", "Indexing All");
			FFormatNamedArguments Args;
			Args.Add(TEXT("PackageCount"), UnindexedAssets.Num() + BlueprintsToUpdate.Num());

			FText DialogDisplayText;

			if (UnindexedAssets.Num() && BlueprintsToUpdate.Num())
			{
				Args.Add(TEXT("PackageCount"), UnindexedAssets.Num() + BlueprintsToUpdate.Num());
				Args.Add(TEXT("UnindexedCount"), UnindexedAssets.Num());
				Args.Add(TEXT("OutOfDateCount"), BlueprintsToUpdate.Num());
				DialogDisplayText = FText::Format(LOCTEXT("CacheAllConfirmationMessage_UnindexedAndOutOfDate", "This process can take a long time and the editor may become unresponsive; there are {PackageCount} ({UnindexedCount} Unindexed/{OutOfDateCount} Out-of-Date) Blueprints to load. \
																					\n\nWould you like to checkout, load, and save all Blueprints to make this indexing permanent? Otherwise, all Blueprints will still be loaded but you will be required to re-index the next time you start the editor!"), Args);
			}
			else if (UnindexedAssets.Num() && BlueprintsToUpdate.Num() == 0)
			{
				DialogDisplayText = FText::Format(LOCTEXT("CacheAllConfirmationMessage_UnindexedOnly", "This process can take a long time and the editor may become unresponsive; there are {PackageCount} unindexed Blueprints to load. \
																					 \n\nWould you like to checkout, load, and save all Blueprints to make this indexing permanent? Otherwise, all Blueprints will still be loaded but you will be required to re-index the next time you start the editor!"), Args);
			}
			else if (UnindexedAssets.Num() == 0 && BlueprintsToUpdate.Num())
			{
				DialogDisplayText = FText::Format(LOCTEXT("CacheAllConfirmationMessage_OutOfDateOnly", "This process can take a long time and the editor may become unresponsive; there are {PackageCount} out-of-date Blueprints to load. \
																					 \n\nWould you like to checkout, load, and save all Blueprints to make this indexing permanent? Otherwise, all Blueprints will still be loaded but you will be required to re-index the next time you start the editor!"), Args);
			}

			const EAppReturnType::Type ReturnValue = FMessageDialog::Open(EAppMsgType::YesNoCancel, DialogDisplayText, &DialogTitle);

			// If Yes is chosen, checkout and save all Blueprints, if No is chosen, only load all Blueprints
			if (ReturnValue != EAppReturnType::Cancel)
			{
				FailedToCachePaths.Empty();

				TSet<FName> TempUncachedAssets;
				TempUncachedAssets.Append(UnindexedAssets);
				TempUncachedAssets.Append(BlueprintsToUpdate);

				const bool bCheckOutAndSave = (ReturnValue == EAppReturnType::Yes);
				FCacheAllBlueprintsTickableObject::FCacheParams CacheParams;
				CacheParams.OpFlags = EFiBCacheOpFlags::ShowProgress | EFiBCacheOpFlags::AllowUserCancel;
				if (bCheckOutAndSave)
				{
					CacheParams.OpFlags |= EFiBCacheOpFlags::CheckOutAndSave;
				}
				CacheParams.OnFinished = InOptions.OnFinished;
				CachingObject = new FCacheAllBlueprintsTickableObject(MoveTemp(TempUncachedAssets), CacheParams);

				const bool bIsSourceControlEnabled = ISourceControlModule::Get().IsEnabled();
				if (!bIsSourceControlEnabled && bCheckOutAndSave)
				{
					// Offer to start up Source Control
					ISourceControlModule::Get().ShowLoginDialog(FSourceControlLoginClosed::CreateRaw(this, &FFindInBlueprintSearchManager::OnCacheAllUnindexedAssets, bCheckOutAndSave), ELoginWindowMode::Modeless, EOnLoginWindowStartup::PreserveProvider);
				}
				else
				{
					OnCacheAllUnindexedAssets(bIsSourceControlEnabled, bCheckOutAndSave);
				}

				SourceCachingWidget = InSourceWidget;
			}
		}
	}
}

void FFindInBlueprintSearchManager::CancelCacheAll(SFindInBlueprints* InFindInBlueprintWidget)
{
	if(IsCacheInProgress() && ((SourceCachingWidget.IsValid() && SourceCachingWidget.Pin().Get() == InFindInBlueprintWidget) || !SourceCachingWidget.IsValid()))
	{
		CachingObject->OnCancelCaching(!SourceCachingWidget.IsValid());
		SourceCachingWidget.Reset();
	}
}

int32 FFindInBlueprintSearchManager::GetCurrentCacheIndex() const
{
	int32 CachingIndex = 0;
	if(CachingObject)
	{
		CachingIndex = CachingObject->GetCurrentCacheIndex();
	}

	return CachingIndex;
}

FName FFindInBlueprintSearchManager::GetCurrentCacheBlueprintName() const
{
	FName CachingBPName;
	if(CachingObject)
	{
		CachingBPName = CachingObject->GetCurrentCacheBlueprintName();
	}

	return CachingBPName;
}

float FFindInBlueprintSearchManager::GetCacheProgress() const
{
	float ReturnCacheValue = 1.0f;

	if(CachingObject)
	{
		ReturnCacheValue = CachingObject->GetCacheProgress();
	}

	return ReturnCacheValue;
}

int32 FFindInBlueprintSearchManager::GetNumberPendingAssets() const
{
	return PendingAssets.Num();
}

int32 FFindInBlueprintSearchManager::GetNumberUnindexedAssets() const
{
	return UnindexedAssets.Num();
}

int32 FFindInBlueprintSearchManager::GetNumberUncachedAssets() const
{
	if (CachingObject)
	{
		return CachingObject->GetUncachedAssetCount();
	}
	
	return 0;
}

void FFindInBlueprintSearchManager::StartedCachingBlueprints(EFiBCacheOpFlags InCacheOpFlags)
{
	// Invoke the callback on any open global widgets
	for (TWeakPtr<SFindInBlueprints> FindResultsPtr : GlobalFindResults)
	{
		if (FindResultsPtr.IsValid())
		{
			FindResultsPtr.Pin()->OnCacheStarted(CurrentCacheOpType, InCacheOpFlags);
		}
	}
}

void FFindInBlueprintSearchManager::FinishedCachingBlueprints(int32 InNumberCached, TSet<FName>& InFailedToCacheList)
{
	// Multiple threads could be adding to this at the same time
	FScopeLock ScopeLock(&SafeModifyCacheCriticalSection);

	// Update the list of cache failures
	FailedToCachePaths = InFailedToCacheList;

	// Remove any failed attempts from the pending list
	if (InFailedToCacheList.Num() > 0)
	{
		PendingAssets = PendingAssets.Difference(InFailedToCacheList);
	}

	// Invoke the completion callback on any open widgets that are not the initiating one (e.g. to hide progress bar)
	for (TWeakPtr<SFindInBlueprints> FindResultsPtr : GlobalFindResults)
	{
		if (FindResultsPtr.IsValid() && FindResultsPtr != SourceCachingWidget)
		{
			FindResultsPtr.Pin()->OnCacheComplete(CurrentCacheOpType);
		}
	}

	// Invoke the completion callback on the initiating widget only if necessary (i.e. only if it doesn't already delegate it)
	if(SourceCachingWidget.IsValid() && !CachingObject->HasPostCacheWork())
	{
		SourceCachingWidget.Pin()->OnCacheComplete(CurrentCacheOpType);
	}

	// Reset the reference to the widget that initiated the caching operation
	SourceCachingWidget.Reset();

	// Delete the object and NULL it out so we can do it again in the future if needed (if it was canceled)
	delete CachingObject;
	CachingObject = nullptr;
}

bool FFindInBlueprintSearchManager::IsCacheInProgress() const
{
	return CachingObject != nullptr;
}

bool FFindInBlueprintSearchManager::IsUnindexedCacheInProgress() const
{
	return IsCacheInProgress() && CurrentCacheOpType == EFiBCacheOpType::CacheUnindexedAssets;
}

TSharedPtr< FJsonObject > FFindInBlueprintSearchManager::ConvertJsonStringToObject(FSearchDataVersionInfo InVersionInfo, FString InJsonString, TMap<int32, FText>& OutFTextLookupTable)
{
	/** The searchable data is more complicated than a Json string, the Json being the main searchable body that is parsed. Below is a diagram of the full data:
	 *  | int32 "Version" | int32 "Size" | TMap "Lookup Table" | Json String |
	 *
	 * Version: Version of the FiB data, which may impact searching
	 * Size: The size of the TMap in bytes
	 * Lookup Table: The Json's identifiers and string values are in Hex strings and stored in a TMap, the Json stores these values as ints and uses them as the Key into the TMap
	 * Json String: The Json string to be deserialized in full
	 */
	TArray<uint8> DerivedData;

	// SearchData is currently the full string
	// We want to first extract the size of the TMap we will be serializing
	int32 SizeOfData;
	FBufferReader ReaderStream((void*)*InJsonString, InJsonString.Len() * sizeof(TCHAR), false);

	// If the stream is versioned, read past the version info
	if (InVersionInfo.FiBDataVersion > EFiBVersion::FIB_VER_BASE)
	{
		// Read the FiB search data version
		const int32 Version = FiBSerializationHelpers::Deserialize<int32>(ReaderStream);

		// Check that the deserialized version matches up with what's recorded in the search database
		ensureMsgf(Version == InVersionInfo.FiBDataVersion, TEXT("FiB: JSON stream data does not match search data version from database. This is unexpected."));
	}

	// Configure the JSON stream with the proper object version for FText serialization when reading the LUT
	ReaderStream.SetCustomVersion(FEditorObjectVersion::GUID, InVersionInfo.EditorObjectVersion, TEXT("Dev-Editor"));

 	// Read, as a byte string, the number of characters composing the Lookup Table for the Json.
	SizeOfData = FiBSerializationHelpers::Deserialize<int32>(ReaderStream);

 	// With the size of the TMap in hand, let's serialize JUST that (as a byte string)
	TMap<int32, FText> LookupTable;
	OutFTextLookupTable = LookupTable = FiBSerializationHelpers::Deserialize< TMap<int32, FText> >(ReaderStream, SizeOfData);

	// The original BufferReader should be positioned at the Json
	TSharedPtr< FJsonObject > JsonObject = NULL;
	TSharedRef< TJsonReader<> > Reader = BlueprintSearchMetaDataHelpers::SearchMetaDataReader::Create( &ReaderStream, LookupTable );
	FJsonSerializer::Deserialize( Reader, JsonObject );

	return JsonObject;
}

void FFindInBlueprintSearchManager::GlobalFindResultsClosed(const TSharedRef<SFindInBlueprints>& FindResults)
{
	for (TWeakPtr<SFindInBlueprints> FindResultsPtr : GlobalFindResults)
	{
		if (FindResultsPtr.Pin() == FindResults)
		{
			GlobalFindResults.Remove(FindResultsPtr);

			if (CachingObject && SourceCachingWidget == FindResultsPtr)
			{
				SourceCachingWidget.Reset();
			}
			break;
		}
	}
}

FText FFindInBlueprintSearchManager::GetGlobalFindResultsTabLabel(int32 TabIdx)
{
	int32 NumOpenGlobalFindResultsTabs = 0;
	for (int32 i = GlobalFindResults.Num() - 1; i >= 0; --i)
	{
		if (GlobalFindResults[i].IsValid())
		{
			++NumOpenGlobalFindResultsTabs;
		}
		else
		{
			GlobalFindResults.RemoveAt(i);
		}
	}

	if (NumOpenGlobalFindResultsTabs > 1 || TabIdx > 0)
	{
		return FText::Format(LOCTEXT("GlobalFindResultsTabNameWithIndex", "Find in Blueprints {0}"), FText::AsNumber(TabIdx + 1));
	}
	else
	{
		return LOCTEXT("GlobalFindResultsTabName", "Find in Blueprints");
	}
}

TSharedRef<SDockTab> FFindInBlueprintSearchManager::SpawnGlobalFindResultsTab(const FSpawnTabArgs& SpawnTabArgs, int32 TabIdx)
{
	TAttribute<FText> Label = TAttribute<FText>::Create(TAttribute<FText>::FGetter::CreateRaw(this, &FFindInBlueprintSearchManager::GetGlobalFindResultsTabLabel, TabIdx));

	TSharedRef<SDockTab> NewTab = SNew(SDockTab)
		.TabRole(ETabRole::NomadTab)
		.Label(Label)
		.ToolTipText(LOCTEXT("GlobalFindResultsTabTooltip", "Search for a string in all Blueprint assets."));

	TSharedRef<SFindInBlueprints> FindResults = SNew(SFindInBlueprints)
		.bIsSearchWindow(false)
		.ContainingTab(NewTab);

	GlobalFindResults.Add(FindResults);

	NewTab->SetContent(FindResults);

	return NewTab;
}

TSharedPtr<SFindInBlueprints> FFindInBlueprintSearchManager::OpenGlobalFindResultsTab()
{
	TSet<FName> OpenGlobalTabIDs;

	for (TWeakPtr<SFindInBlueprints> FindResultsPtr : GlobalFindResults)
	{
		TSharedPtr<SFindInBlueprints> FindResults = FindResultsPtr.Pin();
		if (FindResults.IsValid())
		{
			OpenGlobalTabIDs.Add(FindResults->GetHostTabId());
		}
	}

	for (int32 Idx = 0; Idx < ARRAY_COUNT(GlobalFindResultsTabIDs); ++Idx)
	{
		const FName GlobalTabId = GlobalFindResultsTabIDs[Idx];
		if (!OpenGlobalTabIDs.Contains(GlobalTabId))
		{
			TSharedRef<SDockTab> NewTab = FGlobalTabmanager::Get()->InvokeTab(GlobalTabId);
			return StaticCastSharedRef<SFindInBlueprints>(NewTab->GetContent());
		}
	}

	return TSharedPtr<SFindInBlueprints>();
}

TSharedPtr<SFindInBlueprints> FFindInBlueprintSearchManager::GetGlobalFindResults()
{
	TSharedPtr<SFindInBlueprints> FindResultsToUse;

	for (TWeakPtr<SFindInBlueprints> FindResultsPtr : GlobalFindResults)
	{
		TSharedPtr<SFindInBlueprints> FindResults = FindResultsPtr.Pin();
		if (FindResults.IsValid() && !FindResults->IsLocked())
		{
			FindResultsToUse = FindResults;
			break;
		}
	}

	if (FindResultsToUse.IsValid())
	{
		FGlobalTabmanager::Get()->InvokeTab(FindResultsToUse->GetHostTabId());
	}
	else
	{
		FindResultsToUse = OpenGlobalFindResultsTab();
	}

	return FindResultsToUse;
}

void FFindInBlueprintSearchManager::EnableGlobalFindResults(bool bEnable)
{
	const TSharedRef<FGlobalTabmanager>& GlobalTabManager = FGlobalTabmanager::Get();

	if (bEnable)
	{
		// Register the spawners for all global Find Results tabs
		const FSlateIcon GlobalFindResultsIcon(FEditorStyle::GetStyleSetName(), "Kismet.Tabs.FindResults");
		GlobalFindResultsMenuItem = WorkspaceMenu::GetMenuStructure().GetToolsCategory()->AddGroup(
			LOCTEXT("WorkspaceMenu_GlobalFindResultsCategory", "Find in Blueprints"),
			LOCTEXT("GlobalFindResultsMenuTooltipText", "Find references to functions, events and variables in all Blueprints."),
			GlobalFindResultsIcon,
			true);

		for (int32 TabIdx = 0; TabIdx < ARRAY_COUNT(GlobalFindResultsTabIDs); TabIdx++)
		{
			const FName TabID = GlobalFindResultsTabIDs[TabIdx];
			if (!GlobalTabManager->HasTabSpawner(TabID))
			{
				const FText DisplayName = FText::Format(LOCTEXT("GlobalFindResultsDisplayName", "Find in Blueprints {0}"), FText::AsNumber(TabIdx + 1));

				GlobalTabManager->RegisterNomadTabSpawner(TabID, FOnSpawnTab::CreateRaw(this, &FFindInBlueprintSearchManager::SpawnGlobalFindResultsTab, TabIdx))
					.SetDisplayName(DisplayName)
					.SetIcon(GlobalFindResultsIcon)
					.SetGroup(GlobalFindResultsMenuItem.ToSharedRef());
			}
		}
	}
	else
	{
		// Close all Global Find Results tabs when turning the feature off, since these may not get closed along with the Blueprint Editor contexts above.
		TSet<TSharedPtr<SFindInBlueprints>> FindResultsToClose;

		for (TWeakPtr<SFindInBlueprints> FindResultsPtr : GlobalFindResults)
		{
			TSharedPtr<SFindInBlueprints> FindResults = FindResultsPtr.Pin();
			if (FindResults.IsValid())
			{
				FindResultsToClose.Add(FindResults);
			}
		}

		for (TSharedPtr<SFindInBlueprints> FindResults : FindResultsToClose)
		{
			FindResults->CloseHostTab();
		}

		GlobalFindResults.Empty();

		for (int32 TabIdx = 0; TabIdx < ARRAY_COUNT(GlobalFindResultsTabIDs); TabIdx++)
		{
			const FName TabID = GlobalFindResultsTabIDs[TabIdx];
			if (GlobalTabManager->HasTabSpawner(TabID))
			{
				GlobalTabManager->UnregisterNomadTabSpawner(TabID);
			}
		}

		if (GlobalFindResultsMenuItem.IsValid())
		{
			WorkspaceMenu::GetMenuStructure().GetToolsCategory()->RemoveItem(GlobalFindResultsMenuItem.ToSharedRef());
			GlobalFindResultsMenuItem.Reset();
		}
	}
}

void FFindInBlueprintSearchManager::CloseOrphanedGlobalFindResultsTabs(TSharedPtr<class FTabManager> TabManager)
{
	if (TabManager.IsValid())
	{
		for (int32 TabIdx = 0; TabIdx < ARRAY_COUNT(GlobalFindResultsTabIDs); TabIdx++)
		{
			const FName TabID = GlobalFindResultsTabIDs[TabIdx];
			if (!FGlobalTabmanager::Get()->HasTabSpawner(TabID))
			{
				TSharedPtr<SDockTab> OrphanedTab = TabManager->FindExistingLiveTab(FTabId(TabID));
				if (OrphanedTab.IsValid())
				{
					OrphanedTab->RequestCloseTab();
				}
			}
		}
	}
}

void FFindInBlueprintSearchManager::Tick(float DeltaTime)
{
	if(IsCacheInProgress())
	{
		check(CachingObject);
		CachingObject->Tick(DeltaTime);
	}
	else if (PendingAssets.Num() > 0)
	{
		// Kick off a re-indexing operation to update the cache
		FFindInBlueprintCachingOptions CachingOptions;
		CachingOptions.OpType = EFiBCacheOpType::CachePendingAssets;
		CacheAllAssets(nullptr, CachingOptions);
	}
}

bool FFindInBlueprintSearchManager::IsTickable() const
{
	// Tick only if we have an active caching operation or if we have pending assets and an open FiB context
	return IsCacheInProgress() || (PendingAssets.Num() > 0 && GlobalFindResults.Num() > 0);
}

TStatId FFindInBlueprintSearchManager::GetStatId() const
{
	RETURN_QUICK_DECLARE_CYCLE_STAT(FFindInBlueprintSearchManager, STATGROUP_Tickables);
}

#undef LOCTEXT_NAMESPACE<|MERGE_RESOLUTION|>--- conflicted
+++ resolved
@@ -2029,17 +2029,7 @@
 				*ArrayIdx,
 				SearchArray.Num());
 
-<<<<<<< HEAD
-			return SearchArray[*ArrayIdx].Value;
-=======
 			return &SearchArray[*ArrayIdx];
-		}
-		else if(bInRebuildSearchData)
-		{
-			// Warn here, since we make sure to refresh the search data for this Blueprint when doing the search, and we expect that it should have
-			// been indexed. Note that there are some situations in which we never index a Blueprint asset (@see AddOrUpdateBlueprintSearchMetadata).
-			UE_LOG(LogBlueprint, Warning, TEXT("Attempted to query a Blueprint (%s) that was not re-indexed even after rebuilding. No results can be returned."), *InBlueprint->GetPathName());
->>>>>>> a1e6ec07
 		}
 		else if(bInRebuildSearchData)
 		{
