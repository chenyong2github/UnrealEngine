--- conflicted
+++ resolved
@@ -530,13 +530,8 @@
 	class FFindInBlueprintJsonWriter : public TFindInBlueprintJsonStringWriter<TCondensedJsonPrintPolicy<TCHAR>>
 			{
 	public:
-<<<<<<< HEAD
-		FFindInBlueprintJsonWriter(FString* const InOutString)
-			:TFindInBlueprintJsonStringWriter<TCondensedJsonPrintPolicy<TCHAR>>(InOutString)
-=======
 		FFindInBlueprintJsonWriter(FString* const InOutString, int32 InFormatVersion)
 			:TFindInBlueprintJsonStringWriter<TCondensedJsonPrintPolicy<TCHAR>>(InOutString, InFormatVersion)
->>>>>>> 421d6516
 			,JsonOutput(InOutString)
 				{
 		}
@@ -1692,12 +1687,7 @@
 								if (UBlueprint* Blueprint = SearchData.Blueprint.Get())
 								{
 									using namespace BlueprintSearchMetaDataHelpers;
-<<<<<<< HEAD
-									SearchData.Value = GatherBlueprintSearchMetadata<FFindInBlueprintJsonWriter>(Blueprint);
-									SearchData.VersionInfo = FSearchDataVersionInfo::Current;
-=======
 									SearchData.Value = GatherBlueprintSearchMetadata<FFindInBlueprintJsonWriter>(Blueprint, SearchData.VersionInfo.FiBDataVersion);
->>>>>>> 421d6516
 
 									if (SearchData.Value.Len() > 0)
 									{
@@ -1712,7 +1702,6 @@
 								// Update the entry in the search database. Don't use search data after this line.
 								FFindInBlueprintSearchManager::Get().ApplySearchDataToDatabase(MoveTemp(SearchData));
 							}
-<<<<<<< HEAD
 
 							if (bEnqueueForAsyncIndexing)
 							{
@@ -1739,34 +1728,6 @@
 						// Execute the completion callback, if bound.
 						CacheParams.OnCached.ExecuteIfBound(AssetPath);
 
-=======
-
-							if (bEnqueueForAsyncIndexing)
-							{
-								// Enqueue this asset path to restart async indexing with the updated search metadata.
-								AssetsPendingAsyncIndexing.Enqueue(AssetPath);
-							}
-							else
-							{
-								// We're done indexing this asset path, so invoke the completion callback.
-								IndexCompletedForAssetPath(AssetPath);
-							}
-						}
-
-						// Indicate that gather work is no longer in progress.
-						bIsGatheringSearchMetadata = false;
-					}
-
-					// Block additional task completions until we're done processing.
-					FScopeLock Lock(&AsyncTaskCompletionMutex);
-
-					// Process each completed asset path.
-					for (const FName& AssetPath : CompletedAsyncTaskAssets)
-					{
-						// Execute the completion callback, if bound.
-						CacheParams.OnCached.ExecuteIfBound(AssetPath);
-
->>>>>>> 421d6516
 						// Increment the counter for progress/UI display.
 						++TickCacheIndex;
 					}
@@ -1784,12 +1745,7 @@
 						if (UBlueprint* Blueprint = SearchData.Blueprint.Get())
 						{
 							using namespace BlueprintSearchMetaDataHelpers;
-<<<<<<< HEAD
-							SearchData.Value = GatherBlueprintSearchMetadata<FFindInBlueprintJsonWriter>(Blueprint);
-							SearchData.VersionInfo = FSearchDataVersionInfo::Current;
-=======
 							SearchData.Value = GatherBlueprintSearchMetadata<FFindInBlueprintJsonWriter>(Blueprint, SearchData.VersionInfo.FiBDataVersion);
->>>>>>> 421d6516
 						}
 					}
 
@@ -2136,7 +2092,7 @@
 		UBlueprint* Blueprint   = Handler->RetrieveBlueprint(AssetObject);
 		if (Blueprint)
 		{
-			AddOrUpdateBlueprintSearchMetadata(Blueprint, EAddOrUpdateBlueprintSearchMetadataFlags::AllowNewEntry);
+			AddOrUpdateBlueprintSearchMetadata(Blueprint);
 		}
 	}
 	else if (Handler->AssetContainsBlueprint(InAssetData))
@@ -2291,7 +2247,6 @@
 void FFindInBlueprintSearchManager::ApplySearchDataToDatabase(FSearchData InSearchData, bool bAllowNewEntry)
 {
 	FScopeLock ScopeLock(&SafeModifyCacheCriticalSection);
-<<<<<<< HEAD
 
 	const int32* ArrayIdx = SearchMap.Find(InSearchData.AssetPath);
 	if (ArrayIdx)
@@ -2309,25 +2264,6 @@
 
 		int32 ArrayIndex = SearchArray.Add(MoveTemp(InSearchData));
 
-=======
-
-	const int32* ArrayIdx = SearchMap.Find(InSearchData.AssetPath);
-	if (ArrayIdx)
-	{
-		checkf(*ArrayIdx < SearchArray.Num(),
-			TEXT("ArrayIdx:%d, SearchArray.Num():%d"),
-			*ArrayIdx,
-			SearchArray.Num());
-
-		SearchArray[*ArrayIdx] = MoveTemp(InSearchData);
-	}
-	else if (bAllowNewEntry)
-	{
-		FName AssetPath = InSearchData.AssetPath; // Copy before we move the data into the array
-
-		int32 ArrayIndex = SearchArray.Add(MoveTemp(InSearchData));
-
->>>>>>> 421d6516
 		// Add the asset file path to the map along with the index into the array
 		SearchMap.Add(AssetPath, ArrayIndex);
 	}
@@ -2419,11 +2355,7 @@
 	CachedAssetClasses.Reset();
 }
 
-<<<<<<< HEAD
-void FFindInBlueprintSearchManager::AddOrUpdateBlueprintSearchMetadata(UBlueprint* InBlueprint, EAddOrUpdateBlueprintSearchMetadataFlags InFlags/* = EAddOrUpdateBlueprintSearchMetadataFlags::None*/)
-=======
 void FFindInBlueprintSearchManager::AddOrUpdateBlueprintSearchMetadata(UBlueprint* InBlueprint, EAddOrUpdateBlueprintSearchMetadataFlags InFlags/* = EAddOrUpdateBlueprintSearchMetadataFlags::None*/, EFiBVersion InVersion/* = EFiBVersion::FIB_VER_LATEST*/)
->>>>>>> 421d6516
 {
 	CSV_SCOPED_TIMING_STAT(FindInBlueprint, AddOrUpdateBlueprintSearchMetadata);
 	CSV_CUSTOM_STAT(FindInBlueprint, AddOrUpdateCountThisFrame, 1, ECsvCustomStatOp::Accumulate);
@@ -2443,11 +2375,7 @@
 
 	// Control flags
 	const bool bForceRecache = EnumHasAllFlags(InFlags, EAddOrUpdateBlueprintSearchMetadataFlags::ForceRecache);
-<<<<<<< HEAD
-	const bool bAllowNewEntry = EnumHasAllFlags(InFlags, EAddOrUpdateBlueprintSearchMetadataFlags::AllowNewEntry);
-=======
 	const bool bClearCachedValue = EnumHasAllFlags(InFlags, EAddOrUpdateBlueprintSearchMetadataFlags::ClearCachedValue);
->>>>>>> 421d6516
 
 	UObject* AssetObject = GetAssetObject(InBlueprint);
 
@@ -2461,7 +2389,7 @@
 		SearchData.Blueprint = InBlueprint; // Blueprint instance may change due to reloading
 		SearchData.StateFlags &= ~(ESearchDataStateFlags::IsIndexed | ESearchDataStateFlags::WasRemoved);
 	}
-	else if (bAllowNewEntry)
+	else
 	{
 		SearchData = FSearchData();
 		SearchData.AssetPath = AssetPath;
@@ -2479,48 +2407,6 @@
 		// Clear any previously-gathered data.
 		SearchData.Value.Empty();
 
-<<<<<<< HEAD
-		// During unindexed/out-of-date caching we will arrive here as a result of loading the asset, so don't remove the IsUnindexedCacheInProgress() check!
-		if (bForceRecache || IsUnindexedCacheInProgress() || bDisableDeferredIndexing)
-		{
-			// Cannot successfully gather most searchable data if there is no SkeletonGeneratedClass, so don't try, leave it as whatever it was last set to
-			if (InBlueprint->SkeletonGeneratedClass != nullptr)
-			{
-				using namespace BlueprintSearchMetaDataHelpers;
-
-				// Update search metadata string content
-				SearchData.Value = GatherBlueprintSearchMetadata<FFindInBlueprintJsonWriter>(InBlueprint);
-
-				// Update version info stored in database to latest
-				SearchData.VersionInfo = FSearchDataVersionInfo::Current;
-			}
-
-			// Mark it as having been indexed in the following cases:
-			// a) Deferred or multithreaded indexing is disabled. In these cases, indexing will be handled by the search thread.
-			// b) There is no generated metadata. In this case, there's nothing to search, so there's no need to index the asset.
-			if (bDisableDeferredIndexing || bDisableThreadedIndexing || SearchData.Value.Len() == 0)
-			{
-				// Mark it as having been indexed (it's now searchable).
-				SearchData.StateFlags |= ESearchDataStateFlags::IsIndexed;
-
-				// Remove it from the list of pending assets (if it exists).
-				PendingAssets.Remove(AssetPath);
-			}
-			else if(!bDisableThreadedIndexing)
-			{
-				// With multithreaded indexing, we defer additional work beyond regenerating the metadata, so ensure it's been added.
-				PendingAssets.Add(AssetPath);
-			}
-		}
-		else if (!bDisableDeferredIndexing)
-		{
-			// Add it to the list of assets to be indexed (deferred)
-			PendingAssets.Add(AssetPath);
-		}
-
-		// Copy new/updated search data into the cache
-		ApplySearchDataToDatabase(MoveTemp(SearchData), bAllowNewEntry);
-=======
 		// Update version info stored in database. This indicates which format to use when regenerating the tag value.
 		SearchData.VersionInfo = FSearchDataVersionInfo::Current;
 		if (InVersion != EFiBVersion::FIB_VER_NONE)
@@ -2653,18 +2539,9 @@
 	if (SearchData.IsValid())
 	{
 		++SearchQuery->SearchCount;
->>>>>>> 421d6516
 	}
 
 	return SearchData;
-}
-
-FFindInBlueprintSearchManager::FActiveSearchQueryPtr FFindInBlueprintSearchManager::FindSearchQuery(const class FStreamSearch* InSearchOriginator) const
-{
-	// Must lock this behind a critical section to ensure that no other thread is accessing it at the same time
-	FScopeLock ScopeLock(&SafeQueryModifyCriticalSection);
-
-	return ActiveSearchQueries.FindRef(InSearchOriginator);
 }
 
 void FFindInBlueprintSearchManager::BeginSearchQuery(const FStreamSearch* InSearchOriginator)
@@ -2705,96 +2582,6 @@
 		return false;
 	}
 
-<<<<<<< HEAD
-	auto GetNextSearchDataLambda = [this, SearchQuery]()
-	{
-		// Get the entry in the index cache for the next asset to search.
-		FSearchData SearchData = GetSearchDataForIndex(SearchQuery->NextIndex);
-		while (SearchData.IsValid())
-		{
-			// Advance the current search index.
-			++SearchQuery->NextIndex;
-
-			// If this asset has not been indexed, don't search it yet.
-			if (!SearchData.IsIndexingCompleted())
-			{
-				SearchQuery->DeferredAssetPaths.Enqueue(SearchData.AssetPath);
-			}
-			else if (!SearchData.IsMarkedForDeletion())
-			{
-				// Ok to use this asset's index entry; break out of the loop.
-				break;
-			}
-
-			// Move on to the next entry in the index cache.
-			SearchData = GetSearchDataForIndex(SearchQuery->NextIndex);
-		}
-
-		// If we don't have valid search data, try the deferred list from above.
-		if (!SearchData.IsValid())
-		{
-			FName AssetPath;
-			while (SearchQuery->DeferredAssetPaths.Dequeue(AssetPath))
-			{
-				SearchData = GetSearchDataForAssetPath(AssetPath);
-				if (SearchData.IsValid() && !SearchData.IsMarkedForDeletion())
-				{
-					// If this asset is still waiting to be indexed, put it back into the queue.
-					if (!SearchData.IsIndexingCompleted())
-					{
-						SearchQuery->DeferredAssetPaths.Enqueue(AssetPath);
-
-						// Yield to allow indexing to progress a bit further.
-						FPlatformProcess::Sleep(0.1f);
-					}
-					else
-					{
-						// Ok to use this entry; break out of the loop.
-						break;
-					}
-				}
-			}
-		}
-
-		// Increment the search counter if we have valid search data.
-		if (SearchData.IsValid())
-		{
-			++SearchQuery->SearchCount;
-		}
-
-		return SearchData;
-	};
-
-	FSearchData SearchData = GetNextSearchDataLambda();
-
-	if (SearchData.IsValid())
-	{
-		// In these modes, the full index may not have been parsed yet. We'll do that now on the search thread.
-		if (bDisableDeferredIndexing || bDisableThreadedIndexing)
-		{
-			// Must lock this behind a critical section to ensure that no other thread is accessing it at the same time
-			FScopeLock Lock(&SafeModifyCacheCriticalSection);
-
-			// Grab the latest entry from the cache. In the case of parallel global searches, one of the other threads may have already updated it while we were blocked by the mutex above.
-			SearchData = GetSearchDataForAssetPath(SearchData.AssetPath);
-
-			// If there is FiB data, parse it into an ImaginaryBlueprint
-			if (SearchData.IsValid() && SearchData.Value.Len() > 0)
-			{
-				const FString AssetPath = SearchData.AssetPath.ToString();
-				if (FiBSerializationHelpers::ValidateSearchDataVersionInfo(AssetPath, SearchData.Value, SearchData.VersionInfo))
-				{
-					SearchData.ImaginaryBlueprint = MakeShareable(new FImaginaryBlueprint(FPaths::GetBaseFilename(SearchData.AssetPath.ToString()), SearchData.AssetPath.ToString(), SearchData.ParentClass, SearchData.Interfaces, SearchData.Value, SearchData.VersionInfo));
-					SearchData.Value.Empty();
-
-					// In the case of parallel global searches, two search threads may be looking at the same entry. Thus, we only allow one search thread to be actively parsing JSON nodes.
-					SearchData.ImaginaryBlueprint->EnableInterlockedParsing();
-				}
-
-				// Update the entry in the database
-				ApplySearchDataToDatabase(SearchData);
-			}
-=======
 	// Grab the next entry and update the active search query. Include the list of entries that were deferred pending completion of async indexing work.
 	const bool bCheckDeferredList = true;
 	FSearchData SearchData = GetNextSearchDataForQuery(SearchQuery, bCheckDeferredList);
@@ -2825,7 +2612,6 @@
 				// Update the entry in the database
 				ApplySearchDataToDatabase(SearchData);
 			}
->>>>>>> 421d6516
 		}
 
 		OutSearchData = SearchData;
