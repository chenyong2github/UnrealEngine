// Copyright 1998-2019 Epic Games, Inc. All Rights Reserved.


#include "SSCSEditor.h"
#include "AssetData.h"
#include "Editor.h"
#include "Framework/MultiBox/MultiBoxBuilder.h"
#include "Components/PrimitiveComponent.h"
#include "EngineGlobals.h"
#include "Misc/FeedbackContext.h"
#include "Serialization/ObjectWriter.h"
#include "Serialization/ObjectReader.h"
#include "Layout/WidgetPath.h"
#include "SlateOptMacros.h"
#include "Framework/Application/MenuStack.h"
#include "Framework/Application/SlateApplication.h"
#include "Widgets/Layout/SSpacer.h"
#include "Widgets/Images/SImage.h"
#include "Widgets/Input/SButton.h"
#include "EditorStyleSet.h"
#include "Editor/UnrealEdEngine.h"
#include "ThumbnailRendering/ThumbnailManager.h"
#include "Components/ChildActorComponent.h"
#include "Kismet2/ComponentEditorUtils.h"
#include "Engine/Selection.h"
#include "UnrealEdGlobals.h"
#include "Kismet2/KismetEditorUtilities.h"
#include "EdGraphSchema_K2.h"
#include "GraphEditorActions.h"
#include "Toolkits/ToolkitManager.h"
#include "K2Node_Variable.h"
#include "K2Node_ComponentBoundEvent.h"
#include "K2Node_VariableGet.h"
#include "Kismet2/BlueprintEditorUtils.h"
#include "ComponentAssetBroker.h"
#include "ClassViewerFilter.h"
#include "Widgets/Input/SSearchBox.h"
#include "PropertyPath.h"

#include "AssetSelection.h"
#include "ScopedTransaction.h"

#include "Styling/SlateIconFinder.h"
#include "ClassIconFinder.h"
#include "DragAndDrop/AssetDragDropOp.h"

#include "ObjectTools.h"

#include "IDocumentation.h"
#include "Kismet2/Kismet2NameValidators.h"
#include "TutorialMetaData.h"
#include "Widgets/Text/SInlineEditableTextBlock.h"
#include "Framework/Commands/GenericCommands.h"

#include "Engine/InheritableComponentHandler.h"

#include "CreateBlueprintFromActorDialog.h"

#include "BPVariableDragDropAction.h"

#include "Framework/Notifications/NotificationManager.h"
#include "Widgets/Notifications/SNotificationList.h"

#include "AddToProjectConfig.h"
#include "GameProjectGenerationModule.h"
#include "FeaturedClasses.inl"

#include "BlueprintEditorSettings.h"
#include "EditorFontGlyphs.h"

#include "Algo/Find.h"
#include "ActorEditorUtils.h"

#include "ToolMenus.h"
#include "SSCSEditorMenuContext.h"
#include "Kismet2/ComponentEditorContextMenuContex.h"
#include "Subsystems/AssetEditorSubsystem.h"

#define LOCTEXT_NAMESPACE "SSCSEditor"

DEFINE_LOG_CATEGORY_STATIC(LogSCSEditor, Log, All);

static const FName SCS_ColumnName_ComponentClass( "ComponentClass" );
static const FName SCS_ColumnName_Asset( "Asset" );
static const FName SCS_ColumnName_Mobility( "Mobility" );

//////////////////////////////////////////////////////////////////////////
// SSCSEditorDragDropTree
void SSCSEditorDragDropTree::Construct( const FArguments& InArgs )
{
	SCSEditor = InArgs._SCSEditor;

	STreeView<FSCSEditorTreeNodePtrType>::FArguments BaseArgs;
	BaseArgs.OnGenerateRow( InArgs._OnGenerateRow )
			.OnItemScrolledIntoView( InArgs._OnItemScrolledIntoView )
			.OnGetChildren( InArgs._OnGetChildren )
			.OnSetExpansionRecursive( InArgs._OnSetExpansionRecursive )
			.TreeItemsSource( InArgs._TreeItemsSource )
			.ItemHeight( InArgs._ItemHeight )
			.OnContextMenuOpening( InArgs._OnContextMenuOpening )
			.OnMouseButtonDoubleClick( InArgs._OnMouseButtonDoubleClick )
			.OnSelectionChanged( InArgs._OnSelectionChanged )
			.OnExpansionChanged( InArgs._OnExpansionChanged )
			.SelectionMode( InArgs._SelectionMode )
			.HeaderRow( InArgs._HeaderRow )
			.ClearSelectionOnClick( InArgs._ClearSelectionOnClick )
			.ExternalScrollbar( InArgs._ExternalScrollbar )
			.OnEnteredBadState( InArgs._OnTableViewBadState )
			.HighlightParentNodesForSelection(true);

	STreeView<FSCSEditorTreeNodePtrType>::Construct( BaseArgs );
}

FReply SSCSEditorDragDropTree::OnDragOver( const FGeometry& MyGeometry, const FDragDropEvent& DragDropEvent )
{
	FReply Handled = FReply::Unhandled();

	if (SCSEditor != nullptr)
	{
		TSharedPtr<FDragDropOperation> Operation = DragDropEvent.GetOperation();
		if (Operation.IsValid() && (Operation->IsOfType<FExternalDragOperation>() || Operation->IsOfType<FAssetDragDropOp>()))
		{
			Handled = AssetUtil::CanHandleAssetDrag(DragDropEvent);

			if (!Handled.IsEventHandled())
			{
				if (Operation->IsOfType<FAssetDragDropOp>())
				{
					const auto& AssetDragDropOp = StaticCastSharedPtr<FAssetDragDropOp>(Operation);

					for (const FAssetData& AssetData : AssetDragDropOp->GetAssets())
					{
						if (UClass* AssetClass = AssetData.GetClass())
						{
							if (AssetClass->IsChildOf(UClass::StaticClass()))
							{
								Handled = FReply::Handled();
								break;
							}
						}
					}
				}
			}
		}
	}

	return Handled;
}

FReply SSCSEditor::TryHandleAssetDragDropOperation(const FDragDropEvent& DragDropEvent)
{
	TSharedPtr<FDragDropOperation> Operation = DragDropEvent.GetOperation();
	if (Operation.IsValid() && (Operation->IsOfType<FExternalDragOperation>() || Operation->IsOfType<FAssetDragDropOp>()))
	{
		TArray< FAssetData > DroppedAssetData = AssetUtil::ExtractAssetDataFromDrag(Operation);
		const int32 NumAssets = DroppedAssetData.Num();

		if (NumAssets > 0)
		{
			GWarn->BeginSlowTask(LOCTEXT("LoadingAssets", "Loading Asset(s)"), true);
			bool bMarkBlueprintAsModified = false;

			for (int32 DroppedAssetIdx = 0; DroppedAssetIdx < NumAssets; ++DroppedAssetIdx)
			{
				const FAssetData& AssetData = DroppedAssetData[DroppedAssetIdx];

				if (!AssetData.IsAssetLoaded())
				{
					GWarn->StatusUpdate(DroppedAssetIdx, NumAssets, FText::Format(LOCTEXT("LoadingAsset", "Loading Asset {0}"), FText::FromName(AssetData.AssetName)));
				}

				UClass* AssetClass = AssetData.GetClass();
				UObject* Asset = AssetData.GetAsset();

				UBlueprint* BPClass = Cast<UBlueprint>(Asset);
				UClass* PotentialComponentClass = nullptr;
				UClass* PotentialActorClass = nullptr;

				if ((BPClass != nullptr) && (BPClass->GeneratedClass != nullptr))
				{
					if (BPClass->GeneratedClass->IsChildOf(UActorComponent::StaticClass()))
					{
						PotentialComponentClass = BPClass->GeneratedClass;
					}
					else if (BPClass->GeneratedClass->IsChildOf(AActor::StaticClass()))
					{
						PotentialActorClass = BPClass->GeneratedClass;
					}
				}
				else if (AssetClass->IsChildOf(UClass::StaticClass()))
				{
					UClass* AssetAsClass = CastChecked<UClass>(Asset);
					if (AssetAsClass->IsChildOf(UActorComponent::StaticClass()))
					{
						PotentialComponentClass = AssetAsClass;
					}
					else if (AssetAsClass->IsChildOf(AActor::StaticClass()))
					{
						PotentialActorClass = AssetAsClass;
					}
				}

				// Only set focus to the last item created
				const bool bSetFocusToNewItem = (DroppedAssetIdx == NumAssets - 1);

				TSubclassOf<UActorComponent> MatchingComponentClassForAsset = FComponentAssetBrokerage::GetPrimaryComponentForAsset(AssetClass);
				if (MatchingComponentClassForAsset != nullptr)
				{
					AddNewComponent(MatchingComponentClassForAsset, Asset, true, bSetFocusToNewItem );
					bMarkBlueprintAsModified = true;
				}
				else if ((PotentialComponentClass != nullptr) && !PotentialComponentClass->HasAnyClassFlags(CLASS_Deprecated | CLASS_Abstract | CLASS_NewerVersionExists))
				{
					if (PotentialComponentClass->HasMetaData(FBlueprintMetadata::MD_BlueprintSpawnableComponent))
					{
						AddNewComponent(PotentialComponentClass, nullptr, true, bSetFocusToNewItem );
						bMarkBlueprintAsModified = true;
					}
				}
				else if ((PotentialActorClass != nullptr) && !PotentialActorClass->HasAnyClassFlags(CLASS_Deprecated | CLASS_Abstract | CLASS_NewerVersionExists | CLASS_NotPlaceable))
				{
					AddNewComponent(UChildActorComponent::StaticClass(), PotentialActorClass, true, bSetFocusToNewItem );
					bMarkBlueprintAsModified = true;
				}
			}

			// Optimization: Only mark the blueprint as modified at the end
			if (bMarkBlueprintAsModified && EditorMode == EComponentEditorMode::BlueprintSCS)
			{
				UBlueprint* Blueprint = GetBlueprint();
				check(Blueprint != nullptr && Blueprint->SimpleConstructionScript != nullptr);

				Blueprint->Modify();
				SaveSCSCurrentState(Blueprint->SimpleConstructionScript);

				bAllowTreeUpdates = true;
				FBlueprintEditorUtils::MarkBlueprintAsStructurallyModified(Blueprint);
			}

			GWarn->EndSlowTask();
		}

		return FReply::Handled();
	}

	return FReply::Unhandled();
}

FReply SSCSEditorDragDropTree::OnDrop( const FGeometry& MyGeometry, const FDragDropEvent& DragDropEvent ) 
{
	if (SCSEditor != nullptr)
	{
		return SCSEditor->TryHandleAssetDragDropOperation(DragDropEvent);
	}
	else
	{
		return FReply::Unhandled();
	}
}



//////////////////////////////////////////////////////////////////////////
// FSCSRowDragDropOp - The drag-drop operation triggered when dragging a row in the components tree

class FSCSRowDragDropOp : public FKismetVariableDragDropAction
{
public:
	DRAG_DROP_OPERATOR_TYPE(FSCSRowDragDropOp, FKismetVariableDragDropAction)

	/** Available drop actions */
	enum EDropActionType
	{
		DropAction_None,
		DropAction_AttachTo,
		DropAction_DetachFrom,
		DropAction_MakeNewRoot,
		DropAction_AttachToOrMakeNewRoot
	};

	// FGraphEditorDragDropAction interface
	virtual void HoverTargetChanged() override;
	virtual FReply DroppedOnNode(FVector2D ScreenPosition, FVector2D GraphPosition) override;
	virtual FReply DroppedOnPanel(const TSharedRef< class SWidget >& Panel, FVector2D ScreenPosition, FVector2D GraphPosition, UEdGraph& Graph) override;
	// End of FGraphEditorDragDropAction

	/** Node(s) that we started the drag from */
	TArray<FSCSEditorTreeNodePtrType> SourceNodes;

	/** The type of drop action that's pending while dragging */
	EDropActionType PendingDropAction;

	static TSharedRef<FSCSRowDragDropOp> New(FName InVariableName, UStruct* InVariableSource, FNodeCreationAnalytic AnalyticCallback);
};

TSharedRef<FSCSRowDragDropOp> FSCSRowDragDropOp::New(FName InVariableName, UStruct* InVariableSource, FNodeCreationAnalytic AnalyticCallback)
{
	TSharedPtr<FSCSRowDragDropOp> Operation = MakeShareable(new FSCSRowDragDropOp);
	Operation->VariableName = InVariableName;
	Operation->VariableSource = InVariableSource;
	Operation->AnalyticCallback = AnalyticCallback;
	Operation->Construct();
	return Operation.ToSharedRef();
}

void FSCSRowDragDropOp::HoverTargetChanged()
{
	bool bHoverHandled = false;

	FSlateColor IconTint = FLinearColor::White;
	const FSlateBrush* ErrorSymbol = FEditorStyle::GetBrush(TEXT("Graph.ConnectorFeedback.Error"));

	if(SourceNodes.Num() > 1)
	{
		// Display an error message if attempting to drop multiple source items onto a node
		UEdGraphNode* VarNodeUnderCursor = Cast<UK2Node_Variable>(GetHoveredNode());
		if (VarNodeUnderCursor != NULL)
		{
			// Icon/text to draw on tooltip
			FText Message = LOCTEXT("InvalidMultiDropTarget", "Cannot replace node with multiple nodes");
			SetSimpleFeedbackMessage(ErrorSymbol, IconTint, Message);

			bHoverHandled = true;
		}
	}

	if (!bHoverHandled)
	{
		if (UProperty* VariableProperty = GetVariableProperty())
		{
			const FSlateBrush* PrimarySymbol;
			const FSlateBrush* SecondarySymbol;
			FSlateColor PrimaryColor;
			FSlateColor SecondaryColor;
			GetDefaultStatusSymbol(/*out*/ PrimarySymbol, /*out*/ PrimaryColor, /*out*/ SecondarySymbol, /*out*/ SecondaryColor);

			//Create feedback message with the function name.
			SetSimpleFeedbackMessage(PrimarySymbol, PrimaryColor, VariableProperty->GetDisplayNameText(), SecondarySymbol, SecondaryColor);
		}
		else
		{
			FText Message = LOCTEXT("CannotFindProperty", "Cannot find corresponding variable (make sure component has been assigned to one)");
			SetSimpleFeedbackMessage(ErrorSymbol, IconTint, Message);
		}
		bHoverHandled = true;
	}

	if(!bHoverHandled)
	{
		FKismetVariableDragDropAction::HoverTargetChanged();
	}
}

FReply FSCSRowDragDropOp::DroppedOnNode(FVector2D ScreenPosition, FVector2D GraphPosition)
{
	// Only allow dropping on another node if there is only a single source item
	if(SourceNodes.Num() == 1)
	{
		FKismetVariableDragDropAction::DroppedOnNode(ScreenPosition, GraphPosition);
	}
	return FReply::Handled();
}

FReply FSCSRowDragDropOp::DroppedOnPanel(const TSharedRef< class SWidget >& Panel, FVector2D ScreenPosition, FVector2D GraphPosition, UEdGraph& Graph)
{
	const FScopedTransaction Transaction(LOCTEXT("SCSEditorAddMultipleNodes", "Add Component Nodes"));

	TArray<UK2Node_VariableGet*> OriginalVariableNodes;
	Graph.GetNodesOfClass<UK2Node_VariableGet>(OriginalVariableNodes);

	// Add source items to the graph in turn
	for (FSCSEditorTreeNodePtrType& SourceNode : SourceNodes)
	{
		VariableName = SourceNode->GetVariableName();
		FKismetVariableDragDropAction::DroppedOnPanel(Panel, ScreenPosition, GraphPosition, Graph);

		GraphPosition.Y += 50;
	}

	TArray<UK2Node_VariableGet*> ResultVariableNodes;
	Graph.GetNodesOfClass<UK2Node_VariableGet>(ResultVariableNodes);

	if (ResultVariableNodes.Num() - OriginalVariableNodes.Num() > 1)
	{
		TSet<const UEdGraphNode*> NodeSelection;

		// Because there is more than one new node, lets grab all the nodes at the bottom of the list and add them to a set for selection
		for (int32 NodeIdx = ResultVariableNodes.Num() - 1; NodeIdx >= OriginalVariableNodes.Num(); --NodeIdx)
		{
			NodeSelection.Add(ResultVariableNodes[NodeIdx]);
		}
		Graph.SelectNodeSet(NodeSelection);
	}
	return FReply::Handled();
}

//////////////////////////////////////////////////////////////////////////
// FSCSEditorTreeNode

FSCSEditorTreeNode::FSCSEditorTreeNode(FSCSEditorTreeNode::ENodeType InNodeType)
	: ComponentTemplatePtr(nullptr)
	, NodeType(InNodeType)
	, FilterFlags((uint8)EFilteredState::Unknown)
{
}

FName FSCSEditorTreeNode::GetNodeID() const
{
	FName ItemName = GetVariableName();
	if (ItemName == NAME_None)
	{
		UActorComponent* ComponentTemplateOrInstance = GetComponentTemplate();
		if (ComponentTemplateOrInstance != nullptr)
		{
			ItemName = ComponentTemplateOrInstance->GetFName();
		}
	}
	return ItemName;
}

FName FSCSEditorTreeNode::GetVariableName() const
{
	return NAME_None;
}

FString FSCSEditorTreeNode::GetDisplayString() const
{
	return TEXT("GetDisplayString not overridden");
}

FText FSCSEditorTreeNode::GetDisplayName() const
{
	return LOCTEXT("GetDisplayNameNotOverridden", "GetDisplayName not overridden");
}

class USCS_Node* FSCSEditorTreeNode::GetSCSNode() const
{
	return nullptr;
}

UActorComponent* FSCSEditorTreeNode::GetOrCreateEditableComponentTemplate(UBlueprint* ActualEditedBlueprint) const
{
	return nullptr;
}

UBlueprint* FSCSEditorTreeNode::GetBlueprint() const
{
	USCS_Node* SCS_Node = GetSCSNode();
	UActorComponent* ComponentTemplate = GetComponentTemplate();

	if(SCS_Node)
	{
		USimpleConstructionScript* SCS = SCS_Node->GetSCS();
		if(SCS)
		{
			return SCS->GetBlueprint();
		}
	}
	else if(ComponentTemplate)
	{
		AActor* CDO = ComponentTemplate->GetOwner();
		if(CDO)
		{
			check(CDO->GetClass());

			return Cast<UBlueprint>(CDO->GetClass()->ClassGeneratedBy);
		}
	}

	return NULL;
}

FSCSEditorTreeNode::ENodeType FSCSEditorTreeNode::GetNodeType() const
{
	return NodeType;
}

UActorComponent* FSCSEditorTreeNode::GetComponentTemplate(bool bEvenIfPendingKill) const
{
	return ComponentTemplatePtr.Get(bEvenIfPendingKill);
}

void FSCSEditorTreeNode::SetComponentTemplate(UActorComponent* Component)
{
	ComponentTemplatePtr = Component;
}

bool FSCSEditorTreeNode::IsAttachedTo(FSCSEditorTreeNodePtrType InNodePtr) const
{ 
	FSCSEditorTreeNodePtrType TestParentPtr = ParentNodePtr;
	while(TestParentPtr.IsValid())
	{
		if(TestParentPtr == InNodePtr)
		{
			return true;
		}

		TestParentPtr = TestParentPtr->ParentNodePtr;
	}

	return false; 
}

void FSCSEditorTreeNode::UpdateCachedFilterState(bool bMatchesFilter, bool bUpdateParent)
{
	bool bFlagsChanged = false;
	if ((FilterFlags & EFilteredState::Unknown) == EFilteredState::Unknown)
	{
		FilterFlags   = 0x00;
		bFlagsChanged = true;
	}

	if (bMatchesFilter)
	{
		bFlagsChanged |= (FilterFlags & EFilteredState::MatchesFilter) == 0;
		FilterFlags |= EFilteredState::MatchesFilter;
	}
	else
	{
		bFlagsChanged |= (FilterFlags & EFilteredState::MatchesFilter) != 0;
		FilterFlags &= ~EFilteredState::MatchesFilter;
	}

	const bool bHadChildMatch = (FilterFlags & EFilteredState::ChildMatches) != 0;
	// refresh the cached child state (don't update the parent, we'll do that below if it's needed)
	RefreshCachedChildFilterState(/*bUpdateParent =*/false);

	bFlagsChanged |= bHadChildMatch != ((FilterFlags & EFilteredState::ChildMatches) != 0);
	if (bUpdateParent && bFlagsChanged)
	{
		ApplyFilteredStateToParent();
	}
}

void FSCSEditorTreeNode::RefreshCachedChildFilterState(bool bUpdateParent)
{
	const bool bContainedMatch = !IsFlaggedForFiltration();

	FilterFlags &= ~EFilteredState::ChildMatches;
	for (FSCSEditorTreeNodePtrType Child : Children)
	{
		if (!Child->IsFlaggedForFiltration())
		{
			FilterFlags |= EFilteredState::ChildMatches;
			break;
		}
	}
	const bool bContainsMatch = !IsFlaggedForFiltration();

	const bool bStateChange = bContainedMatch != bContainsMatch;
	if (bUpdateParent && bStateChange)
	{
		ApplyFilteredStateToParent();
	}
}

void FSCSEditorTreeNode::ApplyFilteredStateToParent()
{
	FSCSEditorTreeNode* Child = this;
	while (Child->ParentNodePtr.IsValid())
	{
		FSCSEditorTreeNode* Parent = Child->ParentNodePtr.Get();

		if ( !IsFlaggedForFiltration() )
		{
			if ((Parent->FilterFlags & EFilteredState::ChildMatches) == 0)
			{
				Parent->FilterFlags |= EFilteredState::ChildMatches;
			}
			else
			{
				// all parents from here on up should have the flag
				break;
			}
		}
		// have to see if this was the only child contributing to this flag
		else if (Parent->FilterFlags & EFilteredState::ChildMatches)
		{
			Parent->FilterFlags &= ~EFilteredState::ChildMatches;
			for (const FSCSEditorTreeNodePtrType& Sibling : Parent->Children)
			{
				if (Sibling.Get() == Child)
				{
					continue;
				}

				if (Sibling->FilterFlags & EFilteredState::FilteredInMask)
				{
					Parent->FilterFlags |= EFilteredState::ChildMatches;
					break;
				}
			}

			if (Parent->FilterFlags & EFilteredState::ChildMatches)
			{
				// another child added the flag back
				break;
			}
		}
		Child = Parent;
	}
}

FSCSEditorTreeNodePtrType FSCSEditorTreeNode::FindClosestParent(TArray<FSCSEditorTreeNodePtrType> InNodes)
{
	uint32 MinDepth = MAX_uint32;
	FSCSEditorTreeNodePtrType ClosestParentNodePtr;

	for(int32 i = 0; i < InNodes.Num() && MinDepth > 1; ++i)
	{
		if(InNodes[i].IsValid())
		{
			uint32 CurDepth = 0;
			if(InNodes[i]->FindChild(GetComponentTemplate(), true, &CurDepth).IsValid())
			{
				if(CurDepth < MinDepth)
				{
					MinDepth = CurDepth;
					ClosestParentNodePtr = InNodes[i];
				}
			}
		}
	}

	return ClosestParentNodePtr;
}

void FSCSEditorTreeNode::AddChild(FSCSEditorTreeNodePtrType InChildNodePtr)
{
	USCS_Node* SCS_Node = GetSCSNode();
	UActorComponent* ComponentTemplate = GetComponentTemplate();

	// Ensure the node is not already parented elsewhere
	if(InChildNodePtr->GetParent().IsValid())
	{
		InChildNodePtr->GetParent()->RemoveChild(InChildNodePtr);
	}

	// Add the given node as a child and link its parent
	Children.AddUnique(InChildNodePtr);
	InChildNodePtr->ParentNodePtr = AsShared();

	if (InChildNodePtr->FilterFlags != EFilteredState::Unknown && !InChildNodePtr->IsFlaggedForFiltration())
	{
		FSCSEditorTreeNodePtrType AncestorPtr = InChildNodePtr->ParentNodePtr;
		while (AncestorPtr.IsValid() && (AncestorPtr->FilterFlags & EFilteredState::ChildMatches) == 0)
		{
			AncestorPtr->FilterFlags |= EFilteredState::ChildMatches;
			AncestorPtr = AncestorPtr->GetParent();
		}
	}

	// Add a child node to the SCS tree node if not already present
	USCS_Node* SCS_ChildNode = InChildNodePtr->GetSCSNode();
	if(SCS_ChildNode != NULL)
	{
		// Get the SCS instance that owns the child node
		USimpleConstructionScript* SCS = SCS_ChildNode->GetSCS();
		if(SCS != NULL)
		{
			// If the parent is also a valid SCS node
			if(SCS_Node != NULL)
			{
				// If the parent and child are both owned by the same SCS instance
				if(SCS_Node->GetSCS() == SCS)
				{
					// Add the child into the parent's list of children
					if(!SCS_Node->GetChildNodes().Contains(SCS_ChildNode))
					{
						SCS_Node->AddChildNode(SCS_ChildNode);
					}
				}
				else
				{
					// Adds the child to the SCS root set if not already present
					SCS->AddNode(SCS_ChildNode);

					// Set parameters to parent this node to the "inherited" SCS node
					SCS_ChildNode->SetParent(SCS_Node);
				}
			}
			else if(ComponentTemplate != NULL)
			{
				// Adds the child to the SCS root set if not already present
				SCS->AddNode(SCS_ChildNode);

				// Set parameters to parent this node to the native component template
				SCS_ChildNode->SetParent(Cast<USceneComponent>(ComponentTemplate));
			}
			else
			{
				// Adds the child to the SCS root set if not already present
				SCS->AddNode(SCS_ChildNode);
			}
		}
	}
	else if (IsInstanced())
	{
		USceneComponent* ChildInstance = Cast<USceneComponent>(InChildNodePtr->GetComponentTemplate());
		if (ensure(ChildInstance != nullptr))
		{
			USceneComponent* ParentInstance = Cast<USceneComponent>(GetComponentTemplate());
			if (ensure(ParentInstance != nullptr))
			{
				// Handle attachment at the instance level
				if (ChildInstance->GetAttachParent() != ParentInstance)
				{
					AActor* Owner = ParentInstance->GetOwner();
					if (Owner->GetRootComponent() == ChildInstance)
					{
						Owner->SetRootComponent(ParentInstance);
					}
					ChildInstance->AttachToComponent(ParentInstance, FAttachmentTransformRules::KeepWorldTransform);
				}
			}
		}
	}
}

FSCSEditorTreeNodePtrType FSCSEditorTreeNode::AddChild(USCS_Node* InSCSNode, bool bInIsInherited)
{
	// Ensure that the given SCS node is valid
	check(InSCSNode != NULL);

	// If it doesn't already exist as a child node
	FSCSEditorTreeNodePtrType ChildNodePtr = FindChild(InSCSNode);
	if(!ChildNodePtr.IsValid())
	{
		// Add a child node to the SCS editor tree
		ChildNodePtr = MakeShareable(new FSCSEditorTreeNodeComponent(InSCSNode, bInIsInherited));
		AddChild(ChildNodePtr);
	}

	return ChildNodePtr;
}

FSCSEditorTreeNodePtrType FSCSEditorTreeNode::AddChildFromComponent(UActorComponent* InComponentTemplate)
{
	// Ensure that the given component template is valid
	check(InComponentTemplate != NULL);

	// If it doesn't already exist in the SCS editor tree
	FSCSEditorTreeNodePtrType ChildNodePtr = FindChild(InComponentTemplate);
	if(!ChildNodePtr.IsValid())
	{
		// Add a child node to the SCS editor tree
		ChildNodePtr = FactoryNodeFromComponent(InComponentTemplate);
		AddChild(ChildNodePtr);
	}

	return ChildNodePtr;
}

// Tries to find a SCS node that was likely responsible for creating the specified instance component.  Note: This is not always possible to do!
USCS_Node* FSCSEditorTreeNode::FindSCSNodeForInstance(UActorComponent* InstanceComponent, UClass* ClassToSearch)
{ 
	if ((ClassToSearch != nullptr) && InstanceComponent->IsCreatedByConstructionScript())
	{
		for (UClass* TestClass = ClassToSearch; TestClass->ClassGeneratedBy != nullptr; TestClass = TestClass->GetSuperClass())
		{
			if (UBlueprint* TestBP = Cast<UBlueprint>(TestClass->ClassGeneratedBy))
			{
				if (TestBP->SimpleConstructionScript != nullptr)
				{
					if (USCS_Node* Result = TestBP->SimpleConstructionScript->FindSCSNode(InstanceComponent->GetFName()))
					{
						return Result;
					}
				}
			}
		}
	}

	return nullptr;
}

FSCSEditorTreeNodePtrType FSCSEditorTreeNode::FactoryNodeFromComponent(UActorComponent* InComponent)
{
	check(InComponent);

	bool bComponentIsInAnInstance = false;

	AActor* Owner = InComponent->GetOwner();
	if ((Owner != nullptr) && !Owner->HasAllFlags(RF_ClassDefaultObject))
	{
		bComponentIsInAnInstance = true;
	}

	if (bComponentIsInAnInstance)
	{
		if (InComponent->CreationMethod == EComponentCreationMethod::Instance)
		{
			return MakeShareable(new FSCSEditorTreeNodeInstanceAddedComponent(Owner, InComponent));
		}
		else
		{
			return MakeShareable(new FSCSEditorTreeNodeInstancedInheritedComponent(Owner, InComponent));
		}
	}

	// Not an instanced component, either an SCS node or a native component in BP edit mode
	return MakeShareable(new FSCSEditorTreeNodeComponent(InComponent));
}

FSCSEditorTreeNodePtrType FSCSEditorTreeNode::FindChild(const USCS_Node* InSCSNode, bool bRecursiveSearch, uint32* OutDepth) const
{
	FSCSEditorTreeNodePtrType Result;

	// Ensure that the given SCS node is valid
	if(InSCSNode != NULL)
	{
		// Look for a match in our set of child nodes
		for(int32 ChildIndex = 0; ChildIndex < Children.Num() && !Result.IsValid(); ++ChildIndex)
		{
			if(InSCSNode == Children[ChildIndex]->GetSCSNode())
			{
				Result = Children[ChildIndex];
			}
			else if(bRecursiveSearch)
			{
				Result = Children[ChildIndex]->FindChild(InSCSNode, true, OutDepth);
			}
		}
	}

	if(OutDepth && Result.IsValid())
	{
		*OutDepth += 1;
	}

	return Result;
}

FSCSEditorTreeNodePtrType FSCSEditorTreeNode::FindChild(const UActorComponent* InComponentTemplate, bool bRecursiveSearch, uint32* OutDepth) const
{
	FSCSEditorTreeNodePtrType Result;

	// Ensure that the given component template is valid
	if(InComponentTemplate != NULL)
	{
		// Look for a match in our set of child nodes
		for(int32 ChildIndex = 0; ChildIndex < Children.Num() && !Result.IsValid(); ++ChildIndex)
		{
			if(InComponentTemplate == Children[ChildIndex]->GetComponentTemplate())
			{
				Result = Children[ChildIndex];
			}
			else if(bRecursiveSearch)
			{
				Result = Children[ChildIndex]->FindChild(InComponentTemplate, true, OutDepth);
			}
		}
	}

	if(OutDepth && Result.IsValid())
	{
		*OutDepth += 1;
	}

	return Result;
}

FSCSEditorTreeNodePtrType FSCSEditorTreeNode::FindChild(const FName& InVariableOrInstanceName, bool bRecursiveSearch, uint32* OutDepth) const
{
	FSCSEditorTreeNodePtrType Result;

	// Ensure that the given name is valid
	if(InVariableOrInstanceName != NAME_None)
	{
		// Look for a match in our set of child nodes
		for(int32 ChildIndex = 0; ChildIndex < Children.Num() && !Result.IsValid(); ++ChildIndex)
		{
			FName ItemName = Children[ChildIndex]->GetVariableName();
			if(ItemName == NAME_None && Children[ChildIndex]->GetNodeType() == ComponentNode)
			{
				UActorComponent* ComponentTemplateOrInstance = Children[ChildIndex]->GetComponentTemplate();
				check(ComponentTemplateOrInstance != nullptr);
				ItemName = ComponentTemplateOrInstance->GetFName();
			}

			if(InVariableOrInstanceName == ItemName)
			{
				Result = Children[ChildIndex];
			}
			else if(bRecursiveSearch)
			{
				Result = Children[ChildIndex]->FindChild(InVariableOrInstanceName, true, OutDepth);
			}
		}
	}

	if(OutDepth && Result.IsValid())
	{
		*OutDepth += 1;
	}

	return Result;
}

void FSCSEditorTreeNode::RemoveChild(FSCSEditorTreeNodePtrType InChildNodePtr)
{
	// Remove the given node as a child and reset its parent link
	Children.Remove(InChildNodePtr);
	InChildNodePtr->ParentNodePtr.Reset();
	InChildNodePtr->RemoveMeAsChild();

	if (InChildNodePtr->IsFlaggedForFiltration())
	{
		RefreshCachedChildFilterState(/*bUpdateParent =*/true);
	}
}

void FSCSEditorTreeNode::OnRequestRename(TUniquePtr<FScopedTransaction> InOngoingCreateTransaction)
{
	OngoingCreateTransaction = MoveTemp(InOngoingCreateTransaction); // Take responsibility to end the 'create + give initial name' transaction.
	RenameRequestedDelegate.ExecuteIfBound();
}

void FSCSEditorTreeNode::OnCompleteRename(const FText& InNewName)
{
	// If a 'create + give initial name' transaction exists, end it, the object is expected to have its initial name.
	OngoingCreateTransaction.Reset();
}

//////////////////////////////////////////////////////////////////////////
// FSCSEditorTreeNodeComponentBase

FName FSCSEditorTreeNodeComponentBase::GetVariableName() const
{
	FName VariableName = NAME_None;

	USCS_Node* SCS_Node = GetSCSNode();
	UActorComponent* ComponentTemplate = GetComponentTemplate();

	if (IsInstanced() && (SCS_Node == nullptr) && (ComponentTemplate != nullptr))
	{
		if (ComponentTemplate->GetOwner())
		{
			SCS_Node = FindSCSNodeForInstance(ComponentTemplate, ComponentTemplate->GetOwner()->GetClass());
		}
	}

	if (SCS_Node != NULL)
	{
		// Use the same variable name as is obtained by the compiler
		VariableName = SCS_Node->GetVariableName();
	}
	else if (ComponentTemplate != NULL)
	{
		// Try to find the component anchor variable name (first looks for an exact match then scans for any matching variable that points to the archetype in the CDO)
		VariableName = FComponentEditorUtils::FindVariableNameGivenComponentInstance(ComponentTemplate);
	}

	return VariableName;
}

FString FSCSEditorTreeNodeComponentBase::GetDisplayString() const
{
	FName VariableName = GetVariableName();
	UActorComponent* ComponentTemplate = GetComponentTemplate();

	UBlueprint* Blueprint = GetBlueprint();
	UClass* VariableOwner = (Blueprint != nullptr) ? Blueprint->SkeletonGeneratedClass : nullptr;

	bool const bHasValidVarName = (VariableName != NAME_None);
	bool const bIsArrayVariable = bHasValidVarName && (VariableOwner != nullptr) && 
		FindField<UArrayProperty>(VariableOwner, VariableName);

	// Only display SCS node variable names in the tree if they have not been autogenerated
	if ((VariableName != NAME_None) && !bIsArrayVariable)
	{
		return VariableName.ToString();
	}
	else if ( ComponentTemplate != nullptr )
	{
		return ComponentTemplate->GetFName().ToString();
	}
	else
	{
		FString UnnamedString = LOCTEXT("UnnamedToolTip", "Unnamed").ToString();
		FString NativeString = IsNative() ? LOCTEXT("NativeToolTip", "Native ").ToString() : TEXT("");

		if (ComponentTemplate != NULL)
		{
			return FString::Printf(TEXT("[%s %s%s]"), *UnnamedString, *NativeString, *ComponentTemplate->GetClass()->GetName());
		}
		else
		{
			return FString::Printf(TEXT("[%s %s]"), *UnnamedString, *NativeString);
		}
	}
}

//////////////////////////////////////////////////////////////////////////
// FSCSEditorTreeNodeInstancedInheritedComponent

FSCSEditorTreeNodeInstancedInheritedComponent::FSCSEditorTreeNodeInstancedInheritedComponent(AActor* Owner, UActorComponent* ComponentInstance)
{
	check(ComponentInstance != nullptr);

	InstancedComponentOwnerPtr = Owner;

	SetComponentTemplate(ComponentInstance);
}

bool FSCSEditorTreeNodeInstancedInheritedComponent::IsNative() const
{
	if (UActorComponent* Template = GetComponentTemplate())
	{
		return Template->CreationMethod == EComponentCreationMethod::Native;
	}
	else
	{
		return false;
	}
}

bool FSCSEditorTreeNodeInstancedInheritedComponent::IsRootComponent() const
{
	UActorComponent* Template = GetComponentTemplate();

	if (AActor* OwnerActor = InstancedComponentOwnerPtr.Get())
	{
		if (OwnerActor->GetRootComponent() == Template)
		{
			return true;
		}
	}

	return false;
}

bool FSCSEditorTreeNodeInstancedInheritedComponent::IsInheritedSCS() const
{
	return false;
}

bool FSCSEditorTreeNodeInstancedInheritedComponent::IsDefaultSceneRoot() const
{
	return false;
}

bool FSCSEditorTreeNodeInstancedInheritedComponent::CanEditDefaults() const
{
	UActorComponent* Template = GetComponentTemplate();
	return (Template ? Template->IsEditableWhenInherited() : false);
}

FText FSCSEditorTreeNodeInstancedInheritedComponent::GetDisplayName() const
{
	FName VariableName = GetVariableName();
	if (VariableName != NAME_None)
	{
		return FText::FromName(VariableName);
	}

	return FText::GetEmpty();
}

UActorComponent* FSCSEditorTreeNodeInstancedInheritedComponent::GetOrCreateEditableComponentTemplate(UBlueprint* ActualEditedBlueprint) const
{
	if (CanEditDefaults())
	{
		return GetComponentTemplate();
	}

	return nullptr;
}

//////////////////////////////////////////////////////////////////////////
// FSCSEditorTreeNodeInstanceAddedComponent

FSCSEditorTreeNodeInstanceAddedComponent::FSCSEditorTreeNodeInstanceAddedComponent(AActor* Owner, UActorComponent* InComponentTemplate)
{
	check(InComponentTemplate);
	InstancedComponentName = InComponentTemplate->GetFName();
	InstancedComponentOwnerPtr = Owner;
	SetComponentTemplate(InComponentTemplate);
}

bool FSCSEditorTreeNodeInstanceAddedComponent::IsRootComponent() const
{
	bool bIsRoot = true;
	UActorComponent* Template = GetComponentTemplate();

	if (Template != NULL)
	{
		AActor* CDO = Template->GetOwner();
		if (CDO != NULL)
		{
			// Evaluate to TRUE if we have a valid component reference that matches the native root component
			bIsRoot = (Template == CDO->GetRootComponent());
		}
	}

	return bIsRoot;
}

bool FSCSEditorTreeNodeInstanceAddedComponent::IsDefaultSceneRoot() const
{
	if (USceneComponent* SceneComponent = Cast<USceneComponent>(GetComponentTemplate()))
	{
		return SceneComponent->GetFName() == USceneComponent::GetDefaultSceneRootVariableName();
	}

	return false;
}

FString FSCSEditorTreeNodeInstanceAddedComponent::GetDisplayString() const
{
	return InstancedComponentName.ToString();
}

FText FSCSEditorTreeNodeInstanceAddedComponent::GetDisplayName() const
{
	return FText::FromName(InstancedComponentName);
}

UActorComponent* FSCSEditorTreeNodeInstanceAddedComponent::GetOrCreateEditableComponentTemplate(UBlueprint* ActualEditedBlueprint) const
{
	return GetComponentTemplate();
}

void FSCSEditorTreeNodeInstanceAddedComponent::RemoveMeAsChild()
{
	USceneComponent* ChildInstance = Cast<USceneComponent>(GetComponentTemplate());
	check(ChildInstance != nullptr);

	// Handle detachment at the instance level
	ChildInstance->DetachFromComponent(FDetachmentTransformRules::KeepWorldTransform);
}

void FSCSEditorTreeNodeInstanceAddedComponent::OnCompleteRename(const FText& InNewName)
{
	// If the 'rename' was part of an ongoing component creation, ensure the transaction is ended when the local object goes out of scope. (Must complete after the rename transaction below)
	TUniquePtr<FScopedTransaction> ScopedCreateTransaction(MoveTemp(OngoingCreateTransaction));

	// If a 'create' transaction is opened, the rename will be folded into it and will be invisible to the 'undo' as create + give a name is really just one operation from the user point of view.
	FScopedTransaction TransactionContext(LOCTEXT("RenameComponentVariable", "Rename Component Variable"));

	UActorComponent* ComponentInstance = GetComponentTemplate();
	if(ComponentInstance == nullptr)
	{
		return;
	}

	ERenameFlags RenameFlags = REN_DontCreateRedirectors;
	
	// name collision could occur due to e.g. our archetype being updated and causing a conflict with our ComponentInstance:
	FString NewNameAsString = InNewName.ToString();
	if(StaticFindObject(UObject::StaticClass(), ComponentInstance->GetOuter(), *NewNameAsString) == nullptr)
	{
		ComponentInstance->Rename(*NewNameAsString, nullptr, RenameFlags);
		InstancedComponentName = *NewNameAsString;
	}
	else
	{
		UObject* Collision = StaticFindObject(UObject::StaticClass(), ComponentInstance->GetOuter(), *NewNameAsString);
		if(Collision != ComponentInstance)
		{
			// use whatever name the ComponentInstance currently has:
			InstancedComponentName = ComponentInstance->GetFName();
		}
	}
}


//////////////////////////////////////////////////////////////////////////
// FSCSEditorTreeNodeComponent

FSCSEditorTreeNodeComponent::FSCSEditorTreeNodeComponent(USCS_Node* InSCSNode, bool bInIsInheritedSCS)
	: bIsInheritedSCS(bInIsInheritedSCS)
	, SCSNodePtr(InSCSNode)
{
	SetComponentTemplate(( InSCSNode != nullptr ) ? InSCSNode->ComponentTemplate : nullptr);
}

FSCSEditorTreeNodeComponent::FSCSEditorTreeNodeComponent(UActorComponent* InComponentTemplate)
	: bIsInheritedSCS(false)
	, SCSNodePtr(nullptr)
{
	check(InComponentTemplate != nullptr);

	SetComponentTemplate(InComponentTemplate);
	AActor* Owner = InComponentTemplate->GetOwner();
	if (Owner != nullptr)
	{
		ensureMsgf(Owner->HasAllFlags(RF_ClassDefaultObject), TEXT("Use a different node class for instanced components"));
	}
}

bool FSCSEditorTreeNodeComponent::IsNative() const
{
	return GetSCSNode() == NULL && GetComponentTemplate() != NULL;
}

bool FSCSEditorTreeNodeComponent::IsRootComponent() const
{
	bool bIsRoot = true;
	USCS_Node* SCS_Node = GetSCSNode();
	UActorComponent* ComponentTemplate = GetComponentTemplate();

	if (SCS_Node != NULL)
	{
		USimpleConstructionScript* SCS = SCS_Node->GetSCS();
		if (SCS != NULL)
		{
			// Evaluate to TRUE if we have an SCS node reference, it is contained in the SCS root set and does not have an external parent
			bIsRoot = SCS->GetRootNodes().Contains(SCS_Node) && SCS_Node->ParentComponentOrVariableName == NAME_None;
		}
	}
	else if (ComponentTemplate != NULL)
	{
		AActor* CDO = ComponentTemplate->GetOwner();
		if (CDO != NULL)
		{
			// Evaluate to TRUE if we have a valid component reference that matches the native root component
			bIsRoot = (ComponentTemplate == CDO->GetRootComponent());
		}
	}

	return bIsRoot;
}

bool FSCSEditorTreeNodeComponent::IsInheritedSCS() const
{
	return bIsInheritedSCS;
}

bool FSCSEditorTreeNodeComponent::IsDefaultSceneRoot() const
{
	if (USCS_Node* SCS_Node = GetSCSNode())
	{
		USimpleConstructionScript* SCS = SCS_Node->GetSCS();
		if (SCS != nullptr)
		{
			return SCS_Node == SCS->GetDefaultSceneRootNode();
		}
	}

	return false;
}

bool FSCSEditorTreeNodeComponent::CanEditDefaults() const
{
	bool bCanEdit = false;

	if (!IsNative())
	{
		USCS_Node* SCS_Node = GetSCSNode();
		bCanEdit = (SCS_Node != nullptr);
	}
	else if (UActorComponent* ComponentTemplate = GetComponentTemplate())
	{
		bCanEdit = FComponentEditorUtils::CanEditNativeComponent(ComponentTemplate);
	}

	return bCanEdit;
}

FText FSCSEditorTreeNodeComponent::GetDisplayName() const
{
	FName VariableName = GetVariableName();
	if (VariableName != NAME_None)
	{
		return FText::FromName(VariableName);
	}
	return FText::GetEmpty();
}

class USCS_Node* FSCSEditorTreeNodeComponent::GetSCSNode() const
{
	return SCSNodePtr.Get();
}

UActorComponent* FSCSEditorTreeNodeComponent::GetOrCreateEditableComponentTemplate(UBlueprint* ActualEditedBlueprint) const
{
	if (CanEditDefaults())
	{
		if (!IsNative() && IsInheritedSCS())
		{
			if (ActualEditedBlueprint != nullptr)
			{
				return INTERNAL_GetOverridenComponentTemplate(ActualEditedBlueprint, true);
			}
			else
			{
				return nullptr;
			}
		}

		return GetComponentTemplate();
	}

	return nullptr;
}

UActorComponent* FSCSEditorTreeNode::FindComponentInstanceInActor(const AActor* InActor) const
{
	USCS_Node* SCS_Node = GetSCSNode();
	UActorComponent* ComponentTemplate = GetComponentTemplate();

	UActorComponent* ComponentInstance = NULL;
	if (InActor != NULL)
	{
		if (SCS_Node != NULL)
		{
			FName VariableName = SCS_Node->GetVariableName();
			if (VariableName != NAME_None)
			{
				UWorld* World = InActor->GetWorld();
				UObjectPropertyBase* Property = FindField<UObjectPropertyBase>(InActor->GetClass(), VariableName);
				if (Property != NULL)
				{
					// Return the component instance that's stored in the property with the given variable name
					ComponentInstance = Cast<UActorComponent>(Property->GetObjectPropertyValue_InContainer(InActor));
				}
				else if (World != nullptr && World->WorldType == EWorldType::EditorPreview)
				{
					// If this is the preview actor, return the cached component instance that's being used for the preview actor prior to recompiling the Blueprint
					ComponentInstance = SCS_Node->EditorComponentInstance;
				}
			}
		}
		else if (ComponentTemplate != NULL)
		{
			TInlineComponentArray<UActorComponent*> Components;
			InActor->GetComponents(Components);
			ComponentInstance = FComponentEditorUtils::FindMatchingComponent(ComponentTemplate, Components);
		}
	}

	return ComponentInstance;
}

void FSCSEditorTreeNodeComponent::OnCompleteRename(const FText& InNewName)
{
	// If the 'rename' was part of the creation process, we need to complete the creation transaction as the component has a user confirmed name. (Must complete after rename transaction below)
	TUniquePtr<FScopedTransaction> ScopedOngoingCreateTransaction(MoveTemp(OngoingCreateTransaction));

	// If a 'create' transaction is opened, the rename will be folded into it and will be invisible to the 'undo' as 'create + give initial name' means creating an object from the user point of view.
	FScopedTransaction RenameTransaction(LOCTEXT("RenameComponentVariable", "Rename Component Variable"));

	FBlueprintEditorUtils::RenameComponentMemberVariable(GetBlueprint(), GetSCSNode(), FName(*InNewName.ToString()));
}

void FSCSEditorTreeNodeComponent::RemoveMeAsChild()
{
	// Remove the SCS node from the SCS tree, if present
	if (USCS_Node* SCS_ChildNode = GetSCSNode())
	{
		USimpleConstructionScript* SCS = SCS_ChildNode->GetSCS();
		if (SCS != NULL)
		{
			SCS->RemoveNode(SCS_ChildNode);
		}
	}
}

UActorComponent* FSCSEditorTreeNodeComponent::INTERNAL_GetOverridenComponentTemplate(UBlueprint* Blueprint, bool bCreateIfNecessary) const
{
	UActorComponent* OverriddenComponent = NULL;

	FComponentKey Key(GetSCSNode());

	const bool BlueprintCanOverrideComponentFromKey = Key.IsValid()
		&& Blueprint
		&& Blueprint->ParentClass
		&& Blueprint->ParentClass->IsChildOf(Key.GetComponentOwner());

	if (BlueprintCanOverrideComponentFromKey)
	{
		UInheritableComponentHandler* InheritableComponentHandler = Blueprint->GetInheritableComponentHandler(bCreateIfNecessary);
		if (InheritableComponentHandler)
		{
			OverriddenComponent = InheritableComponentHandler->GetOverridenComponentTemplate(Key);
			if (!OverriddenComponent && bCreateIfNecessary)
			{
				OverriddenComponent = InheritableComponentHandler->CreateOverridenComponentTemplate(Key);
			}
		}
	}
	return OverriddenComponent;
}

//////////////////////////////////////////////////////////////////////////
// FSCSEditorTreeNodeRootActor
FSCSEditorTreeNodePtrType FSCSEditorTreeNodeRootActor::GetSceneRootNode() const
{
	return SceneRootNodePtr;
}

void FSCSEditorTreeNodeRootActor::SetSceneRootNode(FSCSEditorTreeNodePtrType NewSceneRootNode)
{
	if (SceneRootNodePtr.IsValid())
	{
		ComponentNodes.Remove(SceneRootNodePtr);
	}

	SceneRootNodePtr = NewSceneRootNode;

	if (!ComponentNodes.Contains(SceneRootNodePtr))
	{
		ComponentNodes.Add(SceneRootNodePtr);
	}
}

const TArray<FSCSEditorTreeNodePtrType>& FSCSEditorTreeNodeRootActor::GetComponentNodes() const
{
	return ComponentNodes;
}

void FSCSEditorTreeNodeRootActor::AddChild(FSCSEditorTreeNodePtrType InChildNodePtr)
{
	if (InChildNodePtr->GetNodeType() == FSCSEditorTreeNode::ComponentNode)
	{
		ComponentNodes.Add(InChildNodePtr);
		USceneComponent* SceneComponent = Cast<USceneComponent>(InChildNodePtr->GetComponentTemplate());
		if (!SceneRootNodePtr.IsValid() && SceneComponent != nullptr)
		{
			SetSceneRootNode(InChildNodePtr);
		}

		// Make sure separators are shown
		if (SceneComponent != nullptr && !SceneComponentSeparatorNodePtr.IsValid())
		{
			SceneComponentSeparatorNodePtr = MakeShareable(new FSCSEditorTreeNodeSeparator());
			Super::AddChild(SceneComponentSeparatorNodePtr);
		}
		else if (SceneComponent == nullptr && !NonSceneComponentSeparatorNodePtr.IsValid())
		{
			NonSceneComponentSeparatorNodePtr = MakeShareable(new FSCSEditorTreeNodeSeparator());
			Super::AddChild(NonSceneComponentSeparatorNodePtr);
		}
	}
	
	Super::AddChild(InChildNodePtr);
}

void FSCSEditorTreeNodeRootActor::RemoveChild(FSCSEditorTreeNodePtrType InChildNodePtr)
{
	Super::RemoveChild(InChildNodePtr);

	int32 indexOfFirstSceneComponent = ComponentNodes.IndexOfByPredicate([](const FSCSEditorTreeNodePtrType& NodePtr)
	{
		return NodePtr->GetNodeType() == FSCSEditorTreeNode::ComponentNode && Cast<USceneComponent>(NodePtr->GetComponentTemplate());
	});

	if (indexOfFirstSceneComponent == -1 && SceneComponentSeparatorNodePtr.IsValid())
	{
		Super::RemoveChild(SceneComponentSeparatorNodePtr);
		SceneComponentSeparatorNodePtr = nullptr;
	}
	
	int32 indexOffFirstNonSceneComponent = ComponentNodes.IndexOfByPredicate([](const FSCSEditorTreeNodePtrType& NodePtr)
	{
		return NodePtr->GetNodeType() == FSCSEditorTreeNode::ComponentNode && !Cast<USceneComponent>(NodePtr->GetComponentTemplate());
	});

	if (indexOffFirstNonSceneComponent == -1 && NonSceneComponentSeparatorNodePtr.IsValid())
	{
		Super::RemoveChild(NonSceneComponentSeparatorNodePtr);
		NonSceneComponentSeparatorNodePtr = nullptr;
	}
}

FName FSCSEditorTreeNodeRootActor::GetNodeID() const
{
	if (Actor)
	{
		return Actor->GetFName();
	}
	return NAME_None;
}

void FSCSEditorTreeNodeRootActor::OnCompleteRename(const FText& InNewName)
{
	if (Actor && Actor->IsActorLabelEditable() && !InNewName.ToString().Equals(Actor->GetActorLabel(), ESearchCase::CaseSensitive))
	{
		const FScopedTransaction Transaction(LOCTEXT("SCSEditorRenameActorTransaction", "Rename Actor"));
		FActorLabelUtilities::RenameExistingActor(Actor, InNewName.ToString());
	}

	// Not expected to reach here with an ongoing create transaction, but if it does, end it.
	OngoingCreateTransaction.Reset();
}

//////////////////////////////////////////////////////////////////////////
// SSCS_RowWidget

void SSCS_RowWidget::Construct( const FArguments& InArgs, TSharedPtr<SSCSEditor> InSCSEditor, FSCSEditorTreeNodePtrType InNodePtr, TSharedPtr<STableViewBase> InOwnerTableView  )
{
	check(InNodePtr.IsValid());

	SCSEditor = InSCSEditor;
	TreeNodePtr = InNodePtr;

	bool bIsSeparator = InNodePtr->GetNodeType() == FSCSEditorTreeNode::SeparatorNode;
	
	auto Args = FSuperRowType::FArguments()
		.Style(bIsSeparator ?
			&FEditorStyle::Get().GetWidgetStyle<FTableRowStyle>("TableView.NoHoverTableRow") :
			&FEditorStyle::Get().GetWidgetStyle<FTableRowStyle>("SceneOutliner.TableViewRow")) //@todo create editor style for the SCS tree
		.Padding(FMargin(0.f, 0.f, 0.f, 4.f))
		.ShowSelection(!bIsSeparator)
		.OnDragDetected(this, &SSCS_RowWidget::HandleOnDragDetected)
		.OnDragEnter(this, &SSCS_RowWidget::HandleOnDragEnter)
		.OnDragLeave(this, &SSCS_RowWidget::HandleOnDragLeave)
		.OnCanAcceptDrop(this, &SSCS_RowWidget::HandleOnCanAcceptDrop)
		.OnAcceptDrop(this, &SSCS_RowWidget::HandleOnAcceptDrop);

	SMultiColumnTableRow<FSCSEditorTreeNodePtrType>::Construct( Args, InOwnerTableView.ToSharedRef() );
}

SSCS_RowWidget::~SSCS_RowWidget()
{
	// Clear delegate when widget goes away
	//Ask SCSEditor if Node is still active, if it isn't it might have been collected so we can't do anything to it
	TSharedPtr<SSCSEditor> Editor = SCSEditor.Pin();
	if(Editor.IsValid())
	{
		USCS_Node* SCS_Node = GetNode()->GetSCSNode();
		if(SCS_Node != NULL && Editor->IsNodeInSimpleConstructionScript(SCS_Node))
		{
			SCS_Node->SetOnNameChanged(FSCSNodeNameChanged());
		}
	}
}

BEGIN_SLATE_FUNCTION_BUILD_OPTIMIZATION
TSharedRef<SWidget> SSCS_RowWidget::GenerateWidgetForColumn( const FName& ColumnName )
{
	FSCSEditorTreeNodePtrType NodePtr = GetNode();
	
	if(ColumnName == SCS_ColumnName_ComponentClass)
	{
		// Setup a default icon brush.
		const FSlateBrush* ComponentIcon = FEditorStyle::GetBrush("SCS.NativeComponent");
		if(NodePtr->GetComponentTemplate() != NULL)
		{
			ComponentIcon = FSlateIconFinder::FindIconBrushForClass( NodePtr->GetComponentTemplate()->GetClass(), TEXT("SCS.Component") );
		}

		InlineWidget =
			SNew(SInlineEditableTextBlock)
				.Text(this, &SSCS_RowWidget::GetNameLabel)
				.OnVerifyTextChanged( this, &SSCS_RowWidget::OnNameTextVerifyChanged )
				.OnTextCommitted( this, &SSCS_RowWidget::OnNameTextCommit )
				.IsSelected( this, &SSCS_RowWidget::IsSelectedExclusively )
				.IsReadOnly(!NodePtr->CanRename() || (SCSEditor.IsValid() && !SCSEditor.Pin()->IsEditingAllowed()));

		NodePtr->SetRenameRequestedDelegate(FSCSEditorTreeNode::FOnRenameRequested::CreateSP(InlineWidget.Get(), &SInlineEditableTextBlock::EnterEditingMode));
		
		TSharedRef<SToolTip> Tooltip = CreateToolTipWidget();

		return	SNew(SHorizontalBox)
				.ToolTip(Tooltip)
				+SHorizontalBox::Slot()
					.AutoWidth()
					.VAlign(VAlign_Center)
					[
						SNew(SExpanderArrow, SharedThis(this))
					]
				+SHorizontalBox::Slot()
					.AutoWidth()
					.VAlign(VAlign_Center)
					[
						SNew(SImage)
						.Image(ComponentIcon)
						.ColorAndOpacity(this, &SSCS_RowWidget::GetColorTintForIcon)
					]
				+SHorizontalBox::Slot()
					.VAlign(VAlign_Center)
					.Padding(2, 0, 0, 0)
					[
						InlineWidget.ToSharedRef()
					];
	}
	else if(ColumnName == SCS_ColumnName_Asset)
	{
		return
			SNew(SHorizontalBox)
			+SHorizontalBox::Slot()
			.VAlign(VAlign_Center)
			.Padding(2, 0, 0, 0)
			[
				SNew(STextBlock)
				.Visibility(this, &SSCS_RowWidget::GetAssetVisibility)
				.Text(this, &SSCS_RowWidget::GetAssetName)
				.ToolTipText(this, &SSCS_RowWidget::GetAssetPath)
			];
	}
	else if (ColumnName == SCS_ColumnName_Mobility)
	{
		if (NodePtr->GetNodeType() == FSCSEditorTreeNode::ComponentNode)
		{
			TSharedPtr<SToolTip> MobilityTooltip = SNew(SToolTip)
				.Text(this, &SSCS_RowWidget::GetMobilityToolTipText);

			return SNew(SHorizontalBox)
				.ToolTip(MobilityTooltip)
				.Visibility(EVisibility::Visible) // so we still get tooltip text for an empty SHorizontalBox
				+ SHorizontalBox::Slot()
				.FillWidth(1.0f)
				[
					SNew(SImage)
					.Image(this, &SSCS_RowWidget::GetMobilityIconImage)
					.ToolTip(MobilityTooltip)
				];
		}
		else
		{
			return SNew(SSpacer);
		}
	}
	else
	{
		return	SNew(STextBlock)
				.Text( LOCTEXT("UnknownColumn", "Unknown Column") );
	}
}
END_SLATE_FUNCTION_BUILD_OPTIMIZATION

BEGIN_SLATE_FUNCTION_BUILD_OPTIMIZATION
void SSCS_RowWidget::AddToToolTipInfoBox(const TSharedRef<SVerticalBox>& InfoBox, const FText& Key, TSharedRef<SWidget> ValueIcon, const TAttribute<FText>& Value, bool bImportant)
{
	InfoBox->AddSlot()
		.AutoHeight()
		.Padding(0, 1)
		[
			SNew(SHorizontalBox)

			+ SHorizontalBox::Slot()
			.AutoWidth()
			.Padding(0, 0, 4, 0)
			[
				SNew(STextBlock)
				.TextStyle(FEditorStyle::Get(), bImportant ? "SCSEditor.ComponentTooltip.ImportantLabel" : "SCSEditor.ComponentTooltip.Label")
				.Text(FText::Format(LOCTEXT("AssetViewTooltipFormat", "{0}:"), Key))
			]

			+ SHorizontalBox::Slot()
			.AutoWidth()
			[
				ValueIcon
			]

			+ SHorizontalBox::Slot()
			.AutoWidth()
			[
				SNew(STextBlock)
				.TextStyle(FEditorStyle::Get(), bImportant ? "SCSEditor.ComponentTooltip.ImportantValue" : "SCSEditor.ComponentTooltip.Value")
				.Text(Value)
			]
		];
}
END_SLATE_FUNCTION_BUILD_OPTIMIZATION

BEGIN_SLATE_FUNCTION_BUILD_OPTIMIZATION
TSharedRef<SToolTip> SSCS_RowWidget::CreateToolTipWidget() const
{
	// Create a box to hold every line of info in the body of the tooltip
	TSharedRef<SVerticalBox> InfoBox = SNew(SVerticalBox);

	// 
	if (FSCSEditorTreeNode* TreeNode = GetNode().Get())
	{
		if (TreeNode->GetNodeType() == FSCSEditorTreeNode::ComponentNode)
		{
			// Add the tooltip
			if (UActorComponent* Template = TreeNode->GetComponentTemplate())
			{
				UClass* TemplateClass = Template->GetClass();
				FText ClassTooltip = TemplateClass->GetToolTipText(/*bShortTooltip=*/ true);

				InfoBox->AddSlot()
					.AutoHeight()
					.HAlign(HAlign_Center)
					.Padding(FMargin(0, 2, 0, 4))
					[
						SNew(STextBlock)
						.TextStyle(FEditorStyle::Get(), "SCSEditor.ComponentTooltip.ClassDescription")
						.Text(ClassTooltip)
						.WrapTextAt(400.0f)
					];
			}

			// Add introduction point
			AddToToolTipInfoBox(InfoBox, LOCTEXT("TooltipAddType", "Source"), SNullWidget::NullWidget, TAttribute<FText>::Create(TAttribute<FText>::FGetter::CreateSP(this, &SSCS_RowWidget::GetComponentAddSourceToolTipText)), false);
			if (TreeNode->IsInherited())
			{
				AddToToolTipInfoBox(InfoBox, LOCTEXT("TooltipIntroducedIn", "Introduced in"), SNullWidget::NullWidget, TAttribute<FText>::Create(TAttribute<FText>::FGetter::CreateSP(this, &SSCS_RowWidget::GetIntroducedInToolTipText)), false);
			}

			// Add mobility
			TSharedRef<SImage> MobilityIcon = SNew(SImage).Image(this, &SSCS_RowWidget::GetMobilityIconImage);
			AddToToolTipInfoBox(InfoBox, LOCTEXT("TooltipMobility", "Mobility"), MobilityIcon, TAttribute<FText>::Create(TAttribute<FText>::FGetter::CreateSP(this, &SSCS_RowWidget::GetMobilityToolTipText)), false);

			// Add asset if applicable to this node
			if (GetAssetVisibility() == EVisibility::Visible)
			{
				InfoBox->AddSlot()[SNew(SSpacer).Size(FVector2D(1.0f, 8.0f))];
				AddToToolTipInfoBox(InfoBox, LOCTEXT("TooltipAsset", "Asset"), SNullWidget::NullWidget, TAttribute<FText>(this, &SSCS_RowWidget::GetAssetName), false);
			}
		}
	}

	TSharedRef<SBorder> TooltipContent = SNew(SBorder)
		.BorderImage(FEditorStyle::GetBrush("NoBorder"))
		.Padding(0)
		[
			SNew(SVerticalBox)
			
			+SVerticalBox::Slot()
			.AutoHeight()
			.Padding(0, 0, 0, 4)
			[
				SNew(SVerticalBox)

				+ SVerticalBox::Slot()
				.AutoHeight()
				[
					SNew(SHorizontalBox)

					+ SHorizontalBox::Slot()
					.AutoWidth()
					.VAlign(VAlign_Center)
					.Padding(2)
					[
						SNew(STextBlock)
						.TextStyle(FEditorStyle::Get(), "SCSEditor.ComponentTooltip.Title")
						.Text(this, &SSCS_RowWidget::GetTooltipText)
					]
				]
			]

			+ SVerticalBox::Slot()
			.AutoHeight()
			[
				SNew(SBorder)
				.BorderImage(FEditorStyle::GetBrush("NoBorder"))
				.Padding(2)
				[
					InfoBox
				]
			]
		];

	return IDocumentation::Get()->CreateToolTip(TAttribute<FText>(this, &SSCS_RowWidget::GetTooltipText), TooltipContent, InfoBox, GetDocumentationLink(), GetDocumentationExcerptName());
}
END_SLATE_FUNCTION_BUILD_OPTIMIZATION

FSlateBrush const* SSCS_RowWidget::GetMobilityIconImage() const
{
	if (FSCSEditorTreeNode* TreeNode = GetNode().Get())
	{
		if (USceneComponent* SceneComponentTemplate = Cast<USceneComponent>(TreeNode->GetComponentTemplate()))
		{
			if (SceneComponentTemplate->Mobility == EComponentMobility::Movable)
			{
				return FEditorStyle::GetBrush(TEXT("ClassIcon.MovableMobilityIcon"));
			}
			else if (SceneComponentTemplate->Mobility == EComponentMobility::Stationary)
			{
				return FEditorStyle::GetBrush(TEXT("ClassIcon.StationaryMobilityIcon"));
			}

			// static components don't get an icon (because static is the most common
			// mobility type, and we'd like to keep the icon clutter to a minimum)
		}
	}

	return nullptr;
}

FText SSCS_RowWidget::GetMobilityToolTipText() const
{
	FText MobilityToolTip = LOCTEXT("ErrorNoMobilityTooltip", "Invalid component");

	if (FSCSEditorTreeNode* TreeNode = TreeNodePtr.Get())
	{
		if (USceneComponent* SceneComponentTemplate = Cast<USceneComponent>(TreeNode->GetComponentTemplate()))
		{
			if (SceneComponentTemplate->Mobility == EComponentMobility::Movable)
			{
				MobilityToolTip = LOCTEXT("MovableMobilityTooltip", "Movable");
			}
			else if (SceneComponentTemplate->Mobility == EComponentMobility::Stationary)
			{
				MobilityToolTip = LOCTEXT("StationaryMobilityTooltip", "Stationary");
			}
			else if (SceneComponentTemplate->Mobility == EComponentMobility::Static)
			{
				MobilityToolTip = LOCTEXT("StaticMobilityTooltip", "Static");
			}
			else
			{
				// make sure we're the mobility type we're expecting (we've handled Movable & Stationary)
				ensureMsgf(false, TEXT("Unhandled mobility type [%d], is this a new type that we don't handle here?"), SceneComponentTemplate->Mobility.GetValue());
				MobilityToolTip = LOCTEXT("UnknownMobilityTooltip", "Component with unknown mobility");
			}
		}
		else
		{
			MobilityToolTip = LOCTEXT("NoMobilityTooltip", "Non-scene component");
		}
	}

	return MobilityToolTip;
}

FText SSCS_RowWidget::GetComponentAddSourceToolTipText() const
{
	FText NodeType;
	
	if (FSCSEditorTreeNode* TreeNode = TreeNodePtr.Get())
	{
		if (TreeNode->IsInherited())
		{
			if (TreeNode->IsNative())
			{
				NodeType = LOCTEXT("InheritedNativeComponent", "Inherited (C++)");
			}
			else
			{
				NodeType = LOCTEXT("InheritedBlueprintComponent", "Inherited (Blueprint)");
			}
		}
		else
		{
			if (TreeNode->IsInstanced())
			{
				NodeType = LOCTEXT("ThisInstanceAddedComponent", "This actor instance");
			}
			else
			{
				NodeType = LOCTEXT("ThisBlueprintAddedComponent", "This Blueprint");
			}
		}
	}

	return NodeType;
}

FText SSCS_RowWidget::GetIntroducedInToolTipText() const
{
	FText IntroducedInTooltip = LOCTEXT("IntroducedInThisBPTooltip", "this class");

	if (FSCSEditorTreeNode* TreeNode = TreeNodePtr.Get())
	{
		if (TreeNode->IsInherited())
		{
			if (UActorComponent* ComponentTemplate = TreeNode->GetComponentTemplate())
			{
				UClass* BestClass = nullptr;
				AActor* OwningActor = ComponentTemplate->GetOwner();

				if (TreeNode->IsNative() && (OwningActor != nullptr))
				{
					for (UClass* TestClass = OwningActor->GetClass(); TestClass != AActor::StaticClass(); TestClass = TestClass->GetSuperClass())
					{
						if (TreeNode->FindComponentInstanceInActor(Cast<AActor>(TestClass->GetDefaultObject())))
						{
							BestClass = TestClass;
						}
						else
						{
							break;
						}
					}
				}
				else if (!TreeNode->IsNative())
				{
					USCS_Node* SCSNode = TreeNode->GetSCSNode();

					if ((SCSNode == nullptr) && (OwningActor != nullptr))
					{
						SCSNode = FSCSEditorTreeNode::FindSCSNodeForInstance(ComponentTemplate, OwningActor->GetClass());
					}

					if (SCSNode != nullptr)
					{
						if (UBlueprint* OwningBP = SCSNode->GetSCS()->GetBlueprint())
						{
							BestClass = OwningBP->GeneratedClass;
						}
					}
					else if (OwningActor != nullptr)
					{
						if (UBlueprint* OwningBP = UBlueprint::GetBlueprintFromClass(OwningActor->GetClass()))
						{
							BestClass = OwningBP->GeneratedClass;
						}
					}
				}

				if (BestClass == nullptr)
				{
					if (ComponentTemplate->IsCreatedByConstructionScript()) 
					{
						IntroducedInTooltip = LOCTEXT("IntroducedInUnknownError", "Unknown Blueprint Class (via an Add Component call)");
					} 
					else 
					{
						IntroducedInTooltip = LOCTEXT("IntroducedInNativeError", "Unknown native source (via C++ code)");
					}
				}
				else if (TreeNode->IsInstanced() && ComponentTemplate->CreationMethod == EComponentCreationMethod::Native && !ComponentTemplate->HasAnyFlags(RF_DefaultSubObject))
				{
					IntroducedInTooltip = FText::Format(LOCTEXT("IntroducedInCPPErrorFmt", "{0} (via C++ code)"), FBlueprintEditorUtils::GetFriendlyClassDisplayName(BestClass));
				}
				else if (TreeNode->IsInstanced() && ComponentTemplate->CreationMethod == EComponentCreationMethod::UserConstructionScript)
				{
					IntroducedInTooltip = FText::Format(LOCTEXT("IntroducedInUCSErrorFmt", "{0} (via an Add Component call)"), FBlueprintEditorUtils::GetFriendlyClassDisplayName(BestClass));
				}
				else
				{
					IntroducedInTooltip = FBlueprintEditorUtils::GetFriendlyClassDisplayName(BestClass);
				}
			}
			else
			{
				IntroducedInTooltip = LOCTEXT("IntroducedInNoTemplateError", "[no component template found]");
			}
		}
		else if (TreeNode->IsInstanced())
		{
			IntroducedInTooltip = LOCTEXT("IntroducedInThisActorInstanceTooltip", "this actor instance");
		}
	}

	return IntroducedInTooltip;
}

FText SSCS_RowWidget::GetAssetName() const
{
	FSCSEditorTreeNodePtrType NodePtr = GetNode();

	FText AssetName = LOCTEXT("None", "None");
	if(NodePtr.IsValid() && NodePtr->GetComponentTemplate())
	{
		UObject* Asset = FComponentAssetBrokerage::GetAssetFromComponent(NodePtr->GetComponentTemplate());
		if(Asset != NULL)
		{
			AssetName = FText::FromString(Asset->GetName());
		}
	}

	return AssetName;
}

FText SSCS_RowWidget::GetAssetPath() const
{
	FSCSEditorTreeNodePtrType NodePtr = GetNode();

	FText AssetName = LOCTEXT("None", "None");
	if(NodePtr.IsValid() && NodePtr->GetComponentTemplate())
	{
		UObject* Asset = FComponentAssetBrokerage::GetAssetFromComponent(NodePtr->GetComponentTemplate());
		if(Asset != NULL)
		{
			AssetName = FText::FromString(Asset->GetPathName());
		}
	}

	return AssetName;
}


EVisibility SSCS_RowWidget::GetAssetVisibility() const
{
	FSCSEditorTreeNodePtrType NodePtr = GetNode();

	if(NodePtr.IsValid() && NodePtr->GetComponentTemplate() && FComponentAssetBrokerage::SupportsAssets(NodePtr->GetComponentTemplate()))
	{
		return EVisibility::Visible;
	}
	else
	{
		return EVisibility::Hidden;
	}
}

FSlateColor SSCS_RowWidget::GetColorTintForIcon() const
{
	return GetColorTintForIcon(GetNode());
}

FSlateColor SSCS_RowWidget::GetColorTintForIcon(FSCSEditorTreeNodePtrType InNode)
{
	const FLinearColor InheritedBlueprintComponentColor(0.08f, 0.35f, 0.6f);
	const FLinearColor InstancedInheritedBlueprintComponentColor(0.08f, 0.35f, 0.6f);
	const FLinearColor InheritedNativeComponentColor(0.7f, 0.9f, 0.7f);
	const FLinearColor IntroducedHereColor(FLinearColor::White);
	
	if (InNode->IsInherited())
	{
		if (InNode->IsNative())
		{
			return InheritedNativeComponentColor;
		}
		else if (InNode->IsInstanced())
		{
			return InstancedInheritedBlueprintComponentColor;
		}
		else
		{
			return InheritedBlueprintComponentColor;
		}
	}
	else
	{
		return IntroducedHereColor;
	}
}

TSharedPtr<SWidget> SSCS_RowWidget::BuildSceneRootDropActionMenu(FSCSEditorTreeNodePtrType DroppedNodePtr)
{
	check(SCSEditor.IsValid());
	FMenuBuilder MenuBuilder(true, SCSEditor.Pin()->CommandList);

	MenuBuilder.BeginSection("SceneRootNodeDropActions", LOCTEXT("SceneRootNodeDropActionContextMenu", "Drop Actions"));
	{
		const FText DroppedVariableNameText = FText::FromName( DroppedNodePtr->GetVariableName() );
		const FText NodeVariableNameText = FText::FromName( GetNode()->GetVariableName() );

		bool bDroppedInSameBlueprint = true;
		if (SCSEditor.Pin()->GetEditorMode() == EComponentEditorMode::BlueprintSCS)
		{
			bDroppedInSameBlueprint = DroppedNodePtr->GetBlueprint() == GetBlueprint();
		}

		MenuBuilder.AddMenuEntry(
			LOCTEXT("DropActionLabel_AttachToRootNode", "Attach"),
			bDroppedInSameBlueprint 
			? FText::Format( LOCTEXT("DropActionToolTip_AttachToRootNode", "Attach {0} to {1}."), DroppedVariableNameText, NodeVariableNameText )
			: FText::Format( LOCTEXT("DropActionToolTip_AttachToRootNodeFromCopy", "Copy {0} to a new variable and attach it to {1}."), DroppedVariableNameText, NodeVariableNameText ),
			FSlateIcon(),
			FUIAction(
				FExecuteAction::CreateSP(this, &SSCS_RowWidget::OnAttachToDropAction, DroppedNodePtr),
				FCanExecuteAction()));

		FSCSEditorTreeNodePtrType NodePtr = GetNode();
		const bool bIsDefaultSceneRoot = NodePtr->IsDefaultSceneRoot();

		FText NewRootNodeText = bIsDefaultSceneRoot
			? FText::Format(LOCTEXT("DropActionToolTip_MakeNewRootNodeAndDelete", "Make {0} the new root. The default root will be deleted."), DroppedVariableNameText)
			: FText::Format(LOCTEXT("DropActionToolTip_MakeNewRootNode", "Make {0} the new root."), DroppedVariableNameText);

		FText NewRootNodeFromCopyText = bIsDefaultSceneRoot
			? FText::Format(LOCTEXT("DropActionToolTip_MakeNewRootNodeFromCopyAndDelete", "Copy {0} to a new variable and make it the new root. The default root will be deleted."), DroppedVariableNameText)
			: FText::Format(LOCTEXT("DropActionToolTip_MakeNewRootNodeFromCopy", "Copy {0} to a new variable and make it the new root."), DroppedVariableNameText);

		MenuBuilder.AddMenuEntry(
			LOCTEXT("DropActionLabel_MakeNewRootNode", "Make New Root"),
			bDroppedInSameBlueprint ? NewRootNodeText : NewRootNodeFromCopyText,
			FSlateIcon(),
			FUIAction(
				FExecuteAction::CreateSP(this, &SSCS_RowWidget::OnMakeNewRootDropAction, DroppedNodePtr),
				FCanExecuteAction()));
	}
	MenuBuilder.EndSection();

	return MenuBuilder.MakeWidget();
}

FReply SSCS_RowWidget::OnMouseButtonDown(const FGeometry& MyGeometry, const FPointerEvent& MouseEvent)
{
	if (MouseEvent.GetEffectingButton() == EKeys::LeftMouseButton && GetNode()->GetNodeType() != FSCSEditorTreeNode::SeparatorNode)
	{
		FReply Reply = SMultiColumnTableRow<FSCSEditorTreeNodePtrType>::OnMouseButtonDown( MyGeometry, MouseEvent );
		return Reply.DetectDrag( SharedThis(this) , EKeys::LeftMouseButton );
	}
	else
	{
		return FReply::Unhandled();
	}
}

FReply SSCS_RowWidget::HandleOnDragDetected( const FGeometry& MyGeometry, const FPointerEvent& MouseEvent )
{
	auto SCSEditorPtr = SCSEditor.Pin();
	if (MouseEvent.IsMouseButtonDown(EKeys::LeftMouseButton)
		&& SCSEditorPtr.IsValid()
		&& SCSEditorPtr->IsEditingAllowed()) //can only drag when editing
	{
		TArray<TSharedPtr<FSCSEditorTreeNode>> SelectedNodePtrs = SCSEditorPtr->GetSelectedNodes();
		if (SelectedNodePtrs.Num() == 0)
		{
			SelectedNodePtrs.Add(GetNode());
		}

		TSharedPtr<FSCSEditorTreeNode> FirstNode = SelectedNodePtrs[0];
		if (FirstNode->GetNodeType() == FSCSEditorTreeNode::ComponentNode)
		{
			// Do not use the Blueprint from FirstNode, it may still be referencing the parent.
			UBlueprint* Blueprint = GetBlueprint();
			const FName VariableName = FirstNode->GetVariableName();
			UStruct* VariableScope = (Blueprint != nullptr) ? Blueprint->SkeletonGeneratedClass : nullptr;

			TSharedRef<FSCSRowDragDropOp> Operation = FSCSRowDragDropOp::New(VariableName, VariableScope, FNodeCreationAnalytic());
			Operation->SetCtrlDrag(true); // Always put a getter
			Operation->PendingDropAction = FSCSRowDragDropOp::DropAction_None;
			Operation->SourceNodes = SelectedNodePtrs;

			return FReply::Handled().BeginDragDrop(Operation);
		}
	}
	
	return FReply::Unhandled();
}

void SSCS_RowWidget::HandleOnDragEnter( const FDragDropEvent& DragDropEvent )
{
	TSharedPtr<FDragDropOperation> Operation = DragDropEvent.GetOperation();
	if (!Operation.IsValid())
	{
		return;
	}

	TSharedPtr<FSCSRowDragDropOp> DragRowOp = DragDropEvent.GetOperationAs<FSCSRowDragDropOp>();
	if (DragRowOp.IsValid())
	{
		check(SCSEditor.IsValid());
		
		FText Message;
		FSlateColor IconColor = FLinearColor::White;
		
		for (const auto& SelectedNodePtr : DragRowOp->SourceNodes)
		{
			if (!SelectedNodePtr->CanReparent())
			{
				// We set the tooltip text here because it won't change across entry/leave events
				if (DragRowOp->SourceNodes.Num() == 1)
				{
					if (!SelectedNodePtr->IsSceneComponent())
					{
						Message = LOCTEXT("DropActionToolTip_Error_CannotReparent_NotSceneComponent", "The selected component is not a scene component and cannot be attached to other components.");
					}
					else if (SelectedNodePtr->IsInherited())
					{
						Message = LOCTEXT("DropActionToolTip_Error_CannotReparent_Inherited", "The selected component is inherited and cannot be reordered here.");
					}
					else
					{
						Message = LOCTEXT("DropActionToolTip_Error_CannotReparent", "The selected component cannot be moved.");
					}
				}
				else
				{
					Message = LOCTEXT("DropActionToolTip_Error_CannotReparentMultiple", "One or more of the selected components cannot be attached.");
				}
				break;
			}
		}

		if (Message.IsEmpty())
		{
			FSCSEditorTreeNodePtrType SceneRootNodePtr = SCSEditor.Pin()->GetSceneRootNode();
			check(SceneRootNodePtr.IsValid());

			FSCSEditorTreeNodePtrType NodePtr = GetNode();
			if ((NodePtr->GetNodeType() == FSCSEditorTreeNode::SeparatorNode) || (NodePtr->GetNodeType() == FSCSEditorTreeNode::RootActorNode))
			{
				// Don't show a feedback message if over a node that makes no sense, such as a separator or the instance node
				Message = LOCTEXT("DropActionToolTip_FriendlyError_DragToAComponent", "Drag to another component in order to attach to that component or become the root component.\nDrag to a Blueprint graph in order to drop a reference.");
			}

			// Validate each selected node being dragged against the node that belongs to this row. Exit the loop if we have a valid tooltip OR a valid pending drop action once all nodes in the selection have been validated.
			for (auto SourceNodeIter = DragRowOp->SourceNodes.CreateConstIterator(); SourceNodeIter && (Message.IsEmpty() || DragRowOp->PendingDropAction != FSCSRowDragDropOp::DropAction_None); ++SourceNodeIter)
			{
				FSCSEditorTreeNodePtrType DraggedNodePtr = *SourceNodeIter;
				check(DraggedNodePtr.IsValid());

				// Reset the pending drop action each time through the loop
				DragRowOp->PendingDropAction = FSCSRowDragDropOp::DropAction_None;

				// Get the component template objects associated with each node
				USceneComponent* HoveredTemplate = Cast<USceneComponent>(NodePtr->GetComponentTemplate());
				USceneComponent* DraggedTemplate = Cast<USceneComponent>(DraggedNodePtr->GetComponentTemplate());

				if (DraggedNodePtr == NodePtr)
				{
					// Attempted to drag and drop onto self
					if (DragRowOp->SourceNodes.Num() > 1)
					{
						Message = FText::Format(LOCTEXT("DropActionToolTip_Error_CannotAttachToSelfWithMultipleSelection", "Cannot attach the selected components here because it would result in {0} being attached to itself. Remove it from the selection and try again."), DraggedNodePtr->GetDisplayName());
					}
					else
					{
						Message = FText::Format(LOCTEXT("DropActionToolTip_Error_CannotAttachToSelf", "Cannot attach {0} to itself."), DraggedNodePtr->GetDisplayName());
					}
				}
				else if (NodePtr->IsAttachedTo(DraggedNodePtr))
				{
					// Attempted to drop a parent onto a child
					if (DragRowOp->SourceNodes.Num() > 1)
					{
						Message = FText::Format(LOCTEXT("DropActionToolTip_Error_CannotAttachToChildWithMultipleSelection", "Cannot attach the selected components here because it would result in {0} being attached to one of its children. Remove it from the selection and try again."), DraggedNodePtr->GetDisplayName());
					}
					else
					{
						Message = FText::Format(LOCTEXT("DropActionToolTip_Error_CannotAttachToChild", "Cannot attach {0} to one of its children."), DraggedNodePtr->GetDisplayName());
					}
				}
				else if (HoveredTemplate == NULL || DraggedTemplate == NULL)
				{
					if (HoveredTemplate == nullptr)
					{
						// Can't attach non-USceneComponent types
						Message = LOCTEXT("DropActionToolTip_Error_NotAttachable_NotSceneComponent", "Cannot attach to this component as it is not a scene component.");
					}
					else
					{
						// Can't attach non-USceneComponent types
						Message = LOCTEXT("DropActionToolTip_Error_NotAttachable", "Cannot attach to this component.");
					}
				}
				else if (NodePtr == SceneRootNodePtr)
				{
					bool bCanMakeNewRoot = false;
					bool bCanAttachToRoot = !DraggedNodePtr->IsDirectlyAttachedTo(NodePtr)
						&& HoveredTemplate->CanAttachAsChild(DraggedTemplate, NAME_None)
						&& DraggedTemplate->Mobility >= HoveredTemplate->Mobility
						&& (!HoveredTemplate->IsEditorOnly() || DraggedTemplate->IsEditorOnly());

					if (!NodePtr->CanReparent() && (!NodePtr->IsDefaultSceneRoot() || NodePtr->IsInherited()))
					{
						// Cannot make the dropped node the new root if we cannot reparent the current root
						Message = LOCTEXT("DropActionToolTip_Error_CannotReparentRootNode", "The root component in this Blueprint is inherited and cannot be replaced.");
					}
					else if (DraggedTemplate->IsEditorOnly() && !HoveredTemplate->IsEditorOnly())
					{
						// can't have a new root that's editor-only (when children would be around in-game)
						Message = LOCTEXT("DropActionToolTip_Error_CannotReparentEditorOnly", "Cannot re-parent game components under editor-only ones.");
					}
					else if (DraggedTemplate->Mobility > HoveredTemplate->Mobility)
					{
						// can't have a new root that's movable if the existing root is static or stationary
						Message = LOCTEXT("DropActionToolTip_Error_CannotReparentNonMovable", "Cannot replace a non-movable scene root with a movable component.");
					}
					else if (DragRowOp->SourceNodes.Num() > 1)
					{
						Message = LOCTEXT("DropActionToolTip_Error_CannotAssignMultipleRootNodes", "Cannot replace the scene root with multiple components. Please select only a single component and try again.");
					}
					else
					{
						bCanMakeNewRoot = true;
					}

					if (bCanMakeNewRoot && bCanAttachToRoot)
					{
						// User can choose to either attach to the current root or make the dropped node the new root
						Message = LOCTEXT("DropActionToolTip_AttachToOrMakeNewRoot", "Drop here to see available actions.");
						DragRowOp->PendingDropAction = FSCSRowDragDropOp::DropAction_AttachToOrMakeNewRoot;
					}
					else if (SCSEditor.Pin()->GetEditorMode() == EComponentEditorMode::BlueprintSCS && DraggedNodePtr->GetBlueprint() != GetBlueprint())
					{
						if (bCanMakeNewRoot)
						{
							if (NodePtr->IsDefaultSceneRoot())
							{
								// Only available action is to copy the dragged node to the other Blueprint and make it the new root
								// Default root will be deleted
								Message = FText::Format(LOCTEXT("DropActionToolTip_DropMakeNewRootNodeFromCopyAndDelete", "Drop here to copy {0} to a new variable and make it the new root. The default root will be deleted."), DraggedNodePtr->GetDisplayName());
							}
							else
							{
								// Only available action is to copy the dragged node to the other Blueprint and make it the new root
								Message = FText::Format(LOCTEXT("DropActionToolTip_DropMakeNewRootNodeFromCopy", "Drop here to copy {0} to a new variable and make it the new root."), DraggedNodePtr->GetDisplayName());
							}
							DragRowOp->PendingDropAction = FSCSRowDragDropOp::DropAction_MakeNewRoot;
						}
						else if (bCanAttachToRoot)
						{
							// Only available action is to copy the dragged node(s) to the other Blueprint and attach it to the root
							if (DragRowOp->SourceNodes.Num() > 1)
							{
								Message = FText::Format(LOCTEXT("DropActionToolTip_AttachComponentsToThisNodeFromCopyWithMultipleSelection", "Drop here to copy the selected components to new variables and attach them to {0}."), NodePtr->GetDisplayName());
							}
							else
							{
								Message = FText::Format(LOCTEXT("DropActionToolTip_AttachToThisNodeFromCopy", "Drop here to copy {0} to a new variable and attach it to {1}."), DraggedNodePtr->GetDisplayName(), NodePtr->GetDisplayName());
							}

							DragRowOp->PendingDropAction = FSCSRowDragDropOp::DropAction_AttachTo;
						}
					}
					else if (bCanMakeNewRoot)
					{
						if (NodePtr->IsDefaultSceneRoot())
						{
							// Only available action is to make the dragged node the new root
							// Default root will be deleted
							Message = FText::Format(LOCTEXT("DropActionToolTip_DropMakeNewRootNodeAndDelete", "Drop here to make {0} the new root. The default root will be deleted."), DraggedNodePtr->GetDisplayName());
						}
						else
						{
							// Only available action is to make the dragged node the new root
							Message = FText::Format(LOCTEXT("DropActionToolTip_DropMakeNewRootNode", "Drop here to make {0} the new root."), DraggedNodePtr->GetDisplayName());
						}
						DragRowOp->PendingDropAction = FSCSRowDragDropOp::DropAction_MakeNewRoot;
					}
					else if (bCanAttachToRoot)
					{
						// Only available action is to attach the dragged node(s) to the root
						if (DragRowOp->SourceNodes.Num() > 1)
						{
							Message = FText::Format(LOCTEXT("DropActionToolTip_AttachToThisNodeWithMultipleSelection", "Drop here to attach the selected components to {0}."), NodePtr->GetDisplayName());
						}
						else
						{
							Message = FText::Format(LOCTEXT("DropActionToolTip_AttachToThisNode", "Drop here to attach {0} to {1}."), DraggedNodePtr->GetDisplayName(), NodePtr->GetDisplayName());
						}

						DragRowOp->PendingDropAction = FSCSRowDragDropOp::DropAction_AttachTo;
					}
				}
				else if (DraggedNodePtr->IsDirectlyAttachedTo(NodePtr)) // if dropped onto parent
				{
					// Detach the dropped node(s) from the current node and reattach to the root node
					if (DragRowOp->SourceNodes.Num() > 1)
					{
						Message = FText::Format(LOCTEXT("DropActionToolTip_DetachFromThisNodeWithMultipleSelection", "Drop here to detach the selected components from {0}."), NodePtr->GetDisplayName());
					}
					else
					{
						Message = FText::Format(LOCTEXT("DropActionToolTip_DetachFromThisNode", "Drop here to detach {0} from {1}."), DraggedNodePtr->GetDisplayName(), NodePtr->GetDisplayName());
					}

					DragRowOp->PendingDropAction = FSCSRowDragDropOp::DropAction_DetachFrom;
				}
				else if (!DraggedTemplate->IsEditorOnly() && HoveredTemplate->IsEditorOnly())
				{
					// can't have a game component child nested under an editor-only one
					Message = LOCTEXT("DropActionToolTip_Error_CannotAttachToEditorOnly", "Cannot attach game components to editor-only ones.");
				}
				else if ((DraggedTemplate->Mobility == EComponentMobility::Static) && ((HoveredTemplate->Mobility == EComponentMobility::Movable) || (HoveredTemplate->Mobility == EComponentMobility::Stationary)))
				{
					// Can't attach Static components to mobile ones
					Message = LOCTEXT("DropActionToolTip_Error_CannotAttachStatic", "Cannot attach Static components to movable ones.");
				}
				else if ((DraggedTemplate->Mobility == EComponentMobility::Stationary) && (HoveredTemplate->Mobility == EComponentMobility::Movable))
				{
					// Can't attach Static components to mobile ones
					Message = LOCTEXT("DropActionToolTip_Error_CannotAttachStationary", "Cannot attach Stationary components to movable ones.");
				}
				else if ((NodePtr->IsInstanced() && HoveredTemplate->CreationMethod == EComponentCreationMethod::Native && !HoveredTemplate->HasAnyFlags(RF_DefaultSubObject)))
				{
					// Can't attach to post-construction C++-added components as they exist outside of the CDO and are not known at SCS execution time
					Message = LOCTEXT("DropActionToolTip_Error_CannotAttachCPPAdded", "Cannot attach to components added in post-construction C++ code.");
				}
				else if (NodePtr->IsInstanced() && HoveredTemplate->CreationMethod == EComponentCreationMethod::UserConstructionScript)
				{
					// Can't attach to UCS-added components as they exist outside of the CDO and are not known at SCS execution time
					Message = LOCTEXT("DropActionToolTip_Error_CannotAttachUCSAdded", "Cannot attach to components added in the Construction Script.");
				}
				else if (HoveredTemplate->CanAttachAsChild(DraggedTemplate, NAME_None))
				{
					// Attach the dragged node(s) to this node
					if (DraggedNodePtr->GetBlueprint() != GetBlueprint())
					{
						if (DragRowOp->SourceNodes.Num() > 1)
						{
							Message = FText::Format(LOCTEXT("DropActionToolTip_AttachToThisNodeFromCopyWithMultipleSelection", "Drop here to copy the selected nodes to new variables and attach them to {0}."), NodePtr->GetDisplayName());
						}
						else
						{
							Message = FText::Format(LOCTEXT("DropActionToolTip_AttachToThisNodeFromCopy", "Drop here to copy {0} to a new variable and attach it to {1}."), DraggedNodePtr->GetDisplayName(), NodePtr->GetDisplayName());
						}
					}
					else if (DragRowOp->SourceNodes.Num() > 1)
					{
						Message = FText::Format(LOCTEXT("DropActionToolTip_AttachToThisNodeWithMultipleSelection", "Drop here to attach the selected components to {0}."), NodePtr->GetDisplayName());
					}
					else
					{
						Message = FText::Format(LOCTEXT("DropActionToolTip_AttachToThisNode", "Drop here to attach {0} to {1}."), DraggedNodePtr->GetDisplayName(), NodePtr->GetDisplayName());
					}

					DragRowOp->PendingDropAction = FSCSRowDragDropOp::DropAction_AttachTo;
				}
				else
				{
					// The dropped node cannot be attached to the current node
					Message = FText::Format(LOCTEXT("DropActionToolTip_Error_TooManyAttachments", "Unable to attach {0} to {1}."), DraggedNodePtr->GetDisplayName(), NodePtr->GetDisplayName());
				}
			}
		}

		const FSlateBrush* StatusSymbol = DragRowOp->PendingDropAction != FSCSRowDragDropOp::DropAction_None
			? FEditorStyle::GetBrush(TEXT("Graph.ConnectorFeedback.OK"))
			: FEditorStyle::GetBrush(TEXT("Graph.ConnectorFeedback.Error"));

		if (Message.IsEmpty())
		{
			DragRowOp->SetFeedbackMessage(nullptr);
		}
		else
		{
			DragRowOp->SetSimpleFeedbackMessage(StatusSymbol, FLinearColor::White, Message);
		}
	}
	else if ( Operation->IsOfType<FExternalDragOperation>() || Operation->IsOfType<FAssetDragDropOp>() )
	{
		// defer to the tree widget's handler for this type of operation
		TSharedPtr<SSCSEditor> PinnedEditor = SCSEditor.Pin();
		if ( PinnedEditor.IsValid() && PinnedEditor->SCSTreeWidget.IsValid() )
		{
			// The widget geometry is irrelevant to the tree widget's OnDragEnter
			PinnedEditor->SCSTreeWidget->OnDragEnter( FGeometry(), DragDropEvent );
		}
	}
}

void SSCS_RowWidget::HandleOnDragLeave(const FDragDropEvent& DragDropEvent)
{
	TSharedPtr<FSCSRowDragDropOp> DragRowOp = DragDropEvent.GetOperationAs<FSCSRowDragDropOp>();
	if (DragRowOp.IsValid())
	{
		bool bCanReparentAllNodes = true;
		for(auto SourceNodeIter = DragRowOp->SourceNodes.CreateConstIterator(); SourceNodeIter && bCanReparentAllNodes; ++SourceNodeIter)
		{
			FSCSEditorTreeNodePtrType DraggedNodePtr = *SourceNodeIter;
			check(DraggedNodePtr.IsValid());

			bCanReparentAllNodes = DraggedNodePtr->CanReparent();
		}

		// Only clear the tooltip text if all dragged nodes support it
		if(bCanReparentAllNodes)
		{
			TSharedPtr<SWidget> NoWidget;
			DragRowOp->SetFeedbackMessage(NoWidget);
			DragRowOp->PendingDropAction = FSCSRowDragDropOp::DropAction_None;
		}
	}
}

TOptional<EItemDropZone> SSCS_RowWidget::HandleOnCanAcceptDrop(const FDragDropEvent& DragDropEvent, EItemDropZone DropZone, FSCSEditorTreeNodePtrType TargetItem)
{
	TOptional<EItemDropZone> ReturnDropZone;

	TSharedPtr<FDragDropOperation> Operation = DragDropEvent.GetOperation();
	if (Operation.IsValid())
	{
		if (Operation->IsOfType<FSCSRowDragDropOp>() && ( Cast<USceneComponent>(GetNode()->GetComponentTemplate()) != nullptr ))
		{
			TSharedPtr<FSCSRowDragDropOp> DragRowOp = StaticCastSharedPtr<FSCSRowDragDropOp>(Operation);
			check(DragRowOp.IsValid());

			if (DragRowOp->PendingDropAction != FSCSRowDragDropOp::DropAction_None)
			{
				ReturnDropZone = EItemDropZone::OntoItem;
			}
		}
		else if (Operation->IsOfType<FExternalDragOperation>() || Operation->IsOfType<FAssetDragDropOp>())
		{
			ReturnDropZone = EItemDropZone::OntoItem;
		}
	}

	return ReturnDropZone;
}

FReply SSCS_RowWidget::HandleOnAcceptDrop( const FDragDropEvent& DragDropEvent, EItemDropZone DropZone, FSCSEditorTreeNodePtrType TargetItem )
{
	TSharedPtr<FDragDropOperation> Operation = DragDropEvent.GetOperation();
	if (!Operation.IsValid())
	{
		return FReply::Handled();
	}
	
	if (Operation->IsOfType<FSCSRowDragDropOp>() && (Cast<USceneComponent>(GetNode()->GetComponentTemplate()) != nullptr))
	{
		TSharedPtr<FSCSRowDragDropOp> DragRowOp = StaticCastSharedPtr<FSCSRowDragDropOp>( Operation );	
		check(DragRowOp.IsValid());

		switch(DragRowOp->PendingDropAction)
		{
		case FSCSRowDragDropOp::DropAction_AttachTo:
			OnAttachToDropAction(DragRowOp->SourceNodes);
			break;
			
		case FSCSRowDragDropOp::DropAction_DetachFrom:
			OnDetachFromDropAction(DragRowOp->SourceNodes);
			break;

		case FSCSRowDragDropOp::DropAction_MakeNewRoot:
			check(DragRowOp->SourceNodes.Num() == 1);
			OnMakeNewRootDropAction(DragRowOp->SourceNodes[0]);
			break;

		case FSCSRowDragDropOp::DropAction_AttachToOrMakeNewRoot:
			{
				check(DragRowOp->SourceNodes.Num() == 1);
				FWidgetPath WidgetPath = DragDropEvent.GetEventPath() != nullptr ? *DragDropEvent.GetEventPath() : FWidgetPath();
				FSlateApplication::Get().PushMenu(
					SharedThis(this),
					WidgetPath,
					BuildSceneRootDropActionMenu(DragRowOp->SourceNodes[0]).ToSharedRef(),
					FSlateApplication::Get().GetCursorPos(),
					FPopupTransitionEffect(FPopupTransitionEffect::TypeInPopup)
				);
			}
			break;

		case FSCSRowDragDropOp::DropAction_None:
		default:
			break;
		}
	}
	else if (Operation->IsOfType<FExternalDragOperation>() || Operation->IsOfType<FAssetDragDropOp>())
	{
		// defer to the tree widget's handler for this type of operation
		TSharedPtr<SSCSEditor> PinnedEditor = SCSEditor.Pin();
		if ( PinnedEditor.IsValid() && PinnedEditor->SCSTreeWidget.IsValid() )
		{
			// The widget geometry is irrelevant to the tree widget's OnDrop
			PinnedEditor->SCSTreeWidget->OnDrop( FGeometry(), DragDropEvent );
		}
	}

	return FReply::Handled();
}

void SSCS_RowWidget::OnAttachToDropAction(const TArray<FSCSEditorTreeNodePtrType>& DroppedNodePtrs)
{
	FSCSEditorTreeNodePtrType NodePtr = GetNode();

	check(NodePtr.IsValid());
	check(DroppedNodePtrs.Num() > 0);

	TSharedPtr<SSCSEditor> SCSEditorPtr = SCSEditor.Pin();
	check(SCSEditorPtr.IsValid());

	bool bRegenerateTreeNodes = false;
	const FScopedTransaction TransactionContext(DroppedNodePtrs.Num() > 1 ? LOCTEXT("AttachComponents", "Attach Components") : LOCTEXT("AttachComponent", "Attach Component"));

	if (SCSEditorPtr->GetEditorMode() == EComponentEditorMode::BlueprintSCS)
	{
		// Get the current Blueprint context
		UBlueprint* Blueprint = GetBlueprint();
		check(Blueprint);

		// Get the current "preview" Actor instance
		AActor* PreviewActor = SCSEditorPtr->PreviewActor.Get();
		check(PreviewActor);

		for(const auto& DroppedNodePtr : DroppedNodePtrs)
		{
			// Clone the component if it's being dropped into a different SCS
			if(DroppedNodePtr->GetBlueprint() != Blueprint)
			{
				bRegenerateTreeNodes = true;

				check(DroppedNodePtr.IsValid());
				UActorComponent* ComponentTemplate = DroppedNodePtr->GetComponentTemplate();
				check(ComponentTemplate);

				// Note: This will mark the Blueprint as structurally modified
				UActorComponent* ClonedComponent = SCSEditorPtr->AddNewComponent(ComponentTemplate->GetClass(), nullptr);
				check(ClonedComponent);

				//Serialize object properties using write/read operations.
				TArray<uint8> SavedProperties;
				FObjectWriter Writer(ComponentTemplate, SavedProperties);
				FObjectReader(ClonedComponent, SavedProperties);

				// Attach the copied node to the target node (this will also detach it from the root if necessary)
				FSCSEditorTreeNodePtrType NewNodePtr = SCSEditorPtr->GetNodeFromActorComponent(ClonedComponent);
				if(NewNodePtr.IsValid())
				{
					NodePtr->AddChild(NewNodePtr);
				}
			}
			else
			{
				// Get the associated component template if it is a scene component, so we can adjust the transform
				USceneComponent* SceneComponentTemplate = Cast<USceneComponent>(DroppedNodePtr->GetComponentTemplate());

				// Cache current default values for propagation
				FVector OldRelativeLocation, OldRelativeScale3D;
				FRotator OldRelativeRotation;
				if(SceneComponentTemplate)
				{
					OldRelativeLocation = SceneComponentTemplate->RelativeLocation;
					OldRelativeRotation = SceneComponentTemplate->RelativeRotation;
					OldRelativeScale3D = SceneComponentTemplate->RelativeScale3D;
				}

				// Check for a valid parent node
				FSCSEditorTreeNodePtrType ParentNodePtr = DroppedNodePtr->GetParent();
				if(ParentNodePtr.IsValid())
				{
					// Detach the dropped node from its parent
					ParentNodePtr->RemoveChild(DroppedNodePtr);

					// If the associated component template is a scene component, maintain its preview world position
					if(SceneComponentTemplate)
					{
						// Save current state
						SceneComponentTemplate->Modify();

						// Reset the attach socket name
						SceneComponentTemplate->SetupAttachment(SceneComponentTemplate->GetAttachParent(), NAME_None);
						USCS_Node* SCS_Node = DroppedNodePtr->GetSCSNode();
						if(SCS_Node)
						{
							SCS_Node->Modify();
							SCS_Node->AttachToName = NAME_None;
						}

						// Attempt to locate a matching registered instance of the component template in the Actor context that's being edited
						USceneComponent* InstancedSceneComponent = Cast<USceneComponent>(DroppedNodePtr->FindComponentInstanceInActor(PreviewActor));
						if(InstancedSceneComponent && InstancedSceneComponent->IsRegistered())
						{
							// If we find a match, save off the world position
							FTransform ComponentToWorld = InstancedSceneComponent->GetComponentToWorld();
							SceneComponentTemplate->RelativeLocation = ComponentToWorld.GetTranslation();
							SceneComponentTemplate->RelativeRotation = ComponentToWorld.Rotator();
							SceneComponentTemplate->RelativeScale3D = ComponentToWorld.GetScale3D();
						}
					}
				}

				// Attach the dropped node to the given node
				NodePtr->AddChild(DroppedNodePtr);

				// Attempt to locate a matching instance of the parent component template in the Actor context that's being edited
				USceneComponent* ParentSceneComponent = Cast<USceneComponent>(NodePtr->FindComponentInstanceInActor(PreviewActor));
				if(SceneComponentTemplate && ParentSceneComponent && ParentSceneComponent->IsRegistered())
				{
					// If we find a match, calculate its new position relative to the scene root component instance in its current scene
					FTransform ComponentToWorld(SceneComponentTemplate->RelativeRotation, SceneComponentTemplate->RelativeLocation, SceneComponentTemplate->RelativeScale3D);
					FTransform ParentToWorld = SceneComponentTemplate->GetAttachSocketName() != NAME_None ? ParentSceneComponent->GetSocketTransform(SceneComponentTemplate->GetAttachSocketName(), RTS_World) : ParentSceneComponent->GetComponentToWorld();
					FTransform RelativeTM = ComponentToWorld.GetRelativeTransform(ParentToWorld);

					// Store new relative location value (if not set to absolute)
					if(!SceneComponentTemplate->bAbsoluteLocation)
					{
						SceneComponentTemplate->RelativeLocation = RelativeTM.GetTranslation();
					}

					// Store new relative rotation value (if not set to absolute)
					if(!SceneComponentTemplate->bAbsoluteRotation)
					{
						SceneComponentTemplate->RelativeRotation = RelativeTM.Rotator();
					}

					// Store new relative scale value (if not set to absolute)
					if(!SceneComponentTemplate->bAbsoluteScale)
					{
						SceneComponentTemplate->RelativeScale3D = RelativeTM.GetScale3D();
					}
				}

				// Propagate any default value changes out to all instances of the template. If we didn't do this, then instances could incorrectly override the new default value with the old default value when construction scripts are re-run.
				if(SceneComponentTemplate)
				{
					TArray<UObject*> InstancedSceneComponents;
					SceneComponentTemplate->GetArchetypeInstances(InstancedSceneComponents);
					for(int32 InstanceIndex = 0; InstanceIndex < InstancedSceneComponents.Num(); ++InstanceIndex)
					{
						USceneComponent* InstancedSceneComponent = Cast<USceneComponent>(InstancedSceneComponents[InstanceIndex]);
						if(InstancedSceneComponent != nullptr)
						{
							FComponentEditorUtils::ApplyDefaultValueChange(InstancedSceneComponent, InstancedSceneComponent->RelativeLocation, OldRelativeLocation, SceneComponentTemplate->RelativeLocation);
							FComponentEditorUtils::ApplyDefaultValueChange(InstancedSceneComponent, InstancedSceneComponent->RelativeRotation, OldRelativeRotation, SceneComponentTemplate->RelativeRotation);
							FComponentEditorUtils::ApplyDefaultValueChange(InstancedSceneComponent, InstancedSceneComponent->RelativeScale3D,  OldRelativeScale3D,  SceneComponentTemplate->RelativeScale3D);
						}
					}
				}
			}
		}
	}
	else    // EComponentEditorMode::ActorInstance
	{
		for(const auto& DroppedNodePtr : DroppedNodePtrs)
		{
			// Check for a valid parent node
			FSCSEditorTreeNodePtrType ParentNodePtr = DroppedNodePtr->GetParent();
			if(ParentNodePtr.IsValid())
			{
				// Detach the dropped node from its parent
				ParentNodePtr->RemoveChild(DroppedNodePtr);
			}

			// Attach the dropped node to the given node
			NodePtr->AddChild(DroppedNodePtr);
		}
	}

	check(SCSEditorPtr->SCSTreeWidget.IsValid());
	SCSEditorPtr->SCSTreeWidget->SetItemExpansion(NodePtr, true);

	PostDragDropAction(bRegenerateTreeNodes);
}

void SSCS_RowWidget::OnDetachFromDropAction(const TArray<FSCSEditorTreeNodePtrType>& DroppedNodePtrs)
{
	check(DroppedNodePtrs.Num() > 0);

	TSharedPtr<SSCSEditor> SCSEditorPtr = SCSEditor.Pin();
	check(SCSEditorPtr.IsValid());

	const FScopedTransaction TransactionContext(DroppedNodePtrs.Num() > 1 ? LOCTEXT("DetachComponents", "Detach Components") : LOCTEXT("DetachComponent", "Detach Component"));

	if (SCSEditorPtr->GetEditorMode() == EComponentEditorMode::BlueprintSCS)
	{
		// Get the current "preview" Actor instance
		AActor* PreviewActor = SCSEditorPtr->PreviewActor.Get();
		check(PreviewActor);

		for (const FSCSEditorTreeNodePtrType& DroppedNodePtr : DroppedNodePtrs)
		{
			FVector OldRelativeLocation, OldRelativeScale3D;
			FRotator OldRelativeRotation;

			check(DroppedNodePtr.IsValid());

			// Detach the node from its parent
			FSCSEditorTreeNodePtrType ParentNodePtr = DroppedNodePtr->GetParent();
			check(ParentNodePtr.IsValid());
			ParentNodePtr->RemoveChild(DroppedNodePtr);

			// If the associated component template is a scene component, maintain its current world position
			USceneComponent* SceneComponentTemplate = Cast<USceneComponent>(DroppedNodePtr->GetComponentTemplate());
			if(SceneComponentTemplate)
			{
				// Cache current default values for propagation
				OldRelativeLocation = SceneComponentTemplate->RelativeLocation;
				OldRelativeRotation = SceneComponentTemplate->RelativeRotation;
				OldRelativeScale3D = SceneComponentTemplate->RelativeScale3D;

				// Save current state
				SceneComponentTemplate->Modify();

				// Reset the attach socket name
				SceneComponentTemplate->SetupAttachment(SceneComponentTemplate->GetAttachParent(), NAME_None);
				USCS_Node* SCS_Node = DroppedNodePtr->GetSCSNode();
				if(SCS_Node)
				{
					SCS_Node->Modify();
					SCS_Node->AttachToName = NAME_None;
				}

				// Attempt to locate a matching instance of the component template in the Actor context that's being edited
				USceneComponent* InstancedSceneComponent = Cast<USceneComponent>(DroppedNodePtr->FindComponentInstanceInActor(PreviewActor));
				if(InstancedSceneComponent && InstancedSceneComponent->IsRegistered())
				{
					// If we find a match, save off the world position
					FTransform ComponentToWorld = InstancedSceneComponent->GetComponentToWorld();
					SceneComponentTemplate->RelativeLocation = ComponentToWorld.GetTranslation();
					SceneComponentTemplate->RelativeRotation = ComponentToWorld.Rotator();
					SceneComponentTemplate->RelativeScale3D = ComponentToWorld.GetScale3D();
				}
			}

			// Attach the dropped node to the current scene root node
			FSCSEditorTreeNodePtrType SceneRootNodePtr = SCSEditorPtr->GetSceneRootNode();
			check(SceneRootNodePtr.IsValid());
			SceneRootNodePtr->AddChild(DroppedNodePtr);

			// Attempt to locate a matching instance of the scene root component template in the Actor context that's being edited
			USceneComponent* InstancedSceneRootComponent = Cast<USceneComponent>(SceneRootNodePtr->FindComponentInstanceInActor(PreviewActor));
			if(SceneComponentTemplate && InstancedSceneRootComponent && InstancedSceneRootComponent->IsRegistered())
			{
				// If we find a match, calculate its new position relative to the scene root component instance in the preview scene
				FTransform ComponentToWorld(SceneComponentTemplate->RelativeRotation, SceneComponentTemplate->RelativeLocation, SceneComponentTemplate->RelativeScale3D);
				FTransform ParentToWorld = SceneComponentTemplate->GetAttachSocketName() != NAME_None ? InstancedSceneRootComponent->GetSocketTransform(SceneComponentTemplate->GetAttachSocketName(), RTS_World) : InstancedSceneRootComponent->GetComponentToWorld();
				FTransform RelativeTM = ComponentToWorld.GetRelativeTransform(ParentToWorld);

				// Store new relative location value (if not set to absolute)
				if(!SceneComponentTemplate->bAbsoluteLocation)
				{
					SceneComponentTemplate->RelativeLocation = RelativeTM.GetTranslation();
				}

				// Store new relative rotation value (if not set to absolute)
				if(!SceneComponentTemplate->bAbsoluteRotation)
				{
					SceneComponentTemplate->RelativeRotation = RelativeTM.Rotator();
				}

				// Store new relative scale value (if not set to absolute)
				if(!SceneComponentTemplate->bAbsoluteScale)
				{
					SceneComponentTemplate->RelativeScale3D = RelativeTM.GetScale3D();
				}
			}

			// Propagate any default value changes out to all instances of the template. If we didn't do this, then instances could incorrectly override the new default value with the old default value when construction scripts are re-run.
			if(SceneComponentTemplate)
			{
				TArray<UObject*> InstancedSceneComponents;
				SceneComponentTemplate->GetArchetypeInstances(InstancedSceneComponents);
				for(int32 InstanceIndex = 0; InstanceIndex < InstancedSceneComponents.Num(); ++InstanceIndex)
				{
					USceneComponent* InstancedSceneComponent = Cast<USceneComponent>(InstancedSceneComponents[InstanceIndex]);
					if(InstancedSceneComponent != nullptr)
					{
						FComponentEditorUtils::ApplyDefaultValueChange(InstancedSceneComponent, InstancedSceneComponent->RelativeLocation, OldRelativeLocation, SceneComponentTemplate->RelativeLocation);
						FComponentEditorUtils::ApplyDefaultValueChange(InstancedSceneComponent, InstancedSceneComponent->RelativeRotation, OldRelativeRotation, SceneComponentTemplate->RelativeRotation);
						FComponentEditorUtils::ApplyDefaultValueChange(InstancedSceneComponent, InstancedSceneComponent->RelativeScale3D,  OldRelativeScale3D,  SceneComponentTemplate->RelativeScale3D);
					}
				}
			}
		}
	}
	else    // EComponentEditorMode::ActorInstance
	{
		for (const FSCSEditorTreeNodePtrType& DroppedNodePtr : DroppedNodePtrs)
		{
			check(DroppedNodePtr.IsValid());

			// Detach the node from its parent
			FSCSEditorTreeNodePtrType ParentNodePtr = DroppedNodePtr->GetParent();
			check(ParentNodePtr.IsValid());
			ParentNodePtr->RemoveChild(DroppedNodePtr);

			// Attach the dropped node to the current scene root node
			FSCSEditorTreeNodePtrType SceneRootNodePtr = SCSEditorPtr->GetSceneRootNode();
			check(SceneRootNodePtr.IsValid());
			SceneRootNodePtr->AddChild(DroppedNodePtr);
		}
	}
	
	PostDragDropAction(false);
}

void SSCS_RowWidget::OnMakeNewRootDropAction(FSCSEditorTreeNodePtrType DroppedNodePtr)
{
	TSharedPtr<SSCSEditor> SCSEditorPtr = SCSEditor.Pin();
	check(SCSEditorPtr.IsValid());

	// Get the current scene root node
	FSCSEditorTreeNodePtrType SceneRootNodePtr = SCSEditorPtr->GetSceneRootNode();

	FSCSEditorTreeNodePtrType NodePtr = GetNode();

	// We cannot handle the drop action if any of these conditions fail on entry.
	if (!ensure(NodePtr.IsValid()) || !ensure(DroppedNodePtr.IsValid()) || !ensure(NodePtr == SceneRootNodePtr))
	{
		return;
	}

	// Create a transaction record
	const FScopedTransaction TransactionContext(LOCTEXT("MakeNewSceneRoot", "Make New Scene Root"));

	FSCSEditorTreeNodePtrType OldSceneRootNodePtr;

	// Remember whether or not we're replacing the default scene root
	bool bWasDefaultSceneRoot = SceneRootNodePtr.IsValid() && SceneRootNodePtr->IsDefaultSceneRoot();

	if (SCSEditorPtr->GetEditorMode() == EComponentEditorMode::BlueprintSCS)
	{
		// Get the current Blueprint context
		UBlueprint* Blueprint = GetBlueprint();
		check(Blueprint && Blueprint->SimpleConstructionScript);

		// Clone the component if it's being dropped into a different SCS
		if(DroppedNodePtr->GetBlueprint() != Blueprint)
		{
			UActorComponent* ComponentTemplate = DroppedNodePtr->GetComponentTemplate();
			check(ComponentTemplate);

			// Note: This will mark the Blueprint as structurally modified
			UActorComponent* ClonedComponent = SCSEditorPtr->AddNewComponent(ComponentTemplate->GetClass(), nullptr);
			check(ClonedComponent);

			//Serialize object properties using write/read operations.
			TArray<uint8> SavedProperties;
			FObjectWriter Writer(ComponentTemplate, SavedProperties);
			FObjectReader(ClonedComponent, SavedProperties);

			DroppedNodePtr = SCSEditorPtr->GetNodeFromActorComponent(ClonedComponent);
			check(DroppedNodePtr.IsValid());
		}

		if(DroppedNodePtr->GetParent().IsValid()
			&& DroppedNodePtr->GetBlueprint() == Blueprint)
		{
			// If the associated component template is a scene component, reset its transform since it will now become the root
			USceneComponent* SceneComponentTemplate = Cast<USceneComponent>(DroppedNodePtr->GetComponentTemplate());
			if(SceneComponentTemplate)
			{
				// Save current state
				SceneComponentTemplate->Modify();

				// Reset the attach socket name
				SceneComponentTemplate->SetupAttachment(SceneComponentTemplate->GetAttachParent(), NAME_None);
				USCS_Node* SCS_Node = DroppedNodePtr->GetSCSNode();
				if(SCS_Node)
				{
					SCS_Node->Modify();
					SCS_Node->AttachToName = NAME_None;
				}

				// Cache the current relative location and rotation values (for propagation)
				const FVector OldRelativeLocation = SceneComponentTemplate->RelativeLocation;
				const FRotator OldRelativeRotation = SceneComponentTemplate->RelativeRotation;

				// Reset the relative transform (location and rotation only; scale is preserved)
				SceneComponentTemplate->SetRelativeLocation(FVector::ZeroVector);
				SceneComponentTemplate->SetRelativeRotation(FRotator::ZeroRotator);

				// Propagate the root change & detachment to any instances of the template (done within the context of the current transaction)
				TArray<UObject*> ArchetypeInstances;
				SceneComponentTemplate->GetArchetypeInstances(ArchetypeInstances);
				FDetachmentTransformRules DetachmentTransformRules(EDetachmentRule::KeepWorld, EDetachmentRule::KeepWorld, EDetachmentRule::KeepRelative, true);
				for (int32 InstanceIndex = 0; InstanceIndex < ArchetypeInstances.Num(); ++InstanceIndex)
				{
					USceneComponent* SceneComponentInstance = Cast<USceneComponent>(ArchetypeInstances[InstanceIndex]);
					if (SceneComponentInstance != nullptr)
					{
						// Detach from root (keeping world transform, except for scale)
						SceneComponentInstance->DetachFromComponent(DetachmentTransformRules);

						// Propagate the default relative location & rotation reset from the template to the instance
						FComponentEditorUtils::ApplyDefaultValueChange(SceneComponentInstance, SceneComponentInstance->RelativeLocation, OldRelativeLocation, SceneComponentTemplate->RelativeLocation);
						FComponentEditorUtils::ApplyDefaultValueChange(SceneComponentInstance, SceneComponentInstance->RelativeRotation, OldRelativeRotation, SceneComponentTemplate->RelativeRotation);

						// Must also reset the root component here, so that RerunConstructionScripts() will cache the correct root component instance data
						AActor* Owner = SceneComponentInstance->GetOwner();
						if (Owner)
						{
							Owner->Modify();
							Owner->SetRootComponent(SceneComponentInstance);
						}
					}
				}
			}

			// Remove the dropped node from its existing parent
			DroppedNodePtr->GetParent()->RemoveChild(DroppedNodePtr);
		}

		check(bWasDefaultSceneRoot || SceneRootNodePtr->CanReparent());

		// Remove the current scene root node from the SCS context
		Blueprint->SimpleConstructionScript->RemoveNode(SceneRootNodePtr->GetSCSNode());

		// Save old root node
		OldSceneRootNodePtr = SceneRootNodePtr;

		// Set node we are dropping as new root
		SceneRootNodePtr = DroppedNodePtr;
		SCSEditorPtr->SetSceneRootNode(SceneRootNodePtr);

		// Add dropped node to the SCS context
		Blueprint->SimpleConstructionScript->AddNode(SceneRootNodePtr->GetSCSNode());

		// Remove or re-parent the old root
		if (OldSceneRootNodePtr.IsValid())
		{
			check(SceneRootNodePtr->CanReparent());

			// Set old root as child of new root
			SceneRootNodePtr->AddChild(OldSceneRootNodePtr);

			// Expand the new scene root as we've just added a child to it
			SCSEditorPtr->SetNodeExpansionState(SceneRootNodePtr, true);

			if (bWasDefaultSceneRoot)
			{
				SCSEditorPtr->RemoveComponentNode(OldSceneRootNodePtr);
			}
		}
	}
	else    // EComponentEditorMode::ActorInstance
	{
		if(DroppedNodePtr->GetParent().IsValid())
		{
			// Remove the dropped node from its existing parent
			DroppedNodePtr->GetParent()->RemoveChild(DroppedNodePtr);
		}

		// Save old root node
		OldSceneRootNodePtr = SceneRootNodePtr;

		// Set node we are dropping as new root
		SceneRootNodePtr = DroppedNodePtr;
		SCSEditorPtr->SetSceneRootNode(SceneRootNodePtr);

		// Remove or re-parent the old root
		if (OldSceneRootNodePtr.IsValid())
		{
			if (bWasDefaultSceneRoot)
			{
				SCSEditorPtr->RemoveComponentNode(OldSceneRootNodePtr);
				SCSEditorPtr->GetActorContext()->SetRootComponent(CastChecked<USceneComponent>(DroppedNodePtr->GetComponentTemplate()));
			}
			else
			{
				check(SceneRootNodePtr->CanReparent());

				// Set old root as child of new root
				SceneRootNodePtr->AddChild(OldSceneRootNodePtr);

				// Expand the new scene root as we've just added a child to it
				SCSEditorPtr->SetNodeExpansionState(SceneRootNodePtr, true);
			}
		}
	}

	PostDragDropAction(true);
}

void SSCS_RowWidget::PostDragDropAction(bool bRegenerateTreeNodes)
{
	GUnrealEd->ComponentVisManager.ClearActiveComponentVis();

	FSCSEditorTreeNodePtrType NodePtr = GetNode();

	TSharedPtr<SSCSEditor> PinnedEditor = SCSEditor.Pin();
	if(PinnedEditor.IsValid())
	{
		PinnedEditor->UpdateTree(bRegenerateTreeNodes);

		PinnedEditor->RefreshSelectionDetails();

		if (PinnedEditor->GetEditorMode() == EComponentEditorMode::BlueprintSCS)
		{
			if(NodePtr.IsValid())
			{
				UBlueprint* Blueprint = GetBlueprint();
				if(Blueprint != nullptr)
				{
					FBlueprintEditorUtils::PostEditChangeBlueprintActors(Blueprint, true);
				}
			}
		}
		else
		{
			AActor* ActorInstance = PinnedEditor->GetActorContext();
			if(ActorInstance)
			{
				ActorInstance->RerunConstructionScripts();
			}
		}
	}
}

FText SSCS_RowWidget::GetNameLabel() const
{
	if( InlineWidget.IsValid() && !InlineWidget->IsInEditMode() )
	{
		FSCSEditorTreeNodePtrType NodePtr = GetNode();
		if(NodePtr->IsInherited())
		{
			return FText::Format(LOCTEXT("NativeComponentFormatString","{0} (Inherited)"), FText::FromString(GetNode()->GetDisplayString()));
		}
	}

	// NOTE: Whatever this returns also becomes the variable name
	return FText::FromString(GetNode()->GetDisplayString());
}

FText SSCS_RowWidget::GetTooltipText() const
{
	FSCSEditorTreeNodePtrType NodePtr = GetNode();

	if (NodePtr->IsDefaultSceneRoot())
	{
		if (NodePtr->IsInherited())
		{
			return LOCTEXT("InheritedDefaultSceneRootToolTip", "This is the default scene root component. It cannot be copied, renamed or deleted.\nIt has been inherited from the parent class, so its properties cannot be edited here.\nNew scene components will automatically be attached to it.");
		}
		else
		{
			return LOCTEXT("DefaultSceneRootToolTip", "This is the default scene root component. It cannot be copied, renamed or deleted.\nIt can be replaced by drag/dropping another scene component over it.");
		}
	}
	else
	{
		UClass* Class = ( NodePtr->GetComponentTemplate() != nullptr ) ? NodePtr->GetComponentTemplate()->GetClass() : nullptr;
		const FText ClassDisplayName = FBlueprintEditorUtils::GetFriendlyClassDisplayName(Class);
		const FText ComponentDisplayName = NodePtr->GetDisplayName();


		FFormatNamedArguments Args;
		Args.Add(TEXT("ClassName"), ClassDisplayName);
		Args.Add(TEXT("NodeName"), FText::FromString(NodePtr->GetDisplayString()));

		return FText::Format(LOCTEXT("ComponentTooltip", "{NodeName} ({ClassName})"), Args);
	}
}

FString SSCS_RowWidget::GetDocumentationLink() const
{
	check(SCSEditor.IsValid());

	FSCSEditorTreeNodePtrType NodePtr = GetNode();
	if ((NodePtr == SCSEditor.Pin()->GetSceneRootNode()) || NodePtr->IsInherited())
	{
		return TEXT("Shared/Editors/BlueprintEditor/ComponentsMode");
	}

	return TEXT("");
}

FString SSCS_RowWidget::GetDocumentationExcerptName() const
{
	check(SCSEditor.IsValid());

	FSCSEditorTreeNodePtrType NodePtr = GetNode();
	if (NodePtr == SCSEditor.Pin()->GetSceneRootNode())
	{
		return TEXT("RootComponent");
	}
	else if (NodePtr->IsNative())
	{
		return TEXT("NativeComponents");
	}
	else if (NodePtr->IsInherited())
	{
		return TEXT("InheritedComponents");
	}

	return TEXT("");
}

UBlueprint* SSCS_RowWidget::GetBlueprint() const
{
	check(SCSEditor.IsValid());
	return SCSEditor.Pin()->GetBlueprint();
}

ESelectionMode::Type SSCS_RowWidget::GetSelectionMode() const
{
	FSCSEditorTreeNodePtrType NodePtr = GetNode();
	if (NodePtr->GetNodeType() == FSCSEditorTreeNode::SeparatorNode)
	{
		return ESelectionMode::None;
	}
	
	return SMultiColumnTableRow<FSCSEditorTreeNodePtrType>::GetSelectionMode();
}

bool SSCS_RowWidget::OnNameTextVerifyChanged(const FText& InNewText, FText& OutErrorMessage)
{
	FSCSEditorTreeNodePtrType NodePtr = GetNode();
	UBlueprint* Blueprint = GetBlueprint();

	const FString& NewTextStr = InNewText.ToString();

	if (!NewTextStr.IsEmpty())
	{
		if (NodePtr->GetVariableName().ToString() == NewTextStr)
		{
			return true;
		}

		const UActorComponent* ComponentInstance = NodePtr->GetComponentTemplate();
		if (ensure(ComponentInstance))
		{
			AActor* ExistingNameSearchScope = ComponentInstance->GetOwner();
			if ((ExistingNameSearchScope == nullptr) && (Blueprint != nullptr))
			{
				ExistingNameSearchScope = Cast<AActor>(Blueprint->GeneratedClass->GetDefaultObject());
			}

			if (!FComponentEditorUtils::IsValidVariableNameString(ComponentInstance, NewTextStr))
			{
				OutErrorMessage = LOCTEXT("RenameFailed_EngineReservedName", "This name is reserved for engine use.");
				return false;
			}
			else if (NewTextStr.Len() > NAME_SIZE)
			{
				FFormatNamedArguments Arguments;
				Arguments.Add(TEXT("CharCount"), NAME_SIZE);
				OutErrorMessage = FText::Format(LOCTEXT("ComponentRenameFailed_TooLong", "Component name must be less than {CharCount} characters long."), Arguments);
				return false;
			}
			else if (!FComponentEditorUtils::IsComponentNameAvailable(NewTextStr, ExistingNameSearchScope, ComponentInstance) 
					|| !FComponentEditorUtils::IsComponentNameAvailable(NewTextStr, ComponentInstance->GetOuter(), ComponentInstance ))
			{
				OutErrorMessage = LOCTEXT("RenameFailed_ExistingName", "Another component already has the same name.");
				return false;
			}
		}
		else
		{
			OutErrorMessage = LOCTEXT("RenameFailed_InvalidComponentInstance", "This node is referencing an invalid component instance and cannot be renamed. Perhaps it was destroyed?");
			return false;
		}
	}

	TSharedPtr<INameValidatorInterface> NameValidator;
	if (Blueprint != nullptr)
	{
		NameValidator = MakeShareable(new FKismetNameValidator(GetBlueprint(), NodePtr->GetVariableName()));
	}
	else
	{
		NameValidator = MakeShareable(new FStringSetNameValidator(NodePtr->GetComponentTemplate()->GetName()));
	}

	EValidatorResult ValidatorResult = NameValidator->IsValid(NewTextStr);
	if (ValidatorResult == EValidatorResult::AlreadyInUse)
	{
		OutErrorMessage = FText::Format(LOCTEXT("RenameFailed_InUse", "{0} is in use by another variable or function!"), InNewText);
	}
	else if (ValidatorResult == EValidatorResult::EmptyName)
	{
		OutErrorMessage = LOCTEXT("RenameFailed_LeftBlank", "Names cannot be left blank!");
	}
	else if (ValidatorResult == EValidatorResult::TooLong)
	{
		OutErrorMessage = LOCTEXT("RenameFailed_NameTooLong", "Names must have fewer than 100 characters!");
	}

	if (OutErrorMessage.IsEmpty())
	{
		return true;
	}

	return false;
}

void SSCS_RowWidget::OnNameTextCommit(const FText& InNewName, ETextCommit::Type InTextCommit)
{
	GetNode()->OnCompleteRename(InNewName);

	// No need to call UpdateTree() in SCS editor mode; it will already be called by MBASM internally
	check(SCSEditor.IsValid());
	TSharedPtr<SSCSEditor> PinnedEditor = SCSEditor.Pin();
	if (PinnedEditor.IsValid() && PinnedEditor->GetEditorMode() == EComponentEditorMode::ActorInstance)
	{
		PinnedEditor->UpdateTree(false);
	}
}

//////////////////////////////////////////////////////////////////////////
// SSCS_RowWidget_ActorRoot

TSharedRef<SWidget> SSCS_RowWidget_ActorRoot::GenerateWidgetForColumn(const FName& ColumnName)
{
	FSCSEditorTreeNodePtrType NodePtr = GetNode();

	// We've removed the other columns for now,  implement them for the root actor if necessary
	ensure(ColumnName == SCS_ColumnName_ComponentClass);

	// Create the name field
	TSharedPtr<SInlineEditableTextBlock> InlineEditableWidget =
		SNew(SInlineEditableTextBlock)
		.Text(this, &SSCS_RowWidget_ActorRoot::GetActorDisplayText)
		.OnVerifyTextChanged(this, &SSCS_RowWidget_ActorRoot::OnVerifyActorLabelChanged)
		.OnTextCommitted(this, &SSCS_RowWidget_ActorRoot::OnNameTextCommit)
		.IsSelected(this, &SSCS_RowWidget_ActorRoot::IsSelectedExclusively)
		.IsReadOnly(!NodePtr->CanRename() || (SCSEditor.IsValid() && !SCSEditor.Pin()->IsEditingAllowed()));

	NodePtr->SetRenameRequestedDelegate(FSCSEditorTreeNode::FOnRenameRequested::CreateSP(InlineEditableWidget.Get(), &SInlineEditableTextBlock::EnterEditingMode));

	return SNew(SHorizontalBox)
		.ToolTip(CreateToolTipWidget())

	+ SHorizontalBox::Slot()
		.AutoWidth()
		.VAlign(VAlign_Center)
		.Padding(FMargin(0.f, 0.f, 6.f, 0.f))
		[
			SNew(SImage)
			.Image(this, &SSCS_RowWidget_ActorRoot::GetActorIcon)
		]

	+ SHorizontalBox::Slot()
		.AutoWidth()
		.HAlign(HAlign_Left)
		.VAlign(VAlign_Center)
		.Padding(0.0f, 0.0f)
		[
			InlineEditableWidget.ToSharedRef()
		]

	+SHorizontalBox::Slot()
		.HAlign(HAlign_Left)
		.VAlign(VAlign_Center)
		.Padding(0.0f, 0.0f)
		[
			SNew(STextBlock)
			.Text(this, &SSCS_RowWidget_ActorRoot::GetActorContextText)
			.ColorAndOpacity(FSlateColor::UseForeground())
		];
}

TSharedRef<SToolTip> SSCS_RowWidget_ActorRoot::CreateToolTipWidget() const
{
	// Create a box to hold every line of info in the body of the tooltip
	TSharedRef<SVerticalBox> InfoBox = SNew(SVerticalBox);

	// Add class
	AddToToolTipInfoBox(InfoBox, LOCTEXT("TooltipClass", "Class"), SNullWidget::NullWidget, TAttribute<FText>::Create(TAttribute<FText>::FGetter::CreateSP(this, &SSCS_RowWidget_ActorRoot::GetActorClassNameText)), false);

	// Add super class
	AddToToolTipInfoBox(InfoBox, LOCTEXT("TooltipSuperClass", "Parent Class"), SNullWidget::NullWidget, TAttribute<FText>::Create(TAttribute<FText>::FGetter::CreateSP(this, &SSCS_RowWidget_ActorRoot::GetActorSuperClassNameText)), false);

	// Add mobility
	AddToToolTipInfoBox(InfoBox, LOCTEXT("TooltipMobility", "Mobility"), SNullWidget::NullWidget, TAttribute<FText>::Create(TAttribute<FText>::FGetter::CreateSP(this, &SSCS_RowWidget_ActorRoot::GetActorMobilityText)), false);

	TSharedRef<SBorder> TooltipContent = SNew(SBorder)
		.BorderImage(FEditorStyle::GetBrush("NoBorder"))
		.Padding(0)
		[
			SNew(SVerticalBox)

			+ SVerticalBox::Slot()
			.AutoHeight()
			.Padding(0, 0, 0, 4)
			[
				SNew(SVerticalBox)

				+ SVerticalBox::Slot()
				.AutoHeight()
				[
					SNew(SHorizontalBox)

					+ SHorizontalBox::Slot()
					.AutoWidth()
					.VAlign(VAlign_Center)
					.Padding(4)
					[
						SNew(STextBlock)
						.TextStyle(FEditorStyle::Get(), "SCSEditor.ComponentTooltip.Title")
						.Text(this, &SSCS_RowWidget_ActorRoot::GetActorDisplayText)
					]
				]
			]

			+ SVerticalBox::Slot()
			.AutoHeight()
			[
				SNew(SBorder)
				.BorderImage(FEditorStyle::GetBrush("NoBorder"))
				.Padding(4)
				[
					InfoBox
				]
			]
		];

	return IDocumentation::Get()->CreateToolTip(TAttribute<FText>(this, &SSCS_RowWidget_ActorRoot::GetActorDisplayText), TooltipContent, InfoBox, TEXT(""), TEXT(""));
}

bool SSCS_RowWidget_ActorRoot::OnVerifyActorLabelChanged(const FText& InLabel, FText& OutErrorMessage)
{
	return FActorEditorUtils::ValidateActorName(InLabel, OutErrorMessage);
}

const FSlateBrush* SSCS_RowWidget_ActorRoot::GetActorIcon() const
{
	if (SCSEditor.IsValid())
	{
		TSharedPtr<SSCSEditor> SCSEditorPtr = SCSEditor.Pin();
		if (SCSEditorPtr->ActorContext.IsSet())
		{
			return FClassIconFinder::FindIconForActor(SCSEditorPtr->GetActorContext());
		}
	}
	return nullptr;
}

FText SSCS_RowWidget_ActorRoot::GetActorDisplayText() const
{
	if (SCSEditor.IsValid())
	{
		TSharedPtr<SSCSEditor> SCSEditorPtr = SCSEditor.Pin();
		if (SCSEditorPtr->ActorContext.IsSet())
		{
			AActor* DefaultActor = SCSEditorPtr->ActorContext.Get();
			if( DefaultActor )
			{
				FString Name;
				UBlueprint* Blueprint = UBlueprint::GetBlueprintFromClass(DefaultActor->GetClass());
				if(Blueprint != nullptr && SCSEditorPtr->GetEditorMode() != EComponentEditorMode::ActorInstance)
				{
					Blueprint->GetName(Name);
				}
				else
				{
					Name = DefaultActor->GetActorLabel();
				}
				return FText::FromString(Name);
			}
		}
	}
	return FText::GetEmpty();
}

FText SSCS_RowWidget_ActorRoot::GetActorContextText() const
{
	if (SCSEditor.IsValid())
	{
		TSharedPtr<SSCSEditor> SCSEditorPtr = SCSEditor.Pin();
		if (AActor* DefaultActor = SCSEditorPtr->GetActorContext())
		{
			if (UBlueprint* Blueprint = UBlueprint::GetBlueprintFromClass(DefaultActor->GetClass()))
			{
				return LOCTEXT("ActorContext_self", " (self)");
			}
			else
			{
				return LOCTEXT("ActorContext_Instance", " (Instance)");
			}
		}
	}
	return FText::GetEmpty();
}

FText SSCS_RowWidget_ActorRoot::GetActorClassNameText() const
{
	FText Text;
	if (SCSEditor.IsValid())
	{
		TSharedPtr<SSCSEditor> SCSEditorPtr = SCSEditor.Pin();
		if (AActor* DefaultActor = SCSEditorPtr->GetActorContext())
		{
			Text = FText::FromString(DefaultActor->GetClass()->GetName());
		}
	}

	return Text;
}

FText SSCS_RowWidget_ActorRoot::GetActorSuperClassNameText() const
{
	FText Text;
	if (SCSEditor.IsValid())
	{
		TSharedPtr<SSCSEditor> SCSEditorPtr = SCSEditor.Pin();
		if (AActor* DefaultActor = SCSEditorPtr->GetActorContext())
		{
			Text = FText::FromString(DefaultActor->GetClass()->GetSuperClass()->GetName());
		}
	}

	return Text;
}

FText SSCS_RowWidget_ActorRoot::GetActorMobilityText() const
{
	FText Text;
	if (SCSEditor.IsValid())
	{
		TSharedPtr<SSCSEditor> SCSEditorPtr = SCSEditor.Pin();
		if (AActor* DefaultActor = SCSEditorPtr->GetActorContext())
		{
			USceneComponent* RootComponent = DefaultActor->GetRootComponent();

			FSCSEditorTreeNodePtrType SceneRootNodePtr = SCSEditorPtr->GetSceneRootNode();
			if ((RootComponent == nullptr) && SceneRootNodePtr.IsValid())
			{
				RootComponent = Cast<USceneComponent>(SceneRootNodePtr->GetComponentTemplate());
			}

			if (RootComponent != nullptr)
			{
				if (RootComponent->Mobility == EComponentMobility::Static)
				{
					Text = LOCTEXT("ComponentMobility_Static", "Static");
				}
				else if (RootComponent->Mobility == EComponentMobility::Stationary)
				{
					Text = LOCTEXT("ComponentMobility_Stationary", "Stationary");
				}
				else if (RootComponent->Mobility == EComponentMobility::Movable)
				{
					Text = LOCTEXT("ComponentMobility_Movable", "Movable");
				}
			}
			else
			{
				Text = LOCTEXT("ComponentMobility_NoRoot", "No root component, unknown mobility");
			}
		}
	}

	return Text;
}

//////////////////////////////////////////////////////////////////////////
// SSCS_RowWidget_Separator


TSharedRef<SWidget> SSCS_RowWidget_Separator::GenerateWidgetForColumn(const FName& ColumnName)
{
	return SNew(SBox)
		.Padding(1.f)
		[
			SNew(SBorder)
			.Padding(FEditorStyle::GetMargin(TEXT("Menu.Separator.Padding")))
			.BorderImage(FEditorStyle::GetBrush(TEXT("Menu.Separator")))
		];
}

//////////////////////////////////////////////////////////////////////////
// SSCSEditor

BEGIN_SLATE_FUNCTION_BUILD_OPTIMIZATION
void SSCSEditor::Construct( const FArguments& InArgs )
{
	EditorMode = InArgs._EditorMode;
	ActorContext = InArgs._ActorContext;
	AllowEditing = InArgs._AllowEditing;
	PreviewActor = InArgs._PreviewActor;
	OnSelectionUpdated = InArgs._OnSelectionUpdated;
	OnItemDoubleClicked = InArgs._OnItemDoubleClicked;
	OnHighlightPropertyInDetailsView = InArgs._OnHighlightPropertyInDetailsView;
	bUpdatingSelection = false;
	bAllowTreeUpdates = true;
	bIsDiffing = InArgs._IsDiffing;

	CommandList = MakeShareable( new FUICommandList );
	CommandList->MapAction( FGenericCommands::Get().Cut,
		FUIAction( FExecuteAction::CreateSP( this, &SSCSEditor::CutSelectedNodes ), 
		FCanExecuteAction::CreateSP( this, &SSCSEditor::CanCutNodes ) ) 
		);
	CommandList->MapAction( FGenericCommands::Get().Copy,
		FUIAction( FExecuteAction::CreateSP( this, &SSCSEditor::CopySelectedNodes ), 
		FCanExecuteAction::CreateSP( this, &SSCSEditor::CanCopyNodes ) ) 
		);
	CommandList->MapAction( FGenericCommands::Get().Paste,
		FUIAction( FExecuteAction::CreateSP( this, &SSCSEditor::PasteNodes ), 
		FCanExecuteAction::CreateSP( this, &SSCSEditor::CanPasteNodes ) ) 
		);
	CommandList->MapAction( FGenericCommands::Get().Duplicate,
		FUIAction( FExecuteAction::CreateSP( this, &SSCSEditor::OnDuplicateComponent ), 
		FCanExecuteAction::CreateSP( this, &SSCSEditor::CanDuplicateComponent ) ) 
		);

	CommandList->MapAction( FGenericCommands::Get().Delete,
		FUIAction( FExecuteAction::CreateSP( this, &SSCSEditor::OnDeleteNodes ), 
		FCanExecuteAction::CreateSP( this, &SSCSEditor::CanDeleteNodes ) ) 
		);

	CommandList->MapAction( FGenericCommands::Get().Rename,
			FUIAction( FExecuteAction::CreateSP( this, &SSCSEditor::OnRenameComponent),
			FCanExecuteAction::CreateSP( this, &SSCSEditor::CanRenameComponent ) ) 
		);

	CommandList->MapAction( FGraphEditorCommands::Get().FindReferences,
		FUIAction( FExecuteAction::CreateSP( this, &SSCSEditor::OnFindReferences ) )
	);

	FSlateBrush const* MobilityHeaderBrush = FEditorStyle::GetBrush(TEXT("ClassIcon.ComponentMobilityHeaderIcon"));
	
	TSharedPtr<SHeaderRow> HeaderRow = SNew(SHeaderRow)
		+ SHeaderRow::Column(SCS_ColumnName_ComponentClass)
		.DefaultLabel(LOCTEXT("Class", "Class"))
		.FillWidth(4);
	
	SCSTreeWidget = SNew(SSCSTreeType)
		.ToolTipText(LOCTEXT("DropAssetToAddComponent", "Drop asset here to add a component."))
		.SCSEditor(this)
		.TreeItemsSource(&RootNodes)
		.SelectionMode(ESelectionMode::Multi)
		.OnGenerateRow(this, &SSCSEditor::MakeTableRowWidget)
		.OnGetChildren(this, &SSCSEditor::OnGetChildrenForTree)
		.OnSetExpansionRecursive(this, &SSCSEditor::SetItemExpansionRecursive)
		.OnSelectionChanged(this, &SSCSEditor::OnTreeSelectionChanged)
		.OnContextMenuOpening(this, &SSCSEditor::CreateContextMenu)
		.OnItemScrolledIntoView(this, &SSCSEditor::OnItemScrolledIntoView)
		.OnMouseButtonDoubleClick(this, &SSCSEditor::HandleItemDoubleClicked)
		.ClearSelectionOnClick(InArgs._EditorMode == EComponentEditorMode::BlueprintSCS ? true : false)
		.OnTableViewBadState(this, &SSCSEditor::DumpTree)
		.ItemHeight(24)
		.HeaderRow
		(
			HeaderRow
		);

	SCSTreeWidget->GetHeaderRow()->SetVisibility(EVisibility::Collapsed);

	TSharedPtr<SWidget> Contents;

	FMenuBuilder EditBlueprintMenuBuilder( true, NULL );

	EditBlueprintMenuBuilder.BeginSection( NAME_None, LOCTEXT("EditBlueprintMenu_ExistingBlueprintHeader", "Existing Blueprint" ) );

	EditBlueprintMenuBuilder.AddMenuEntry
	(
		LOCTEXT("OpenBlueprintEditor", "Open Blueprint Editor"),
		LOCTEXT("OpenBlueprintEditor_ToolTip", "Opens the blueprint editor for this asset"),
		FSlateIcon(),
		FUIAction(FExecuteAction::CreateSP(this, &SSCSEditor::OnOpenBlueprintEditor, /*bForceCodeEditing=*/ false))
	);

	EditBlueprintMenuBuilder.AddMenuEntry
	(
		LOCTEXT("OpenBlueprintEditorScriptMode", "Add or Edit Script"),
		LOCTEXT("OpenBlueprintEditorScriptMode_ToolTip", "Opens the blueprint editor for this asset, showing the event graph"),
		FSlateIcon(),
		FUIAction(FExecuteAction::CreateSP(this, &SSCSEditor::OnOpenBlueprintEditor, /*bForceCodeEditing=*/ true))
	);

	EditBlueprintMenuBuilder.BeginSection(NAME_None, LOCTEXT("EditBlueprintMenu_InstanceHeader", "Instance modifications"));

	EditBlueprintMenuBuilder.AddMenuEntry
	(
		LOCTEXT("PushChangesToBlueprint", "Apply Instance Changes to Blueprint"),
		TAttribute<FText>(this, &SSCSEditor::OnGetApplyChangesToBlueprintTooltip),
		FSlateIcon(),
		FUIAction(FExecuteAction::CreateSP(this, &SSCSEditor::OnApplyChangesToBlueprint))
	);

	EditBlueprintMenuBuilder.AddMenuEntry
	(
		LOCTEXT("ResetToDefault", "Reset Instance Changes to Blueprint Default"),
		TAttribute<FText>(this, &SSCSEditor::OnGetResetToBlueprintDefaultsTooltip),
		FSlateIcon(),
		FUIAction(FExecuteAction::CreateSP(this, &SSCSEditor::OnResetToBlueprintDefaults))
	);

	EditBlueprintMenuBuilder.BeginSection( NAME_None, LOCTEXT("EditBlueprintMenu_NewHeader", "Create New" ) );
	//EditBlueprintMenuBuilder.AddMenuSeparator();

	EditBlueprintMenuBuilder.AddMenuEntry
	(
		LOCTEXT("CreateChildBlueprint", "Create Child Blueprint Class"),
		LOCTEXT("CreateChildBlueprintTooltip", "Creates a Child Blueprint Class based on the current Blueprint, allowing you to create variants easily.  This replaces the current actor instance with a new one based on the new Child Blueprint Class." ),
		FSlateIcon(),
		FUIAction(FExecuteAction::CreateSP(this, &SSCSEditor::PromoteToBlueprint))
	);

	TSharedPtr<SHorizontalBox> ButtonBox;
	TSharedPtr<SVerticalBox>   HeaderBox;
	TSharedPtr<SWidget> SearchBar =
		SAssignNew(FilterBox, SSearchBox)
			.HintText(EditorMode == EComponentEditorMode::ActorInstance ? LOCTEXT("SearchComponentsHint", "Search Components") : LOCTEXT("SearchHint", "Search"))
			.OnTextChanged(this, &SSCSEditor::OnFilterTextChanged);

	const bool  bInlineSearchBarWithButtons = (EditorMode == EComponentEditorMode::BlueprintSCS);

	bool bHideComponentClassCombo = InArgs._HideComponentClassCombo.Get();

	Contents = SNew(SVerticalBox)
	+ SVerticalBox::Slot()
	.Padding(0.0f)
	[
		SNew(SVerticalBox)
		+ SVerticalBox::Slot()
		.AutoHeight()
		.VAlign(VAlign_Top)
		.Padding(0)
		[
			SNew(SBorder)
			.Padding(0)
			.BorderImage(FEditorStyle::GetBrush("DetailsView.CategoryTop"))
			.AddMetaData<FTagMetaData>(FTagMetaData(TEXT("ComponentsPanel")))
			.BorderBackgroundColor( FLinearColor( .6,.6,.6, 1.0f ) )
			[
				SAssignNew(HeaderBox, SVerticalBox)
					+ SVerticalBox::Slot()
						.AutoHeight()
						.VAlign(VAlign_Top)
					[
						SAssignNew(ButtonBox, SHorizontalBox)
				
						+ SHorizontalBox::Slot()
						.Padding( 3.0f, 3.0f )
						.AutoWidth()
						.HAlign(HAlign_Left)
						[
							SNew(SComponentClassCombo)
							.AddMetaData<FTagMetaData>(FTagMetaData(TEXT("Actor.AddComponent")))
							.Visibility(bHideComponentClassCombo ? EVisibility::Hidden : EVisibility::Visible)
							.OnComponentClassSelected(this, &SSCSEditor::PerformComboAddClass)
							.ToolTipText(LOCTEXT("AddComponent_Tooltip", "Adds a new component to this actor"))
							.IsEnabled(AllowEditing)
						]

						//
						// horizontal slot (index) #1 => reserved for BP-editor search bar (see 'ButtonBox' usage below)

						+ SHorizontalBox::Slot()
						.FillWidth(1.0f)
						.HAlign(HAlign_Right)
						.Padding( 3.0f, 3.0f )
						[
							SNew( SButton )
							.AddMetaData<FTagMetaData>(FTagMetaData(TEXT("Actor.ConvertToBlueprint")))
							.Visibility( this, &SSCSEditor::GetPromoteToBlueprintButtonVisibility )
							.OnClicked( this, &SSCSEditor::OnPromoteToBlueprintClicked )
							.ButtonStyle(FEditorStyle::Get(), "FlatButton.Primary")
							.ContentPadding(FMargin(10,0))
							.ToolTip(IDocumentation::Get()->CreateToolTip(
								LOCTEXT("PromoteToBluerprintTooltip","Converts this actor into a reusable Blueprint Class that can have script behavior" ),
								NULL,
								TEXT("Shared/LevelEditor"),
								TEXT("ConvertToBlueprint")))
							[
								SNew(SHorizontalBox)
								.Clipping(EWidgetClipping::ClipToBounds)
						
								+ SHorizontalBox::Slot()
								.VAlign(VAlign_Center)
								.Padding(3.f)
								.AutoWidth()
								[
									SNew(STextBlock)
									.TextStyle(FEditorStyle::Get(), "ContentBrowser.TopBar.Font")
									.Font( FEditorStyle::Get().GetFontStyle( "FontAwesome.10" ) )
									.Text( FEditorFontGlyphs::Cogs )
								]

								+ SHorizontalBox::Slot()
								.VAlign(VAlign_Center)
								.Padding(3.f)
								.AutoWidth()
								[
									SNew(STextBlock)
									.TextStyle(FEditorStyle::Get(), "ContentBrowser.TopBar.Font")
									//.Text( LOCTEXT("PromoteToBlueprint", "Add Script") )
									.Text(LOCTEXT("PromoteToBlueprint", "Blueprint/Add Script"))
								]
							]
						]
						+ SHorizontalBox::Slot()
						.FillWidth(1.0f)
						.Padding( 3.0f, 3.0f )
						.HAlign(HAlign_Right)
						.Padding(3.0f, 3.0f)
						[
							SNew(SComboButton)
							.AddMetaData<FTagMetaData>(FTagMetaData(TEXT("Actor.EditBlueprint")))
							.Visibility(this, &SSCSEditor::GetEditBlueprintButtonVisibility)
							.ContentPadding(FMargin(10, 0))
							.ComboButtonStyle(FEditorStyle::Get(), "ToolbarComboButton")
							.ButtonStyle(FEditorStyle::Get(), "FlatButton.Primary")
							.ForegroundColor(FLinearColor::White)
							.ButtonContent()
							[
								SNew( SHorizontalBox )
								.Clipping(EWidgetClipping::ClipToBounds)

								+ SHorizontalBox::Slot()
								.AutoWidth()
								.VAlign(VAlign_Center)
								.Padding(3.f)
								[
									SNew(STextBlock)
									.TextStyle(FEditorStyle::Get(), "ContentBrowser.TopBar.Font")
									.Font(FEditorStyle::Get().GetFontStyle("FontAwesome.10"))
									.Text(FEditorFontGlyphs::Cogs)
								]
						
								+ SHorizontalBox::Slot()
								[
									SNew(STextBlock)
									.TextStyle(FEditorStyle::Get(), "ContentBrowser.TopBar.Font")
									.Text(LOCTEXT("EditBlueprint", "Edit Blueprint"))
								]
							]
							.MenuContent()
							[
								EditBlueprintMenuBuilder.MakeWidget()
							]
						]
					]

				//
				// vertical slot (index) #1 => reserved for instance-editor search bar (see 'HeaderBox' usage below)
			]
		]

		+ SVerticalBox::Slot()
		.Padding(0.0f, 0.0f)
		[
			SNew(SBorder)
			.Padding(2.0f)
			.BorderImage(FEditorStyle::GetBrush("SCSEditor.TreePanel"))
			.AddMetaData<FTagMetaData>(FTagMetaData(TEXT("ComponentsPanel")))
			[
				SCSTreeWidget.ToSharedRef()
			]
		]
	];

	// insert the search bar, depending on which editor this widget is in (depending on convert/edit button visibility)
	if (bInlineSearchBarWithButtons)
	{
		const int32 SearchBarHorizontalSlotIndex = 1;

		ButtonBox->InsertSlot(SearchBarHorizontalSlotIndex)
			.FillWidth(1.0f)
			.VAlign(VAlign_Center)
			.Padding(3.0f, 3.0f)
		[
			SearchBar.ToSharedRef()
		];
	}
	else
	{
		const int32 SearchBarVerticalSlotIndex = 1;

		HeaderBox->InsertSlot(SearchBarVerticalSlotIndex)
			.VAlign(VAlign_Center)
			.Padding(3.0f, 1.0f)
		[
			SearchBar.ToSharedRef()
		];
	}

	this->ChildSlot
	[
		Contents.ToSharedRef()
	];

	// Refresh the tree widget
	UpdateTree();

	if (EditorMode == EComponentEditorMode::ActorInstance)
	{
		GEngine->OnLevelComponentRequestRename().AddSP(this, &SSCSEditor::OnLevelComponentRequestRename);
		GEditor->OnObjectsReplaced().AddSP(this, &SSCSEditor::OnObjectsReplaced);
	}
}
END_SLATE_FUNCTION_BUILD_OPTIMIZATION


void SSCSEditor::OnLevelComponentRequestRename(const UActorComponent* InComponent)
{
	TArray< FSCSEditorTreeNodePtrType > SelectedItems = SCSTreeWidget->GetSelectedItems();
	
	FSCSEditorTreeNodePtrType Node = GetNodeFromActorComponent(InComponent);
	if (SelectedItems.Contains(Node) && CanRenameComponent())
	{
		OnRenameComponent();
	}
}

void SSCSEditor::OnObjectsReplaced(const TMap<UObject*, UObject*>& OldToNewInstanceMap)
{
	if (GetActorNode().IsValid())
	{
		ReplaceComponentReferencesInTree(GetActorNode()->GetComponentNodes(), OldToNewInstanceMap);
	}
}

void SSCSEditor::ReplaceComponentReferencesInTree(const TArray<FSCSEditorTreeNodePtrType>& Nodes, const TMap<UObject*, UObject*>& OldToNewInstanceMap)
{
	for (const FSCSEditorTreeNodePtrType& Node : Nodes)
	{
		if (Node.IsValid())
		{
			// We need to get the actual pointer to the old component which will be marked for pending kill, as these are the references which need updating
			const bool bEvenIfPendingKill = true;
			UActorComponent* ComponentTemplate = Node->GetComponentTemplate(bEvenIfPendingKill);
			if (ComponentTemplate)
			{
				UObject* const* NewComponentTemplatePtr = OldToNewInstanceMap.Find(ComponentTemplate);
				if (NewComponentTemplatePtr)
				{
					if (UActorComponent* NewComponentTemplate = Cast<UActorComponent>(*NewComponentTemplatePtr))
					{
						Node->SetComponentTemplate(NewComponentTemplate);
					}
				}
			}

			ReplaceComponentReferencesInTree(Node->GetChildren(), OldToNewInstanceMap);
		}
	}
}

UBlueprint* SSCSEditor::GetBlueprint() const
{
	if (AActor* Actor = GetActorContext())
	{
		UClass* ActorClass = Actor->GetClass();
		check(ActorClass != nullptr);

		return Cast<UBlueprint>(ActorClass->ClassGeneratedBy);
	}

	return nullptr;
}

FReply SSCSEditor::OnKeyDown( const FGeometry& MyGeometry, const FKeyEvent& InKeyEvent )
{
	if (CommandList->ProcessCommandBindings(InKeyEvent))
	{
		return FReply::Handled();
	}
	return FReply::Unhandled();
}

TSharedRef<ITableRow> SSCSEditor::MakeTableRowWidget( FSCSEditorTreeNodePtrType InNodePtr, const TSharedRef<STableViewBase>& OwnerTable )
{
	// Setup a meta tag for this node
	FGraphNodeMetaData TagMeta(TEXT("TableRow"));
	if (InNodePtr.IsValid() && InNodePtr->GetComponentTemplate() != NULL )
	{
		TagMeta.FriendlyName = FString::Printf(TEXT("TableRow,%s,0"), *InNodePtr->GetComponentTemplate()->GetReadableName());
	}

	// Create the node of the appropriate type
	if (InNodePtr->GetNodeType() == FSCSEditorTreeNode::RootActorNode)
	{
		return SNew(SSCS_RowWidget_ActorRoot, SharedThis(this), InNodePtr, OwnerTable);
	}
	else if (InNodePtr->GetNodeType() == FSCSEditorTreeNode::SeparatorNode)
	{
		return SNew(SSCS_RowWidget_Separator, SharedThis(this), InNodePtr, OwnerTable);
	}

	return SNew(SSCS_RowWidget, SharedThis(this), InNodePtr, OwnerTable)
		.AddMetaData<FTutorialMetaData>(TagMeta);
}

void SSCSEditor::GetSelectedItemsForContextMenu(TArray<FComponentEventConstructionData>& OutSelectedItems) const
{
	TArray<FSCSEditorTreeNodePtrType> SelectedTreeItems = SCSTreeWidget->GetSelectedItems();
	for ( auto NodeIter = SelectedTreeItems.CreateConstIterator(); NodeIter; ++NodeIter )
	{
		FComponentEventConstructionData NewItem;
		auto TreeNode = *NodeIter;
		NewItem.VariableName = TreeNode->GetVariableName();
		NewItem.Component = TreeNode->GetComponentTemplate();
		OutSelectedItems.Add(NewItem);
	}
}

void SSCSEditor::PopulateContextMenu(UToolMenu* Menu)
{
	TArray<FSCSEditorTreeNodePtrType> SelectedItems = SCSTreeWidget->GetSelectedItems();

	if (SelectedItems.Num() > 0 || CanPasteNodes())
	{
		bool bOnlyShowPasteOption = false;

		if (SelectedItems.Num() > 0)
		{
			if (SelectedItems.Num() == 1 && SelectedItems[0]->GetNodeType() == FSCSEditorTreeNode::RootActorNode)
			{
				bOnlyShowPasteOption = true;
			}
			else
			{
				for (FSCSEditorTreeNodePtrType SelectedNode : SelectedItems)
				{
					if (SelectedNode->GetNodeType() != FSCSEditorTreeNode::ComponentNode)
					{
						bOnlyShowPasteOption = true;
						break;
					}
				}
				if (!bOnlyShowPasteOption)
				{
					TArray<UActorComponent*> SelectedComponents;
					TArray<FSCSEditorTreeNodePtrType> SelectedNodes = GetSelectedNodes();
					for (int32 i = 0; i < SelectedNodes.Num(); ++i)
					{
						// Get the current selected node reference
						FSCSEditorTreeNodePtrType SelectedNodePtr = SelectedNodes[i];
						check(SelectedNodePtr.IsValid());

						// Get the component template associated with the selected node
						UActorComponent* ComponentTemplate = SelectedNodePtr->GetComponentTemplate();
						if (ComponentTemplate)
						{
							SelectedComponents.Add(ComponentTemplate);
						}
					}

					if (EditorMode == EComponentEditorMode::BlueprintSCS)
					{
						FToolMenuSection& BlueprintSCSSection = Menu->AddSection("BlueprintSCS");
						if (SelectedItems.Num() == 1)
						{
							BlueprintSCSSection.AddMenuEntry(FGraphEditorCommands::Get().FindReferences);
						}

						// Collect the classes of all selected objects
						TArray<UClass*> SelectionClasses;
						for( auto NodeIter = SelectedNodes.CreateConstIterator(); NodeIter; ++NodeIter )
						{
							auto TreeNode = *NodeIter;
							if( UActorComponent* ComponentTemplate = TreeNode->GetComponentTemplate() )
							{
								SelectionClasses.Add(ComponentTemplate->GetClass());
							}
						}

						if ( SelectionClasses.Num() )
						{
							// Find the common base class of all selected classes
							UClass* SelectedClass = UClass::FindCommonBase( SelectionClasses );
							// Build an event submenu if we can generate events
							if( FBlueprintEditorUtils::CanClassGenerateEvents( SelectedClass ))
							{
								BlueprintSCSSection.AddEntry(FToolMenuEntry::InitSubMenu(
									Menu->GetMenuName(),
									"AddEventSubMenu",
									LOCTEXT("AddEventSubMenu", "Add Event"), 
									LOCTEXT("ActtionsSubMenu_ToolTip", "Add Event"), 
									FNewMenuDelegate::CreateStatic( &SSCSEditor::BuildMenuEventsSection,
									GetBlueprint(), SelectedClass, FCanExecuteAction::CreateSP(this, &SSCSEditor::IsEditingAllowed),
									FGetSelectedObjectsDelegate::CreateSP(this, &SSCSEditor::GetSelectedItemsForContextMenu))));
							}
						}
					}					

					FComponentEditorUtils::FillComponentContextMenuOptions(Menu, SelectedComponents);
				}
			}
		}
		else
		{
			bOnlyShowPasteOption = true;
		}

		if (bOnlyShowPasteOption)
		{
			FToolMenuSection& Section = Menu->AddSection("PasteComponent", LOCTEXT("EditComponentHeading", "Edit") );
			{
				Section.AddMenuEntry( FGenericCommands::Get().Paste );
			}
		}
	}
}

void SSCSEditor::RegisterContextMenu()
{
	UToolMenus* ToolMenus = UToolMenus::Get();
	if (!ToolMenus->IsMenuRegistered("Kismet.SCSEditorContextMenu"))
	{
		UToolMenu* Menu = ToolMenus->RegisterMenu("Kismet.SCSEditorContextMenu");
		Menu->AddDynamicSection("SCSEditorDynamic", FNewToolMenuDelegate::CreateLambda([](UToolMenu* InMenu)
		{
			USSCSEditorMenuContext* ContextObject = InMenu->FindContext<USSCSEditorMenuContext>();
			if (ContextObject && ContextObject->SCSEditor.IsValid())
			{
				ContextObject->SCSEditor.Pin()->PopulateContextMenu(InMenu);
			}
		}));
	}
}

TSharedPtr< SWidget > SSCSEditor::CreateContextMenu()
{
	TArray<FSCSEditorTreeNodePtrType> SelectedItems = SCSTreeWidget->GetSelectedItems();

	if (SelectedItems.Num() > 0 || CanPasteNodes())
	{
		RegisterContextMenu();
		USSCSEditorMenuContext* ContextObject = NewObject<USSCSEditorMenuContext>();
		ContextObject->SCSEditor = SharedThis(this);
		FToolMenuContext ToolMenuContext(CommandList, TSharedPtr<FExtender>(), ContextObject);
		return UToolMenus::Get()->GenerateWidget("Kismet.SCSEditorContextMenu", ToolMenuContext);
	}
	return TSharedPtr<SWidget>();
}

void SSCSEditor::BuildMenuEventsSection(FMenuBuilder& Menu, UBlueprint* Blueprint, UClass* SelectedClass, FCanExecuteAction CanExecuteActionDelegate, FGetSelectedObjectsDelegate GetSelectedObjectsDelegate)
{
	// Get Selected Nodes
	TArray<FComponentEventConstructionData> SelectedNodes;
	GetSelectedObjectsDelegate.ExecuteIfBound( SelectedNodes );

	struct FMenuEntry
	{
		FText		Label;
		FText		ToolTip;
		FUIAction	UIAction;
	};

	TArray< FMenuEntry > Actions;
	TArray< FMenuEntry > NodeActions;
	// Build Events entries
	for (TFieldIterator<UMulticastDelegateProperty> PropertyIt(SelectedClass, EFieldIteratorFlags::IncludeSuper); PropertyIt; ++PropertyIt)
	{
		UProperty* Property = *PropertyIt;

		// Check for multicast delegates that we can safely assign
		if (!Property->HasAnyPropertyFlags(CPF_Parm) && Property->HasAllPropertyFlags(CPF_BlueprintAssignable))
		{
			FName EventName = Property->GetFName();
			int32 ComponentEventViewEntries = 0;
			// Add View Event Per Component
			for (auto NodeIter = SelectedNodes.CreateConstIterator(); NodeIter; ++NodeIter )
			{
				if( NodeIter->Component.IsValid() )
				{
					FName VariableName = NodeIter->VariableName;
					UObjectProperty* VariableProperty = FindField<UObjectProperty>( Blueprint->SkeletonGeneratedClass, VariableName );

					if( VariableProperty && FKismetEditorUtilities::FindBoundEventForComponent( Blueprint, EventName, VariableProperty->GetFName() ))
					{
						FMenuEntry NewEntry;
						NewEntry.Label = ( SelectedNodes.Num() > 1 ) ?	FText::Format( LOCTEXT("ViewEvent_ToolTipFor", "{0} for {1}"), FText::FromName( EventName ), FText::FromName( VariableName )) : 
																		FText::Format( LOCTEXT("ViewEvent_ToolTip", "{0}"), FText::FromName( EventName ));
						NewEntry.UIAction =	FUIAction(FExecuteAction::CreateStatic( &SSCSEditor::ViewEvent, Blueprint, EventName, *NodeIter ), CanExecuteActionDelegate);
						NodeActions.Add( NewEntry );
						ComponentEventViewEntries++;
					}
				}
			}
			if( ComponentEventViewEntries < SelectedNodes.Num() )
			{
			// Create menu Add entry
				FMenuEntry NewEntry;
				NewEntry.Label = FText::Format( LOCTEXT("AddEvent_ToolTip", "Add {0}" ), FText::FromName( EventName ));
				NewEntry.UIAction =	FUIAction(FExecuteAction::CreateStatic( &SSCSEditor::CreateEventsForSelection, Blueprint, EventName, GetSelectedObjectsDelegate), CanExecuteActionDelegate);
				Actions.Add( NewEntry );
		}
	}
}
	// Build Menu Sections
	Menu.BeginSection("AddComponentActions", LOCTEXT("AddEventHeader", "Add Event"));
	for (auto ItemIter = Actions.CreateConstIterator(); ItemIter; ++ItemIter )
	{
		Menu.AddMenuEntry( ItemIter->Label, ItemIter->ToolTip, FSlateIcon(), ItemIter->UIAction );
	}
	Menu.EndSection();
	Menu.BeginSection("ViewComponentActions", LOCTEXT("ViewEventHeader", "View Existing Events"));
	for (auto ItemIter = NodeActions.CreateConstIterator(); ItemIter; ++ItemIter )
	{
		Menu.AddMenuEntry( ItemIter->Label, ItemIter->ToolTip, FSlateIcon(), ItemIter->UIAction );
	}
	Menu.EndSection();
}

void SSCSEditor::CreateEventsForSelection(UBlueprint* Blueprint, FName EventName, FGetSelectedObjectsDelegate GetSelectedObjectsDelegate)
{	
	if (EventName != NAME_None)
	{
		TArray<FComponentEventConstructionData> SelectedNodes;
		GetSelectedObjectsDelegate.ExecuteIfBound(SelectedNodes);

		for (auto SelectionIter = SelectedNodes.CreateConstIterator(); SelectionIter; ++SelectionIter)
		{
			ConstructEvent( Blueprint, EventName, *SelectionIter );
		}
	}
}

void SSCSEditor::ConstructEvent(UBlueprint* Blueprint, const FName EventName, const FComponentEventConstructionData EventData)
{
	// Find the corresponding variable property in the Blueprint
	UObjectProperty* VariableProperty = FindField<UObjectProperty>(Blueprint->SkeletonGeneratedClass, EventData.VariableName );

	if( VariableProperty )
	{
		if (!FKismetEditorUtilities::FindBoundEventForComponent(Blueprint, EventName, VariableProperty->GetFName()))
		{
			FKismetEditorUtilities::CreateNewBoundEventForComponent(EventData.Component.Get(), EventName, Blueprint, VariableProperty);
		}
	}
}

void SSCSEditor::ViewEvent(UBlueprint* Blueprint, const FName EventName, const FComponentEventConstructionData EventData)
{
	// Find the corresponding variable property in the Blueprint
	UObjectProperty* VariableProperty = FindField<UObjectProperty>(Blueprint->SkeletonGeneratedClass, EventData.VariableName );

	if( VariableProperty )
	{
		const UK2Node_ComponentBoundEvent* ExistingNode = FKismetEditorUtilities::FindBoundEventForComponent(Blueprint, EventName, VariableProperty->GetFName());
		if (ExistingNode)
		{
			FKismetEditorUtilities::BringKismetToFocusAttentionOnObject(ExistingNode);
		}
	}
}

void SSCSEditor::OnFindReferences()
{
	TArray<FSCSEditorTreeNodePtrType> SelectedNodes = SCSTreeWidget->GetSelectedItems();
	if (SelectedNodes.Num() == 1)
	{
		TSharedPtr<IToolkit> FoundAssetEditor = FToolkitManager::Get().FindEditorForAsset(GetBlueprint());
		if (FoundAssetEditor.IsValid())
		{
			const FString VariableName = SelectedNodes[0]->GetVariableName().ToString();

			// Search for both an explicit variable reference (finds get/sets of exactly that var, without including related-sounding variables)
			// and a softer search for (VariableName) to capture bound component/widget event nodes which wouldn't otherwise show up
			//@TODO: This logic is duplicated in SMyBlueprint::OnFindReference(), keep in sync
			const FString SearchTerm = FString::Printf(TEXT("Nodes(VariableReference(MemberName=+\"%s\") || Name=\"(%s)\")"), *VariableName, *VariableName);

			TSharedRef<IBlueprintEditor> BlueprintEditor = StaticCastSharedRef<IBlueprintEditor>(FoundAssetEditor.ToSharedRef());
			BlueprintEditor->SummonSearchUI(true, SearchTerm);
		}
	}
}

bool SSCSEditor::CanDuplicateComponent() const
{
	if(!IsEditingAllowed())
	{
		return false;
	}

	return CanCopyNodes();
}

void SSCSEditor::OnDuplicateComponent()
{
	TArray<FSCSEditorTreeNodePtrType> SelectedNodes = SCSTreeWidget->GetSelectedItems();
	if(SelectedNodes.Num() > 0)
	{
		// Force the text box being edited (if any) to commit its text. The duplicate operation may trigger a regeneration of the tree view,
		// releasing all row widgets. If one row was in edit mode (rename/rename on create), it was released before losing the focus and
		// this would prevent the completion of the 'rename' or 'create + give initial name' transaction (occurring on focus lost).
		FSlateApplication::Get().ClearKeyboardFocus();

		const FScopedTransaction Transaction(SelectedNodes.Num() > 1 ? LOCTEXT("DuplicateComponents", "Duplicate Components") : LOCTEXT("DuplicateComponent", "Duplicate Component"));

		TMap<USceneComponent*, USceneComponent*> DuplicateSceneComponentMap;
		for (int32 i = 0; i < SelectedNodes.Num(); ++i)
		{
			if (UActorComponent* ComponentTemplate = SelectedNodes[i]->GetComponentTemplate())
			{
				USCS_Node* SCSNode = SelectedNodes[i]->GetSCSNode();
				check(SCSNode == nullptr || SCSNode->ComponentTemplate == ComponentTemplate);
				UActorComponent* CloneComponent = AddNewComponent(ComponentTemplate->GetClass(), (SCSNode ? (UObject*)SCSNode : ComponentTemplate));
				if (USceneComponent* SceneClone = Cast<USceneComponent>(CloneComponent))
				{
					DuplicateSceneComponentMap.Add(CastChecked<USceneComponent>(ComponentTemplate), SceneClone);
				}
			}
		}

		for (const TPair<USceneComponent*,USceneComponent*>& DuplicatedPair : DuplicateSceneComponentMap)
		{
			USceneComponent* OriginalComponent = DuplicatedPair.Key;
			USceneComponent* NewSceneComponent = DuplicatedPair.Value;

			if (EditorMode == EComponentEditorMode::BlueprintSCS)
			{
				// Ensure that any native attachment relationship inherited from the original copy is removed (to prevent a GLEO assertion)
				NewSceneComponent->DetachFromComponent(FDetachmentTransformRules::KeepWorldTransform);
			}
					
			// Attempt to locate the original node in the SCS tree
			FSCSEditorTreeNodePtrType OriginalNodePtr = FindTreeNode(OriginalComponent);
			if(OriginalNodePtr.IsValid())
			{
				// If we're duplicating the root then we're already a child of it so need to reparent, but we do need to reset the scale
				// otherwise we'll end up with the square of the root's scale instead of being the same size.
				if (OriginalNodePtr == GetSceneRootNode())
				{
					NewSceneComponent->RelativeScale3D = FVector(1.f);
				}
				else
				{
					// If the original node was parented, attempt to add the duplicate as a child of the same parent node if the parent is not
					// part of the duplicate set, otherwise parent to the parent's duplicate
					FSCSEditorTreeNodePtrType ParentNodePtr = OriginalNodePtr->GetParent();
					if (ParentNodePtr.IsValid())
					{
						if (USceneComponent** ParentDuplicateComponent = DuplicateSceneComponentMap.Find(Cast<USceneComponent>(ParentNodePtr->GetComponentTemplate())))
						{
							FSCSEditorTreeNodePtrType DuplicateParentNodePtr = FindTreeNode(*ParentDuplicateComponent);
							if (DuplicateParentNodePtr.IsValid())
							{
								ParentNodePtr = DuplicateParentNodePtr;
							}
						}

						// Locate the duplicate node (as a child of the current scene root node), and switch it to be a child of the original node's parent
						FSCSEditorTreeNodePtrType NewChildNodePtr = GetSceneRootNode()->FindChild(NewSceneComponent, true);
						if (NewChildNodePtr.IsValid())
						{
							// Note: This method will handle removal from the scene root node as well
							ParentNodePtr->AddChild(NewChildNodePtr);
						}
					}
				}
			}
		}
	}
}

void SSCSEditor::OnGetChildrenForTree( FSCSEditorTreeNodePtrType InNodePtr, TArray<FSCSEditorTreeNodePtrType>& OutChildren )
{
	if (InNodePtr.IsValid())
	{
		const TArray<FSCSEditorTreeNodePtrType>& Children = InNodePtr->GetChildren();
		OutChildren.Reserve(Children.Num());

		if (!GetFilterText().IsEmpty())
		{
			for (FSCSEditorTreeNodePtrType Child : Children)
			{
				if (!Child->IsFlaggedForFiltration())
				{
					OutChildren.Add(Child);
				}
			}
		}
		else
		{
			OutChildren = Children;
		}
	}
	else
	{
		OutChildren.Empty();
	}
}


UActorComponent* SSCSEditor::PerformComboAddClass(TSubclassOf<UActorComponent> ComponentClass, EComponentCreateAction::Type ComponentCreateAction, UObject* AssetOverride)
{
	UClass* NewClass = ComponentClass;

	UActorComponent* NewComponent = nullptr;

	if( ComponentCreateAction == EComponentCreateAction::CreateNewCPPClass )
	{
		NewClass = CreateNewCPPComponent( ComponentClass );
	}
	else if( ComponentCreateAction == EComponentCreateAction::CreateNewBlueprintClass )
	{
		NewClass = CreateNewBPComponent( ComponentClass );
	}

	if( NewClass != nullptr )
	{
		FEditorDelegates::LoadSelectedAssetsIfNeeded.Broadcast();
		USelection* Selection =  GEditor->GetSelectedObjects();

		bool bAddedComponent = false;

		// This adds components according to the type selected in the drop down. If the user
		// has the appropriate objects selected in the content browser then those are added,
		// else we go down the previous route of adding components by type.
		//
		// Furthermore don't try to match up assets for USceneComponent it will match lots of things and doesn't have any nice behavior for asset adds 
		if (Selection->Num() > 0 && !AssetOverride && NewClass != USceneComponent::StaticClass())
		{
			for(FSelectionIterator ObjectIter(*Selection); ObjectIter; ++ObjectIter)
			{
				UObject* Object = *ObjectIter;
				UClass*  Class	= Object->GetClass();

				TArray< TSubclassOf<UActorComponent> > ComponentClasses = FComponentAssetBrokerage::GetComponentsForAsset(Object);

				// if the selected asset supports the selected component type then go ahead and add it
				for(int32 ComponentIndex = 0; ComponentIndex < ComponentClasses.Num(); ComponentIndex++)
				{
					if(ComponentClasses[ComponentIndex]->IsChildOf(NewClass))
					{
						NewComponent = AddNewComponent(NewClass, Object);
						bAddedComponent = true;
						break;
					}
				}
			}
		}

		if(!bAddedComponent)
		{
			// As the SCS splits up the scene and actor components, can now add directly
			NewComponent = AddNewComponent(NewClass, AssetOverride);
		}
	}

	return NewComponent;
}

TArray<FSCSEditorTreeNodePtrType>  SSCSEditor::GetSelectedNodes() const
{
	TArray<FSCSEditorTreeNodePtrType> SelectedTreeNodes = SCSTreeWidget->GetSelectedItems();

	struct FCompareSelectedSCSEditorTreeNodes
	{
		FORCEINLINE bool operator()(const FSCSEditorTreeNodePtrType& A, const FSCSEditorTreeNodePtrType& B) const
		{
			return B.IsValid() && B->IsAttachedTo(A);
		}
	};

	// Ensure that nodes are ordered from parent to child (otherwise they are sorted in the order that they were selected)
	SelectedTreeNodes.Sort(FCompareSelectedSCSEditorTreeNodes());

	return SelectedTreeNodes;
}

FSCSEditorTreeNodePtrType SSCSEditor::GetNodeFromActorComponent(const UActorComponent* ActorComponent, bool bIncludeAttachedComponents) const
{
	FSCSEditorTreeNodePtrType NodePtr;

	if(ActorComponent)
	{
		if (EditorMode == EComponentEditorMode::BlueprintSCS)
		{
			// If the given component instance is not already an archetype object
			if (!ActorComponent->IsTemplate())
			{
				// Get the component owner's class object
				check(ActorComponent->GetOwner() != NULL);
				UClass* OwnerClass = ActorComponent->GetOwner()->GetClass();

				// If the given component is one that's created during Blueprint construction
				if (ActorComponent->IsCreatedByConstructionScript())
				{
					TArray<UBlueprint*> ParentBPStack;

					// Check the entire Class hierarchy for the node
					UBlueprint::GetBlueprintHierarchyFromClass(OwnerClass, ParentBPStack);

					for(int32 StackIndex = ParentBPStack.Num() - 1; StackIndex >= 0; --StackIndex)
					{
						if(ParentBPStack[StackIndex]->SimpleConstructionScript)
						{
							// Attempt to locate an SCS node with a variable name that matches the name of the given component
							for (USCS_Node* SCS_Node : ParentBPStack[StackIndex]->SimpleConstructionScript->GetAllNodes())
							{
								check(SCS_Node != NULL);
								if (SCS_Node->GetVariableName() == ActorComponent->GetFName())
								{
									// We found a match; redirect to the component archetype instance that may be associated with a tree node
									ActorComponent = SCS_Node->ComponentTemplate;
									break;
								}
							}

						}

					}
				}
				else
				{
					// Get the class default object
					const AActor* CDO = Cast<AActor>(OwnerClass->GetDefaultObject());
					if (CDO)
					{
						// Iterate over the Components array and attempt to find a component with a matching name
						for (UActorComponent* ComponentTemplate : CDO->GetComponents())
						{
							if (ComponentTemplate && ComponentTemplate->GetFName() == ActorComponent->GetFName())
							{
								// We found a match; redirect to the component archetype instance that may be associated with a tree node
								ActorComponent = ComponentTemplate;
								break;
							}
						}
					}
				}
			}
		}

		// If we have a valid component archetype instance, attempt to find a tree node that corresponds to it
		const TArray<FSCSEditorTreeNodePtrType>& Nodes = GetRootNodes();
		for (int32 i = 0; i < Nodes.Num() && !NodePtr.IsValid(); i++)
		{
			NodePtr = FindTreeNode(ActorComponent, Nodes[i]);
		}

		// If we didn't find it in the tree, step up the chain to the parent of the given component and recursively see if that is in the tree (unless the flag is false)
		if(!NodePtr.IsValid() && bIncludeAttachedComponents)
		{
			const USceneComponent* SceneComponent = Cast<const USceneComponent>(ActorComponent);
			if(SceneComponent && SceneComponent->GetAttachParent())
			{
				return GetNodeFromActorComponent(SceneComponent->GetAttachParent(), bIncludeAttachedComponents);
			}
		}
	}

	return NodePtr;
}

void SSCSEditor::SelectRoot()
{
	const TArray<FSCSEditorTreeNodePtrType>& Nodes = GetRootNodes();
	if (Nodes.Num() > 0)
	{
		SCSTreeWidget->SetSelection(Nodes[0]);
	}
}

void SSCSEditor::SelectNode(FSCSEditorTreeNodePtrType InNodeToSelect, bool IsCntrlDown) 
{
	if(SCSTreeWidget.IsValid() && InNodeToSelect.IsValid())
	{
		if(!IsCntrlDown)
		{
			SCSTreeWidget->SetSelection(InNodeToSelect);
		}
		else
		{
			SCSTreeWidget->SetItemSelection(InNodeToSelect, !SCSTreeWidget->IsItemSelected(InNodeToSelect));
		}
	}
}

void SSCSEditor::SetNodeExpansionState(FSCSEditorTreeNodePtrType InNodeToChange, const bool bIsExpanded)
{
	if(SCSTreeWidget.IsValid() && InNodeToChange.IsValid())
	{
		SCSTreeWidget->SetItemExpansion(InNodeToChange, bIsExpanded);
	}
}

static FSCSEditorTreeNode* FindRecursive( FSCSEditorTreeNode* Node, FName Name )
{
	if (Node->GetVariableName() == Name)
	{
		return Node;
	}
	else
	{
		for (const auto& Child : Node->GetChildren())
		{
			if (auto Result = FindRecursive(Child.Get(), Name))
			{
				return Result;
			}
		}
	}

	return nullptr;
}

void SSCSEditor::HighlightTreeNode(FName TreeNodeName, const class FPropertyPath& Property)
{
	for( const auto& Node : GetRootNodes() )
	{
		if( auto FoundNode = FindRecursive( Node.Get(), TreeNodeName ) )
		{
			SelectNode(FoundNode->AsShared(), false);

			if (Property != FPropertyPath())
			{
				// Invoke the delegate to highlight the property
				OnHighlightPropertyInDetailsView.ExecuteIfBound(Property);
			}

			return;
		}
	}
	
	ClearSelection();
}

void SSCSEditor::HighlightTreeNode(const USCS_Node* Node, FName Property)
{
	check(Node);
	auto TreeNode = FindTreeNode( Node );
	check( TreeNode.IsValid() );
	SelectNode( TreeNode, false );
	if( Property != FName() )
	{
		UActorComponent* Component = TreeNode->GetComponentTemplate();
		UProperty* CurrentProp = FindField<UProperty>(Component->GetClass(), Property);
		FPropertyPath Path;
		if( CurrentProp )
		{
			FPropertyInfo NewInfo(CurrentProp, -1);
			Path.ExtendPath(NewInfo);
		}

		// Invoke the delegate to highlight the property
		OnHighlightPropertyInDetailsView.ExecuteIfBound( Path );
	}
}

void SSCSEditor::UpdateTree(bool bRegenerateTreeNodes)
{
	check(SCSTreeWidget.IsValid());

	// Early exit if we're deferring tree updates
	if(!bAllowTreeUpdates)
	{
		return;
	}

	if(bRegenerateTreeNodes)
	{
		// Obtain the set of expandable tree nodes that are currently collapsed
		TSet<FSCSEditorTreeNodePtrType> CollapsedTreeNodes;
		GetCollapsedNodes(GetSceneRootNode(), CollapsedTreeNodes);

		// Obtain the list of selected items
		TArray<FSCSEditorTreeNodePtrType> SelectedTreeNodes = SCSTreeWidget->GetSelectedItems();

		// Clear the current tree
		if (SelectedTreeNodes.Num() != 0)
		{
			SCSTreeWidget->ClearSelection();
		}
		RootNodes.Empty();

		TSharedPtr<FSCSEditorTreeNode> ActorTreeNode = MakeShareable(new FSCSEditorTreeNodeRootActor(GetActorContext(),EditorMode == EComponentEditorMode::ActorInstance));
		RefreshFilteredState(ActorTreeNode, false);
		SCSTreeWidget->SetItemExpansion(ActorTreeNode, true);
		RootNodes.Add(ActorTreeNode);

		// Build the tree data source according to what mode we're in
		if (EditorMode == EComponentEditorMode::BlueprintSCS)
		{
			// Get the class default object
			AActor* CDO = nullptr;
			TArray<UBlueprint*> ParentBPStack;

			if(AActor* Actor = GetActorContext())
			{
				UClass* ActorClass = Actor->GetClass();
				if(ActorClass != nullptr)
				{
					CDO = ActorClass->GetDefaultObject<AActor>();

					// If it's a Blueprint-generated class, also get the inheritance stack
					UBlueprint::GetBlueprintHierarchyFromClass(ActorClass, ParentBPStack);
				}
			}

			if(CDO != nullptr)
			{
				
				TInlineComponentArray<UActorComponent*> Components;
				CDO->GetComponents(Components);

				// Add the native root component
				USceneComponent* RootComponent = CDO->GetRootComponent();
				if(RootComponent != nullptr)
				{
					Components.Remove(RootComponent);
					AddTreeNodeFromComponent(RootComponent, FindOrCreateParentForExistingComponent(RootComponent, GetActorNode()));
				}
				
				for (UActorComponent* Component : Components)
				{
					// Add the rest of the native base class SceneComponent hierarchy
					AddTreeNodeFromComponent(Component, FindOrCreateParentForExistingComponent(Component, GetActorNode()));
				}
			}

			// Add the full SCS tree node hierarchy (including SCS nodes inherited from parent blueprints)
			for(int32 StackIndex = ParentBPStack.Num() - 1; StackIndex >= 0; --StackIndex)
			{
				if(ParentBPStack[StackIndex]->SimpleConstructionScript != nullptr)
				{
					const TArray<USCS_Node*>& SCS_RootNodes = ParentBPStack[StackIndex]->SimpleConstructionScript->GetRootNodes();
					for(int32 NodeIndex = 0; NodeIndex < SCS_RootNodes.Num(); ++NodeIndex)
					{
						USCS_Node* SCS_Node = SCS_RootNodes[NodeIndex];
						check(SCS_Node != nullptr);

						FSCSEditorTreeNodePtrType NewNodePtr;
						if(SCS_Node->ParentComponentOrVariableName != NAME_None)
						{
							USceneComponent* ParentComponent = SCS_Node->GetParentComponentTemplate(ParentBPStack[0]);
							if(ParentComponent != nullptr)
							{
								FSCSEditorTreeNodePtrType ParentNodePtr = FindTreeNode(ParentComponent);
								if(ParentNodePtr.IsValid())
								{
									NewNodePtr = AddTreeNode(SCS_Node, ParentNodePtr, StackIndex > 0);
								}
							}
						}
						else
						{
							NewNodePtr = AddTreeNode(SCS_Node, ActorTreeNode, StackIndex > 0);
						}

						// Only necessary to do the following for inherited nodes (StackIndex > 0).
						if (NewNodePtr.IsValid() && StackIndex > 0)
						{
							// This call creates ICH override templates for the current Blueprint. Without this, the parent node
							// search above can fail when attempting to match an inherited node in the tree via component template.
							NewNodePtr->GetOrCreateEditableComponentTemplate(ParentBPStack[0]);
							for (FSCSEditorTreeNodePtrType ChildNodePtr : NewNodePtr->GetChildren())
							{
								if (ensure(ChildNodePtr.IsValid()))
								{
									ChildNodePtr->GetOrCreateEditableComponentTemplate(ParentBPStack[0]);
								}
							}
						}
					}
				}
			}

			AActor* PreviewActorInstance = PreviewActor.Get();
			if(PreviewActorInstance != nullptr && !GetDefault<UBlueprintEditorSettings>()->bHideConstructionScriptComponentsInDetailsView)
			{
				TInlineComponentArray<UActorComponent*> Components;
				PreviewActorInstance->GetComponents(Components);

				for (UActorComponent* Component : Components)
				{
					if(Component->CreationMethod == EComponentCreationMethod::UserConstructionScript)
					{
						AddTreeNodeFromComponent(Component, FindOrCreateParentForExistingComponent(Component, GetActorNode()));
					}
				}
			}
		}
		else    // EComponentEditorMode::ActorInstance
		{
			// Get the actor instance that we're editing
			if (AActor* ActorInstance = GetActorContext())
			{
				// Get the full set of instanced components
				TSet<UActorComponent*> ComponentsToAdd(ActorInstance->GetComponents());

				const bool bHideConstructionScriptComponentsInDetailsView = GetDefault<UBlueprintEditorSettings>()->bHideConstructionScriptComponentsInDetailsView;
				auto ShouldAddInstancedActorComponent = [bHideConstructionScriptComponentsInDetailsView](UActorComponent* ActorComp, USceneComponent* ParentSceneComp)
				{
					// Exclude nested DSOs attached to BP-constructed instances, which are not mutable.
					return (ActorComp != nullptr
						&& (!ActorComp->IsVisualizationComponent())
						&& (ActorComp->CreationMethod != EComponentCreationMethod::UserConstructionScript || !bHideConstructionScriptComponentsInDetailsView)
						&& (ParentSceneComp == nullptr || !ParentSceneComp->IsCreatedByConstructionScript() || !ActorComp->HasAnyFlags(RF_DefaultSubObject)))
						&& (ActorComp->CreationMethod != EComponentCreationMethod::Native || FComponentEditorUtils::CanEditNativeComponent(ActorComp));
				};

				for (auto It(ComponentsToAdd.CreateIterator()); It; ++It)
				{
					UActorComponent* ActorComp = *It;
					USceneComponent* SceneComp = Cast<USceneComponent>(ActorComp);
					USceneComponent* ParentSceneComp = SceneComp != nullptr ? SceneComp->GetAttachParent() : nullptr;
					if (!ShouldAddInstancedActorComponent(ActorComp, ParentSceneComp))
					{
						It.RemoveCurrent();
					}
				}

				TFunction<void(USceneComponent*,FSCSEditorTreeNodePtrType)> AddInstancedTreeNodesRecursive = [&](USceneComponent* Component, FSCSEditorTreeNodePtrType TreeNode)
				{
					if (Component != nullptr)
					{
						TArray<USceneComponent*> Components = Component->GetAttachChildren();
						for (USceneComponent* ChildComponent : Components)
						{
							if (ComponentsToAdd.Contains(ChildComponent)
								&& ChildComponent->GetOwner() == Component->GetOwner())
							{
								ComponentsToAdd.Remove(ChildComponent);

								FSCSEditorTreeNodePtrType NewParentNode = AddTreeNodeFromComponent(ChildComponent, TreeNode);
								AddInstancedTreeNodesRecursive(ChildComponent, NewParentNode);
							}
						}
					}
				};

				// Add the root component first (it may not be the first one)
				USceneComponent* RootComponent = ActorInstance->GetRootComponent();
				if(RootComponent != nullptr)
				{
					ComponentsToAdd.Remove(RootComponent);

					// Recursively add any instanced children that are already attached through the root, and keep track of added
					// instances. This will be a faster path than the loop below, because we create new parent tree nodes as we go.
					FSCSEditorTreeNodePtrType NewParentNode = AddTreeNodeFromComponent(RootComponent, FindOrCreateParentForExistingComponent(RootComponent, GetActorNode()));
					AddInstancedTreeNodesRecursive(RootComponent, NewParentNode);
				}

				// Sort components by type (always put scene components first in the tree)
				ComponentsToAdd.Sort([](const UActorComponent& A, const UActorComponent& /* B */)
				{
					return A.IsA<USceneComponent>();
				});

				// Now add any remaining instanced owned components not already added above. This will first add any
				// unattached scene components followed by any instanced non-scene components owned by the Actor instance.
				for (UActorComponent* ActorComp : ComponentsToAdd)
				{
					AddTreeNodeFromComponent(ActorComp, FindOrCreateParentForExistingComponent(ActorComp, GetActorNode()));
				}
			}
		}

		// Restore the previous expansion state on the new tree nodes
		TArray<FSCSEditorTreeNodePtrType> CollapsedTreeNodeArray = CollapsedTreeNodes.Array();
		for(int32 i = 0; i < CollapsedTreeNodeArray.Num(); ++i)
		{
			// Look for a component match in the new hierarchy; if found, mark it as collapsed to match the previous setting
			FSCSEditorTreeNodePtrType NodeToExpandPtr = FindTreeNode(CollapsedTreeNodeArray[i]->GetComponentTemplate());
			if(NodeToExpandPtr.IsValid())
			{
				SCSTreeWidget->SetItemExpansion(NodeToExpandPtr, false);
			}
		}

		if(SelectedTreeNodes.Num() > 0)
		{
			// Restore the previous selection state on the new tree nodes
			for (int i = 0; i < SelectedTreeNodes.Num(); ++i)
			{
				if (SelectedTreeNodes[i]->GetNodeType() == FSCSEditorTreeNode::RootActorNode)
				{
					SCSTreeWidget->SetItemSelection(ActorTreeNode, true);
				}
				else
				{
					FSCSEditorTreeNodePtrType NodeToSelectPtr = FindTreeNode(SelectedTreeNodes[i]->GetComponentTemplate());
					if (NodeToSelectPtr.IsValid())
					{
						SCSTreeWidget->SetItemSelection(NodeToSelectPtr, true);
					}
				}
			}

			if (GetEditorMode() != EComponentEditorMode::BlueprintSCS)
			{
				TArray<FSCSEditorTreeNodePtrType> NewSelectedTreeNodes = SCSTreeWidget->GetSelectedItems();
				if (NewSelectedTreeNodes.Num() == 0)
				{
					SCSTreeWidget->SetItemSelection(GetRootNodes()[0], true);
				}
			}
		}

		// If we have a pending deferred rename request, redirect it to the new tree node
		if(DeferredRenameRequest != NAME_None)
		{
			FSCSEditorTreeNodePtrType NodeToRenamePtr = FindTreeNode(DeferredRenameRequest);
			if(NodeToRenamePtr.IsValid())
			{
				SCSTreeWidget->RequestScrollIntoView(NodeToRenamePtr);
			}
		}
	}

	// refresh widget
	SCSTreeWidget->RequestTreeRefresh();
}

void SSCSEditor::DumpTree()
{
	/* Example:

		[ACTOR] MyBlueprint (self)
		|
		[SEPARATOR]
		|
		DefaultSceneRoot (Inherited)
		|
		+- StaticMesh (Inherited)
		|  |
		|  +- Scene4 (Inherited)
		|  |
		|  +- Scene (Inherited)
		|     |
		|     +- Scene1 (Inherited)
		|  
		+- Scene2 (Inherited)
		|  |
		|  +- Scene3 (Inherited)
		|
		[SEPARATOR]
		|
		ProjectileMovement (Inherited)
	*/

	UE_LOG(LogSCSEditor, Log, TEXT("---------------------"));
	UE_LOG(LogSCSEditor, Log, TEXT(" STreeView NODE DUMP"));
	UE_LOG(LogSCSEditor, Log, TEXT("---------------------"));

	const UBlueprint* BlueprintContext = nullptr;
	const AActor* ActorInstance = GetActorContext();
	if (ActorInstance)
	{
		BlueprintContext = UBlueprint::GetBlueprintFromClass(ActorInstance->GetClass());
	}

	TArray<TArray<FSCSEditorTreeNodePtrType>> NodeListStack;
	NodeListStack.Push(RootNodes);

	auto LineSpacingLambda = [&NodeListStack](const TArray<FSCSEditorTreeNodePtrType>& NodeList, int32 CurrentDepth, const FString& Prefix)
	{
		bool bAddLineSpacing = false;
		for (int Depth = 0; Depth <= CurrentDepth && !bAddLineSpacing; ++Depth)
		{
			bAddLineSpacing = NodeListStack[Depth].Num() > 0;
		}

		if (bAddLineSpacing)
		{
			UE_LOG(LogSCSEditor, Log, TEXT(" %s%s"), *Prefix, NodeList.Num() > 0 ? TEXT("|") : TEXT(""));
		}
	};

	while (NodeListStack.Num() > 0)
	{
		const int32 CurrentDepth = NodeListStack.Num() - 1;
		TArray<FSCSEditorTreeNodePtrType>& NodeList = NodeListStack[CurrentDepth];
		if (NodeList.Num() > 0)
		{
			FString Prefix;
			for (int32 Depth = 1; Depth < CurrentDepth; ++Depth)
			{
				int32 NodeCount = NodeListStack[Depth].Num();
				if (Depth == 1)
				{
					NodeCount += NodeListStack[0].Num();
				}

				Prefix += (NodeCount > 0) ? TEXT("|  ") : TEXT("   ");
			}

			FString NodePrefix;
			if (CurrentDepth > 0)
			{
				NodePrefix = TEXT("+- ");
			}

			FSCSEditorTreeNodePtrType Node = NodeList[0];
			NodeList.RemoveAt(0);

			if (Node.IsValid())
			{
				FString NodeLabel = TEXT("[UNKNOWN]");
				switch (Node->GetNodeType())
				{
				case FSCSEditorTreeNode::ENodeType::RootActorNode:
					switch (EditorMode)
					{
					case EComponentEditorMode::ActorInstance:
						NodeLabel = TEXT("[ACTOR]");
						break;

					case EComponentEditorMode::BlueprintSCS:
						NodeLabel = TEXT("[BLUEPRINT]");
						break;
					}

					if (BlueprintContext)
					{
						NodeLabel += FString::Printf(TEXT(" %s (self)"), *BlueprintContext->GetName());
					}
					else if (ActorInstance)
					{
						NodeLabel += FString::Printf(TEXT(" %s (Instance)"), *ActorInstance->GetActorLabel());
					}
					break;

				case FSCSEditorTreeNode::ENodeType::SeparatorNode:
					NodeLabel = TEXT("[SEPARATOR]");
					break;

				case FSCSEditorTreeNode::ENodeType::ComponentNode:
					NodeLabel = Node->GetDisplayString();
					if (Node->IsInherited())
					{
						NodeLabel += TEXT(" (Inherited)");
					}
					break;
				}

				UE_LOG(LogSCSEditor, Log, TEXT(" %s%s%s"), *Prefix, *NodePrefix, *NodeLabel);

				const TArray<FSCSEditorTreeNodePtrType>& Children = Node->GetChildren();
				if (Children.Num() > 0)
				{
					if (CurrentDepth > 1)
					{
						UE_LOG(LogSCSEditor, Log, TEXT(" %s%s|"), *Prefix, NodeListStack[CurrentDepth].Num() > 0 ? TEXT("|  ") : TEXT("   "));
					}
					else if (CurrentDepth == 1)
					{
						UE_LOG(LogSCSEditor, Log, TEXT(" %s%s|"), *Prefix, NodeListStack[0].Num() > 0 ? TEXT("|  ") : TEXT("   "));
					}
					else
					{
						UE_LOG(LogSCSEditor, Log, TEXT(" %s|"), *Prefix);
					}

					NodeListStack.Push(Children);
				}
				else
				{
					LineSpacingLambda(NodeList, CurrentDepth, Prefix);
				}
			}
			else
			{
				UE_LOG(LogSCSEditor, Log, TEXT(" %s%s[INVALID]"), *Prefix, *NodePrefix);
				
				LineSpacingLambda(NodeList, CurrentDepth, Prefix);
			}
		}
		else
		{
			NodeListStack.Pop();
		}
	}

	UE_LOG(LogSCSEditor, Log, TEXT("--------(end)--------"));
}

const TArray<FSCSEditorTreeNodePtrType>& SSCSEditor::GetRootNodes() const
{
	return RootNodes;
}

FSCSEditorActorNodePtrType SSCSEditor::GetActorNode() const
{
	if (RootNodes.Num() > 0)
	{
		return StaticCastSharedPtr<FSCSEditorTreeNodeRootActor>(RootNodes[0]);
	}

	return FSCSEditorActorNodePtrType();
}

FSCSEditorTreeNodePtrType SSCSEditor::GetSceneRootNode() const
{
	FSCSEditorActorNodePtrType ActorNode = GetActorNode();
	if (ActorNode.IsValid())
	{
		return ActorNode->GetSceneRootNode();
	}

	return FSCSEditorTreeNodePtrType();
}

void SSCSEditor::SetSceneRootNode(FSCSEditorTreeNodePtrType NewSceneRootNode)
{
	GetActorNode()->SetSceneRootNode(NewSceneRootNode);
}

class FComponentClassParentFilter : public IClassViewerFilter
{
public:
	FComponentClassParentFilter(const TSubclassOf<UActorComponent>& InComponentClass) : ComponentClass(InComponentClass) {}

	virtual bool IsClassAllowed(const FClassViewerInitializationOptions& InInitOptions, const UClass* InClass, TSharedRef< FClassViewerFilterFuncs > InFilterFuncs ) override
	{
		return InClass->IsChildOf(ComponentClass);
	}

	virtual bool IsUnloadedClassAllowed(const FClassViewerInitializationOptions& InInitOptions, const TSharedRef< const IUnloadedBlueprintData > InUnloadedClassData, TSharedRef< FClassViewerFilterFuncs > InFilterFuncs) override
	{
		return InUnloadedClassData->IsChildOf(ComponentClass);
	}

	TSubclassOf<UActorComponent> ComponentClass;
};

typedef FComponentClassParentFilter FNativeComponentClassParentFilter;

class FBlueprintComponentClassParentFilter : public FComponentClassParentFilter
{
public:
	FBlueprintComponentClassParentFilter(const TSubclassOf<UActorComponent>& InComponentClass) : FComponentClassParentFilter(InComponentClass) {}

	virtual bool IsClassAllowed(const FClassViewerInitializationOptions& InInitOptions, const UClass* InClass, TSharedRef< FClassViewerFilterFuncs > InFilterFuncs ) override
	{
		return FComponentClassParentFilter::IsClassAllowed(InInitOptions, InClass, InFilterFuncs) && FKismetEditorUtilities::CanCreateBlueprintOfClass(InClass);
	}
};

UClass* SSCSEditor::CreateNewCPPComponent( TSubclassOf<UActorComponent> ComponentClass )
{
	TSharedPtr<SWindow> ParentWindow = FSlateApplication::Get().FindWidgetWindow(SharedThis(this));

	FString AddedClassName;
	auto OnCodeAddedToProject = [&AddedClassName](const FString& ClassName, const FString& ClassPath, const FString& ModuleName)
	{
		if(!ClassName.IsEmpty() && !ClassPath.IsEmpty())
		{
			AddedClassName = FString::Printf(TEXT("/Script/%s.%s"), *ModuleName, *ClassName);
		}
	};

	FGameProjectGenerationModule::Get().OpenAddCodeToProjectDialog(
		FAddToProjectConfig()
		.WindowTitle(LOCTEXT("AddNewC++Component", "Add C++ Component"))
		.ParentWindow(ParentWindow)
		.Modal()
		.OnAddedToProject(FOnAddedToProject::CreateLambda(OnCodeAddedToProject))
		.FeatureComponentClasses()
		.AllowableParents(MakeShareable( new FNativeComponentClassParentFilter(ComponentClass) ))
		.DefaultClassPrefix(TEXT("New"))
	);


	return LoadClass<UActorComponent>(nullptr, *AddedClassName, nullptr, LOAD_None, nullptr);
}

UClass* SSCSEditor::CreateNewBPComponent(TSubclassOf<UActorComponent> ComponentClass)
{
	UClass* NewClass = nullptr;

	auto OnAddedToProject = [&](const FString& ClassName, const FString& PackagePath, const FString& ModuleName)
	{
		if(!ClassName.IsEmpty() && !PackagePath.IsEmpty())
		{
			if (UPackage* Package = FindPackage(nullptr, *PackagePath))
			{
				if (UBlueprint* NewBP = FindObjectFast<UBlueprint>(Package, *ClassName))	
				{
					NewClass = NewBP->GeneratedClass;

					TArray<UObject*> Objects;
					Objects.Emplace(NewBP);
					GEditor->SyncBrowserToObjects(Objects);

					// Open the editor for the new blueprint
					GEditor->GetEditorSubsystem<UAssetEditorSubsystem>()->OpenEditorForAsset(NewBP);
				}
			}
		}
	};

	FGameProjectGenerationModule::Get().OpenAddBlueprintToProjectDialog(
		FAddToProjectConfig()
		.WindowTitle(LOCTEXT("AddNewBlueprintComponent", "Add Blueprint Component"))
		.ParentWindow(FSlateApplication::Get().FindWidgetWindow(SharedThis(this)))
		.Modal()
		.AllowableParents(MakeShareable( new FBlueprintComponentClassParentFilter(ComponentClass) ))
		.FeatureComponentClasses()
		.OnAddedToProject(FOnAddedToProject::CreateLambda(OnAddedToProject))
		.DefaultClassPrefix(TEXT("New"))
	);

	return NewClass;
}

void SSCSEditor::ClearSelection()
{
	if ( bUpdatingSelection == false )
	{
		check(SCSTreeWidget.IsValid());
		SCSTreeWidget->ClearSelection();
	}
}

void SSCSEditor::SaveSCSCurrentState( USimpleConstructionScript* SCSObj )
{
	if( SCSObj )
	{
		SCSObj->Modify();

		const TArray<USCS_Node*>& SCS_RootNodes = SCSObj->GetRootNodes();
		for(int32 i = 0; i < SCS_RootNodes.Num(); ++i)
		{
			SaveSCSNode( SCS_RootNodes[i] );
		}
	}
}

void SSCSEditor::SaveSCSNode( USCS_Node* Node )
{
	if( Node )
	{
		Node->Modify();

		for ( USCS_Node* ChildNode : Node->GetChildNodes() )
		{
			SaveSCSNode( ChildNode );
		}
	}
}

bool SSCSEditor::IsEditingAllowed() const
{
	return AllowEditing.Get() && nullptr == GEditor->PlayWorld;
}

UActorComponent* SSCSEditor::AddNewComponent( UClass* NewComponentClass, UObject* Asset, const bool bSkipMarkBlueprintModified, const bool bSetFocusToNewItem )
{
	if (NewComponentClass->ClassWithin && NewComponentClass->ClassWithin != UObject::StaticClass())
	{
		FNotificationInfo Info(LOCTEXT("AddComponentFailed", "Cannot add components that have \"Within\" markup"));
		Info.Image = FEditorStyle::GetBrush(TEXT("Icons.Error"));
		Info.bFireAndForget = true;
		Info.bUseSuccessFailIcons = false;
		Info.ExpireDuration = 5.0f;

		FSlateNotificationManager::Get().AddNotification(Info);
		return nullptr;
	}

	// If an 'add' transaction is ongoing, it is most likely because AddNewComponent() is being called in a tight loop inside a larger transaction (e.g. 'duplicate')
	// and bSetFocusToNewItem was true for each element.
	if (DeferredOngoingCreateTransaction.IsValid() && bSetFocusToNewItem)
	{
		// Close the ongoing 'add' sub-transaction before staring another one. The user will not be able to edit the name of that component because the
		// new component is going to still focus.
		DeferredOngoingCreateTransaction.Reset();
	}

	// Begin a transaction. The transaction will end when the component name will be provided/confirmed by the user.
	TUniquePtr<FScopedTransaction> AddTransaction = MakeUnique<FScopedTransaction>( LOCTEXT("AddComponent", "Add Component") );

	UActorComponent* NewComponent = nullptr;
	FName TemplateVariableName;

	USCS_Node* SCSNode = Cast<USCS_Node>(Asset);
	UActorComponent* ComponentTemplate = (SCSNode ? SCSNode->ComponentTemplate : Cast<UActorComponent>(Asset));

	if (SCSNode)
	{
		TemplateVariableName = SCSNode->GetVariableName();
		Asset = nullptr;
	}
	else if (ComponentTemplate)
	{
		Asset = nullptr;
	}

	if (EditorMode == EComponentEditorMode::BlueprintSCS)
	{
		UBlueprint* Blueprint = GetBlueprint();
		check(Blueprint != nullptr && Blueprint->SimpleConstructionScript != nullptr);
		
		Blueprint->Modify();
		SaveSCSCurrentState(Blueprint->SimpleConstructionScript);

		// Defer Blueprint class regeneration and tree updates if we need to copy object properties from a source template.
		const bool bMarkBlueprintModified = !ComponentTemplate && !bSkipMarkBlueprintModified;
		if(!bMarkBlueprintModified)
		{
			bAllowTreeUpdates = false;
		}
		
		FName NewVariableName;
		if (ComponentTemplate)
		{
			if (!TemplateVariableName.IsNone())
			{
				NewVariableName = TemplateVariableName;
			}
			else
			{
				FString TemplateName = ComponentTemplate->GetName();
				NewVariableName = (TemplateName.EndsWith(USimpleConstructionScript::ComponentTemplateNameSuffix) 
									? FName(*TemplateName.LeftChop(USimpleConstructionScript::ComponentTemplateNameSuffix.Len()))
									: ComponentTemplate->GetFName());
			}
		}
		else if (Asset)
		{
			NewVariableName = *FComponentEditorUtils::GenerateValidVariableNameFromAsset(Asset, nullptr);
		}
		NewComponent = AddNewNode(MoveTemp(AddTransaction), Blueprint->SimpleConstructionScript->CreateNode(NewComponentClass, NewVariableName), Asset, bMarkBlueprintModified, bSetFocusToNewItem);

		if (ComponentTemplate)
		{
			//Serialize object properties using write/read operations.
			TArray<uint8> SavedProperties;
			FObjectWriter Writer(ComponentTemplate, SavedProperties);
			FObjectReader(NewComponent, SavedProperties);
			NewComponent->UpdateComponentToWorld();

			// Wait until here to mark as structurally modified because we don't want any RerunConstructionScript() calls to happen until AFTER we've serialized properties from the source object.
			if (!bSkipMarkBlueprintModified)
			{
				bAllowTreeUpdates = true;
				FBlueprintEditorUtils::MarkBlueprintAsStructurallyModified(Blueprint);
			}
		}
	}
	else    // EComponentEditorMode::ActorInstance
	{
		if (ComponentTemplate)
		{
			// Create a duplicate of the provided template
			UActorComponent* NewInstanceComponent = FComponentEditorUtils::DuplicateComponent(ComponentTemplate);
			FSCSEditorTreeNodePtrType ParentNodePtr = FindParentForNewComponent(NewInstanceComponent);
			NewComponent = AddNewNodeForInstancedComponent(MoveTemp(AddTransaction), NewInstanceComponent, ParentNodePtr, nullptr, bSetFocusToNewItem);
		}
		else if (AActor* ActorInstance = GetActorContext())
		{
			// No template, so create a wholly new component
			ActorInstance->Modify();

			// Create an appropriate name for the new component
			FName NewComponentName = NAME_None;
			if (Asset)
			{
				NewComponentName = *FComponentEditorUtils::GenerateValidVariableNameFromAsset(Asset, ActorInstance);
			}
			else
			{
				NewComponentName = *FComponentEditorUtils::GenerateValidVariableName(NewComponentClass, ActorInstance);
			}

			// Get the set of owned components that exists prior to instancing the new component.
			TInlineComponentArray<UActorComponent*> PreInstanceComponents;
			ActorInstance->GetComponents(PreInstanceComponents);

			// Construct the new component and attach as needed
			UActorComponent* NewInstanceComponent = NewObject<UActorComponent>(ActorInstance, NewComponentClass, NewComponentName, RF_Transactional);
			FSCSEditorTreeNodePtrType ParentNodePtr = FindParentForNewComponent(NewInstanceComponent);
						
			// Do Scene Attachment if this new Comnponent is a USceneComponent
			if (USceneComponent* NewSceneComponent = Cast<USceneComponent>(NewInstanceComponent))
			{
				if(ParentNodePtr->GetNodeType() == FSCSEditorTreeNode::RootActorNode)
				{
					ActorInstance->SetRootComponent(NewSceneComponent);
				}
				else
				{
					USceneComponent* AttachTo = Cast<USceneComponent>(ParentNodePtr->GetComponentTemplate());
					if (AttachTo == nullptr)
					{
						AttachTo = ActorInstance->GetRootComponent();
					}
					check(AttachTo != nullptr);
					NewSceneComponent->AttachToComponent(AttachTo, FAttachmentTransformRules::KeepRelativeTransform);
				}
			}

			// If the component was created from/for a particular asset, assign it now
			if (Asset)
			{
				FComponentAssetBrokerage::AssignAssetToComponent(NewInstanceComponent, Asset);
			}

			// Add to SerializedComponents array so it gets saved
			ActorInstance->AddInstanceComponent(NewInstanceComponent);
			NewInstanceComponent->OnComponentCreated();
			NewInstanceComponent->RegisterComponent();

			// Register any new components that may have been created during construction of the instanced component, but were not explicitly registered.
			TInlineComponentArray<UActorComponent*> PostInstanceComponents;
			ActorInstance->GetComponents(PostInstanceComponents);
			for (UActorComponent* ActorComponent : PostInstanceComponents)
			{
				if (!ActorComponent->IsRegistered() && ActorComponent->bAutoRegister && !ActorComponent->IsPendingKill() && !PreInstanceComponents.Contains(ActorComponent))
				{
					ActorComponent->RegisterComponent();
				}
			}

			// Rerun construction scripts
			ActorInstance->RerunConstructionScripts();

			NewComponent = AddNewNodeForInstancedComponent(MoveTemp(AddTransaction), NewInstanceComponent, ParentNodePtr, Asset, bSetFocusToNewItem);
		}
	}

	return NewComponent;
}

FSCSEditorTreeNodePtrType SSCSEditor::FindOrCreateParentForExistingComponent(UActorComponent* InActorComponent, FSCSEditorActorNodePtrType ActorRootNode)
{
	check(InActorComponent != nullptr);

	USceneComponent* SceneComponent = Cast<USceneComponent>(InActorComponent);
	if (SceneComponent == nullptr)
	{
		check(ActorRootNode.IsValid());
		check(ActorRootNode->GetNodeType() == FSCSEditorTreeNode::RootActorNode);
		return ActorRootNode;
	}

	FSCSEditorTreeNodePtrType ParentNodePtr;
	if (SceneComponent->GetAttachParent() != nullptr
		&& (EditorMode != EComponentEditorMode::ActorInstance || SceneComponent->GetAttachParent()->GetOwner() == GetActorContext()))
	{
		// Attempt to find the parent node in the current tree
		ParentNodePtr = FindTreeNode(SceneComponent->GetAttachParent());
		if (!ParentNodePtr.IsValid())
{
			// If the actual attach parent wasn't found, attempt to find its archetype.
			// This handles the BP editor case where we might add UCS component nodes taken
			// from the preview actor instance, which are not themselves template objects.
			ParentNodePtr = FindTreeNode(Cast<USceneComponent>(SceneComponent->GetAttachParent()->GetArchetype()));
			if (!ParentNodePtr.IsValid())
			{
				// Recursively add the parent node to the tree if it does not exist yet
				ParentNodePtr = AddTreeNodeFromComponent(SceneComponent->GetAttachParent(), FindOrCreateParentForExistingComponent(SceneComponent->GetAttachParent(), ActorRootNode));
			}
		}
	}

	if (!ParentNodePtr.IsValid())
	{
		ParentNodePtr = ActorRootNode->GetSceneRootNode();
	}
<<<<<<< HEAD

	// Actor doesn't have a root component yet
	if (!ParentNodePtr.IsValid())
	{
		ParentNodePtr = ActorRootNode; 
	}

	return ParentNodePtr;
}

FSCSEditorTreeNodePtrType SSCSEditor::FindParentForNewComponent(UActorComponent* NewComponent) const
{
	// Find Parent to attach to (depending on the new Node type).
	FSCSEditorTreeNodePtrType TargetParentNode;
	TArray<FSCSEditorTreeNodePtrType> SelectedTreeNodes;
	if (SCSTreeWidget.IsValid() && SCSTreeWidget->GetSelectedItems(SelectedTreeNodes))
	{
		TargetParentNode = SelectedTreeNodes[0];
	}

	if (USceneComponent* NewSceneComponent = Cast<USceneComponent>(NewComponent))
	{
		if (TargetParentNode.IsValid())
		{
			if (TargetParentNode->GetNodeType() == FSCSEditorTreeNode::RootActorNode)
			{
				FSCSEditorActorNodePtrType TargetActorNode = StaticCastSharedPtr<FSCSEditorTreeNodeRootActor>(TargetParentNode);
				if (TargetActorNode.IsValid())
				{
					FSCSEditorTreeNodePtrType TargetSceneRootNode = TargetActorNode->GetSceneRootNode();
					if (TargetSceneRootNode.IsValid())
					{
						TargetParentNode = TargetSceneRootNode;
						USceneComponent* CastTargetToSceneComponent = Cast<USceneComponent>(TargetParentNode->GetComponentTemplate());
						if (CastTargetToSceneComponent == nullptr || !NewSceneComponent->CanAttachAsChild(CastTargetToSceneComponent, NAME_None))
						{
							TargetParentNode = GetSceneRootNode(); // Default to SceneRoot
						}
					}
				}
			}
			else if(TargetParentNode->GetNodeType() == FSCSEditorTreeNode::ComponentNode)
			{
				USceneComponent* CastTargetToSceneComponent = Cast<USceneComponent>(TargetParentNode->GetComponentTemplate());
				if (CastTargetToSceneComponent == nullptr || !NewSceneComponent->CanAttachAsChild(CastTargetToSceneComponent, NAME_None))
				{
					TargetParentNode = GetSceneRootNode(); // Default to SceneRoot
=======

	// Actor doesn't have a root component yet
	if (!ParentNodePtr.IsValid())
	{
		ParentNodePtr = ActorRootNode; 
	}

	return ParentNodePtr;
}

FSCSEditorTreeNodePtrType SSCSEditor::FindParentForNewComponent(UActorComponent* NewComponent) const
{
	// Find Parent to attach to (depending on the new Node type).
	FSCSEditorTreeNodePtrType TargetParentNode;
	TArray<FSCSEditorTreeNodePtrType> SelectedTreeNodes;
	if (SCSTreeWidget.IsValid() && SCSTreeWidget->GetSelectedItems(SelectedTreeNodes))
	{
		TargetParentNode = SelectedTreeNodes[0];
	}

	if (USceneComponent* NewSceneComponent = Cast<USceneComponent>(NewComponent))
	{
		if (TargetParentNode.IsValid())
		{
			if (TargetParentNode->GetNodeType() == FSCSEditorTreeNode::RootActorNode)
			{
				FSCSEditorActorNodePtrType TargetActorNode = StaticCastSharedPtr<FSCSEditorTreeNodeRootActor>(TargetParentNode);
				if (TargetActorNode.IsValid())
				{
					FSCSEditorTreeNodePtrType TargetSceneRootNode = TargetActorNode->GetSceneRootNode();
					if (TargetSceneRootNode.IsValid())
					{
						TargetParentNode = TargetSceneRootNode;
						USceneComponent* CastTargetToSceneComponent = Cast<USceneComponent>(TargetParentNode->GetComponentTemplate());
						if (CastTargetToSceneComponent == nullptr || !NewSceneComponent->CanAttachAsChild(CastTargetToSceneComponent, NAME_None))
						{
							TargetParentNode = GetSceneRootNode(); // Default to SceneRoot
						}
					}
>>>>>>> a1e6ec07
				}
			}
			else if(TargetParentNode->GetNodeType() == FSCSEditorTreeNode::ComponentNode)
			{
				USceneComponent* CastTargetToSceneComponent = Cast<USceneComponent>(TargetParentNode->GetComponentTemplate());
				if (CastTargetToSceneComponent == nullptr || !NewSceneComponent->CanAttachAsChild(CastTargetToSceneComponent, NAME_None))
				{
					TargetParentNode = GetSceneRootNode(); // Default to SceneRoot
				}
			}
		}
		else
		{
			TargetParentNode = GetSceneRootNode();
		}
		else
		{
			TargetParentNode = GetSceneRootNode();
		}
	}
	else
	{
		if (TargetParentNode.IsValid())
		{
			while (TargetParentNode->GetNodeType() == FSCSEditorTreeNode::ComponentNode)
			{
				TargetParentNode = TargetParentNode->GetParent();
			}
		}
		else
		{
			TargetParentNode = GetActorNode();
		}
<<<<<<< HEAD

		check(TargetParentNode->GetNodeType() == FSCSEditorTreeNode::RootActorNode);
	}

	return TargetParentNode;
	}

=======

		check(TargetParentNode->GetNodeType() == FSCSEditorTreeNode::RootActorNode);
	}

	return TargetParentNode;
	}

>>>>>>> a1e6ec07
FSCSEditorTreeNodePtrType SSCSEditor::FindParentForNewNode(USCS_Node* NewNode) const
{
	return FindParentForNewComponent(NewNode->ComponentTemplate);
}

UActorComponent* SSCSEditor::AddNewNode(TUniquePtr<FScopedTransaction> InOngoingCreateTransaction, USCS_Node* NewNode, UObject* Asset, bool bMarkBlueprintModified, bool bSetFocusToNewItem)
{
	check(NewNode != nullptr);

	if(Asset)
	{
		FComponentAssetBrokerage::AssignAssetToComponent(NewNode->ComponentTemplate, Asset);
	}

	FSCSEditorTreeNodePtrType NewNodePtr;
	FSCSEditorTreeNodePtrType ParentNodePtr = FindParentForNewNode(NewNode);
	
	UBlueprint* Blueprint = GetBlueprint();
	check(Blueprint != nullptr && Blueprint->SimpleConstructionScript != nullptr);

	// Add the new node to the editor tree
	NewNodePtr = AddTreeNode(NewNode, ParentNodePtr, /*bIsInheritedSCS=*/ false);

	// Potentially adjust variable names for any child blueprints
	const FName VariableName = NewNode->GetVariableName();
	if(VariableName != NAME_None)
	{
		FBlueprintEditorUtils::ValidateBlueprintChildVariables(Blueprint, VariableName);
	}
	
	if(bSetFocusToNewItem)
	{
		// Select and request a rename on the new component
		SCSTreeWidget->SetSelection(NewNodePtr);
		OnRenameComponent(MoveTemp(InOngoingCreateTransaction));
	}

	// Will call UpdateTree as part of OnBlueprintChanged handling
	if(bMarkBlueprintModified)
	{
		FBlueprintEditorUtils::MarkBlueprintAsStructurallyModified(Blueprint);
	}
	else
	{
		UpdateTree();
	}

	return NewNode->ComponentTemplate;
}

UActorComponent* SSCSEditor::AddNewNodeForInstancedComponent(TUniquePtr<FScopedTransaction> InOngoingCreateTransaction, UActorComponent* NewInstanceComponent, FSCSEditorTreeNodePtrType InParentNodePtr, UObject* Asset, bool bSetFocusToNewItem)
{
	check(NewInstanceComponent != nullptr);

	FSCSEditorTreeNodePtrType NewNodePtr;

	// Add the new node to the editor tree
	NewNodePtr = AddTreeNodeFromComponent(NewInstanceComponent, InParentNodePtr);

	if(bSetFocusToNewItem)
	{
		// Select and request a rename on the new component
		SCSTreeWidget->SetSelection(NewNodePtr);
		OnRenameComponent(MoveTemp(InOngoingCreateTransaction));
	}

	UpdateTree(false);

	return NewInstanceComponent;
}

bool SSCSEditor::IsComponentSelected(const UPrimitiveComponent* PrimComponent) const
{
	check(PrimComponent);

	if (SCSTreeWidget.IsValid())
	{
		FSCSEditorTreeNodePtrType NodePtr = GetNodeFromActorComponent(PrimComponent, false);
		if (NodePtr.IsValid())
		{
			return SCSTreeWidget->IsItemSelected(NodePtr);
		}
		else
		{
			UChildActorComponent* PossiblySelectedComponent = nullptr;
			AActor* ComponentOwner = PrimComponent->GetOwner();
			while (ComponentOwner->IsChildActor())
			{
				PossiblySelectedComponent = ComponentOwner->GetParentComponent();
				ComponentOwner = ComponentOwner->GetParentActor();
			}

			if (PossiblySelectedComponent)
			{
				NodePtr = GetNodeFromActorComponent(PossiblySelectedComponent, false);
				if (NodePtr.IsValid())
				{
					return SCSTreeWidget->IsItemSelected(NodePtr);
				}
			}
		}
	}

	return false;
}

void SSCSEditor::SetSelectionOverride(UPrimitiveComponent* PrimComponent) const
{
	PrimComponent->SelectionOverrideDelegate = UPrimitiveComponent::FSelectionOverride::CreateSP(this, &SSCSEditor::IsComponentSelected);
	PrimComponent->PushSelectionToProxy();
}

bool SSCSEditor::CanCutNodes() const
{
	return CanCopyNodes() && CanDeleteNodes();
}

void SSCSEditor::CutSelectedNodes()
{
	TArray<FSCSEditorTreeNodePtrType> SelectedNodes = GetSelectedNodes();
	const FScopedTransaction Transaction( SelectedNodes.Num() > 1 ? LOCTEXT("CutComponents", "Cut Components") : LOCTEXT("CutComponent", "Cut Component") );

	CopySelectedNodes();
	OnDeleteNodes();
}

bool SSCSEditor::CanCopyNodes() const
{
	TArray<UActorComponent*> ComponentsToCopy;
	TArray<FSCSEditorTreeNodePtrType> SelectedNodes = GetSelectedNodes();
	for (int32 i = 0; i < SelectedNodes.Num(); ++i)
	{
		// Get the current selected node reference
		FSCSEditorTreeNodePtrType SelectedNodePtr = SelectedNodes[i];
		check(SelectedNodePtr.IsValid());

		// Get the component template associated with the selected node
		UActorComponent* ComponentTemplate = SelectedNodePtr->GetComponentTemplate();
		if (ComponentTemplate)
		{
			ComponentsToCopy.Add(ComponentTemplate);
		}
	}

	// Verify that the components can be copied
	return FComponentEditorUtils::CanCopyComponents(ComponentsToCopy);
}

void SSCSEditor::CopySelectedNodes()
{
	// Distill the selected nodes into a list of components to copy
	TArray<UActorComponent*> ComponentsToCopy;
	TArray<FSCSEditorTreeNodePtrType> SelectedNodes = GetSelectedNodes();
	for (int32 i = 0; i < SelectedNodes.Num(); ++i)
	{
		// Get the current selected node reference
		FSCSEditorTreeNodePtrType SelectedNodePtr = SelectedNodes[i];
		check(SelectedNodePtr.IsValid());

		// Get the component template associated with the selected node
		UActorComponent* ComponentTemplate = SelectedNodePtr->GetComponentTemplate();
		if (ComponentTemplate)
		{
			ComponentsToCopy.Add(ComponentTemplate);

			if (EditorMode == EComponentEditorMode::BlueprintSCS && ComponentTemplate->CreationMethod != EComponentCreationMethod::UserConstructionScript)
			{
				// CopyComponents uses component attachment to maintain hierarchy, but the SCS templates are not
				// setup with a relationship to each other. Briefly setup the attachment between the templates being
				// copied so that the hierarchy is retained upon pasting
				if (USceneComponent* SceneTemplate = Cast<USceneComponent>(ComponentTemplate))
				{
					FSCSEditorTreeNodePtrType SelectedParentNodePtr = SelectedNodePtr->GetParent();
					if (SelectedParentNodePtr.IsValid())
					{
						if (USceneComponent* ParentSceneTemplate = Cast<USceneComponent>(SelectedParentNodePtr->GetComponentTemplate()))
						{
							SceneTemplate->SetupAttachment(ParentSceneTemplate);
						}
					}
				}
			}
		}
	}

	// Copy the components to the clipboard
	FComponentEditorUtils::CopyComponents(ComponentsToCopy);

	if (EditorMode == EComponentEditorMode::BlueprintSCS)
	{
		for (UActorComponent* ComponentTemplate : ComponentsToCopy)
		{
			if (ComponentTemplate->CreationMethod != EComponentCreationMethod::UserConstructionScript)
			{
				if (USceneComponent* SceneTemplate = Cast<USceneComponent>(ComponentTemplate))
				{
					// clear back out any temporary attachments we set up for the copy
					SceneTemplate->SetupAttachment(nullptr);
				}
			}
		}
	}
}

bool SSCSEditor::CanPasteNodes() const
{
	if(!IsEditingAllowed())
	{
		return false;
	}

	FSCSEditorTreeNodePtrType SceneRootNodePtr = GetSceneRootNode();
	return SceneRootNodePtr.IsValid() && FComponentEditorUtils::CanPasteComponents(Cast<USceneComponent>(SceneRootNodePtr->GetComponentTemplate()), SceneRootNodePtr->IsDefaultSceneRoot(), true);
}

void SSCSEditor::PasteNodes()
{
	const FScopedTransaction Transaction(LOCTEXT("PasteComponents", "Paste Component(s)"));

	if (EditorMode == EComponentEditorMode::BlueprintSCS)
	{
		// Get the components to paste from the clipboard
		TMap<FName, FName> ParentMap;
		TMap<FName, UActorComponent*> NewObjectMap;
		FComponentEditorUtils::GetComponentsFromClipboard(ParentMap, NewObjectMap, true);
		
		// Clear the current selection
		SCSTreeWidget->ClearSelection();

		// Get the blueprint that's being edited
		UBlueprint* Blueprint = GetBlueprint();
		check(Blueprint != nullptr && Blueprint->SimpleConstructionScript != nullptr);

		Blueprint->Modify();
		SaveSCSCurrentState(Blueprint->SimpleConstructionScript);

		// stop allowing tree updates
		bool bRestoreAllowTreeUpdates = bAllowTreeUpdates;
		bAllowTreeUpdates = false;

		// Create a new tree node for each new (pasted) component
		FSCSEditorTreeNodePtrType FirstNode;
		TMap<FName, FSCSEditorTreeNodePtrType> NewNodeMap;
		for (const TPair<FName, UActorComponent*>& NewObjectPair : NewObjectMap)
		{
			// Get the component object instance
			UActorComponent* NewActorComponent = NewObjectPair.Value;
			check(NewActorComponent);

			// Create a new SCS node to contain the new component and add it to the tree
			NewActorComponent = AddNewNode(TUniquePtr<FScopedTransaction>(), Blueprint->SimpleConstructionScript->CreateNodeAndRenameComponent(NewActorComponent), nullptr, false, false);

			if (NewActorComponent)
			{
				// Locate the node that corresponds to the new component template or instance
				FSCSEditorTreeNodePtrType NewNodePtr = FindTreeNode(NewActorComponent);
				if (NewNodePtr.IsValid())
				{
					// Add the new node to the node map
					NewNodeMap.Add(NewObjectPair.Key, NewNodePtr);

					// Update the selection to include the new node
					SCSTreeWidget->SetItemSelection(NewNodePtr, true);

					if (!FirstNode.IsValid())
					{
						FirstNode = NewNodePtr;
					}
				}
			}
		}

		// Restore the node hierarchy from the original copy
		for (const TPair<FName, FSCSEditorTreeNodePtrType>& NewNodePair : NewNodeMap)
		{
			// If an entry exists in the set of known parent nodes for the current node
			if (ParentMap.Contains(NewNodePair.Key))
			{
				// Get the parent node name
				FName ParentName = ParentMap[NewNodePair.Key];
				if (NewNodeMap.Contains(ParentName))
				{
					// Reattach the current node to the parent node (this will also handle detachment from the scene root node)
					NewNodeMap[ParentName]->AddChild(NewNodePair.Value);

					// Ensure that the new node is expanded to show the child node(s)
					SCSTreeWidget->SetItemExpansion(NewNodeMap[ParentName], true);
				}
			}
		}

		// allow tree updates again
		bAllowTreeUpdates = bRestoreAllowTreeUpdates;

		// scroll the first node into view
		if (FirstNode.IsValid())
		{
			SCSTreeWidget->RequestScrollIntoView(FirstNode);
		}

		// Modify the Blueprint generated class structure (this will also call UpdateTree() as a result)
		FBlueprintEditorUtils::MarkBlueprintAsStructurallyModified(Blueprint);
	}
	else    // EComponentEditorMode::ActorInstance
	{
		// Determine where in the hierarchy to paste (default to the root)
		USceneComponent* TargetComponent = GetActorContext()->GetRootComponent();
		for (FSCSEditorTreeNodePtrType SelectedNodePtr : GetSelectedNodes())
		{
			check(SelectedNodePtr.IsValid());

			if (USceneComponent* SceneComponent = Cast<USceneComponent>(SelectedNodePtr->GetComponentTemplate()))
			{
				TargetComponent = SceneComponent;
				break;
			}
		}

		// Paste the components
		TArray<UActorComponent*> PastedComponents;
		FComponentEditorUtils::PasteComponents(PastedComponents, GetActorContext(), TargetComponent);

		if (PastedComponents.Num() > 0)
		{
			// We only want the pasted node(s) to be selected
			SCSTreeWidget->ClearSelection();
			UpdateTree();

			// Select the nodes that correspond to the pasted components
			for (UActorComponent* PastedComponent : PastedComponents)
			{
				FSCSEditorTreeNodePtrType PastedNode = GetNodeFromActorComponent(PastedComponent);
				if (PastedNode.IsValid())
				{
					SCSTreeWidget->SetItemSelection(PastedNode, true);
				}
			}
		}
	}
}

bool SSCSEditor::CanDeleteNodes() const
{
	if(!IsEditingAllowed())
	{
		return false;
	}

	TArray<FSCSEditorTreeNodePtrType> SelectedNodes = SCSTreeWidget->GetSelectedItems();
	for (int32 i = 0; i < SelectedNodes.Num(); ++i)
	{
		if (!SelectedNodes[i]->CanDelete()) {return false;}
	}
	return SelectedNodes.Num() > 0;
}

void SSCSEditor::OnDeleteNodes()
{
	// Invalidate any active component in the visualizer
	GUnrealEd->ComponentVisManager.ClearActiveComponentVis();

	const FScopedTransaction Transaction( LOCTEXT("RemoveComponents", "Remove Components") );

	if (EditorMode == EComponentEditorMode::BlueprintSCS)
	{
		UBlueprint* Blueprint = GetBlueprint();
		check(Blueprint != nullptr);

		// Get the current render info for the blueprint. If this is NULL then the blueprint is not currently visualizable (no visible primitive components)
		FThumbnailRenderingInfo* RenderInfo = GUnrealEd->GetThumbnailManager()->GetRenderingInfo( Blueprint );

		// Remove node(s) from SCS
		TArray<FSCSEditorTreeNodePtrType> SelectedNodes = SCSTreeWidget->GetSelectedItems();
		for (int32 i = 0; i < SelectedNodes.Num(); ++i)
		{
			FSCSEditorTreeNodePtrType Node = SelectedNodes[i];

			USCS_Node* SCS_Node = Node->GetSCSNode();
			if(SCS_Node != nullptr)
			{
				USimpleConstructionScript* SCS = SCS_Node->GetSCS();
				check(SCS != nullptr && Blueprint == SCS->GetBlueprint());

				// Saving objects for restoring purpose.
				Blueprint->Modify();
				SaveSCSCurrentState( SCS );
			}

			RemoveComponentNode(Node);
		}

		// Will call UpdateTree as part of OnBlueprintChanged handling
		FBlueprintEditorUtils::MarkBlueprintAsStructurallyModified(Blueprint);

		// If we had a thumbnail before we deleted any components, check to see if we should clear it
		// If we deleted the final visualizable primitive from the blueprint, GetRenderingInfo should return NULL
		FThumbnailRenderingInfo* NewRenderInfo = GUnrealEd->GetThumbnailManager()->GetRenderingInfo( Blueprint );
		if ( RenderInfo && !NewRenderInfo )
		{
			// We removed the last visible primitive component, clear the thumbnail
			const FString BPFullName = FString::Printf(TEXT("%s %s"), *Blueprint->GetClass()->GetName(), *Blueprint->GetPathName());
			UPackage* BPPackage = Blueprint->GetOutermost();
			ThumbnailTools::CacheEmptyThumbnail( BPFullName, BPPackage );
		}
	}
	else    // EComponentEditorMode::ActorInstance
	{
		if (AActor* ActorInstance = GetActorContext())
		{
			ActorInstance->Modify();
		}

		TArray<UActorComponent*> ComponentsToDelete;
		TArray<FSCSEditorTreeNodePtrType> SelectedNodes = GetSelectedNodes();
		for (int32 i = 0; i < SelectedNodes.Num(); ++i)
		{
			// Get the current selected node reference
			FSCSEditorTreeNodePtrType SelectedNodePtr = SelectedNodes[i];
			check(SelectedNodePtr.IsValid());

			// Get the component template associated with the selected node
			UActorComponent* ComponentTemplate = SelectedNodePtr->GetComponentTemplate();
			if (ComponentTemplate)
			{
				ComponentsToDelete.Add(ComponentTemplate);
			}
		}

		UActorComponent* ComponentToSelect = nullptr;
		int32 NumDeletedComponents = FComponentEditorUtils::DeleteComponents(ComponentsToDelete, ComponentToSelect);
		if (NumDeletedComponents > 0)
		{
			if (ComponentToSelect)
			{
				FSCSEditorTreeNodePtrType NodeToSelect = GetNodeFromActorComponent(ComponentToSelect);
				if (NodeToSelect.IsValid())
				{
					SCSTreeWidget->SetSelection(NodeToSelect);
				}
			}

			// Rebuild the tree view to reflect the new component hierarchy
			UpdateTree();
		}
	}

	// Do this AFTER marking the Blueprint as modified
	UpdateSelectionFromNodes(SCSTreeWidget->GetSelectedItems());
}

void SSCSEditor::RemoveComponentNode(FSCSEditorTreeNodePtrType InNodePtr)
{
	check(InNodePtr.IsValid());

	if (EditorMode == EComponentEditorMode::BlueprintSCS)
	{
		USCS_Node* SCS_Node = InNodePtr->GetSCSNode();
		if(SCS_Node != NULL)
		{
			// Clear selection if current
			if (SCSTreeWidget->GetSelectedItems().Contains(InNodePtr))
			{
				SCSTreeWidget->ClearSelection();
			}

			USimpleConstructionScript* SCS = SCS_Node->GetSCS();
			check(SCS != nullptr);

			// Remove any instances of variable accessors from the blueprint graphs
			UBlueprint* Blueprint = SCS->GetBlueprint();
			if(Blueprint != nullptr)
			{
				FBlueprintEditorUtils::RemoveVariableNodes(Blueprint, InNodePtr->GetVariableName());
			}

			// Remove node from SCS tree
			SCS->RemoveNodeAndPromoteChildren(SCS_Node);

			// Clear the delegate
			SCS_Node->SetOnNameChanged(FSCSNodeNameChanged());

			// on removal, since we don't move the template from the GeneratedClass (which we shouldn't, as it would create a 
			// discrepancy with existing instances), we rename it instead so that we can re-use the name without having to compile  
			// (we still have a problem if they attempt to name it to what ever we choose here, but that is unlikely)
			// note: skip this for the default scene root; we don't actually destroy that node when it's removed, so we don't need the template to be renamed.
			if (!InNodePtr->IsDefaultSceneRoot() && SCS_Node->ComponentTemplate != nullptr)
			{
				const FName TemplateName = SCS_Node->ComponentTemplate->GetFName();
				const FString RemovedName = SCS_Node->GetVariableName().ToString() + TEXT("_REMOVED_") + FGuid::NewGuid().ToString();

				SCS_Node->ComponentTemplate->Modify();
				SCS_Node->ComponentTemplate->Rename(*RemovedName, /*NewOuter =*/nullptr, REN_DontCreateRedirectors);

				if (Blueprint)
				{
					// Children need to have their inherited component template instance of the component renamed out of the way as well
					TArray<UClass*> ChildrenOfClass;
					GetDerivedClasses(Blueprint->GeneratedClass, ChildrenOfClass);

					for (UClass* ChildClass : ChildrenOfClass)
					{
						UBlueprintGeneratedClass* BPChildClass = CastChecked<UBlueprintGeneratedClass>(ChildClass);

						if (UActorComponent* Component = (UActorComponent*)FindObjectWithOuter(BPChildClass, UActorComponent::StaticClass(), TemplateName))
						{
							Component->Modify();
							Component->Rename(*RemovedName, /*NewOuter =*/nullptr, REN_DontCreateRedirectors);
						}
					}
				}
			}
		}
	}
	else    // EComponentEditorMode::ActorInstance
	{
		AActor* ActorInstance = GetActorContext();

		UActorComponent* ComponentInstance = InNodePtr->GetComponentTemplate();
		if ((ActorInstance != nullptr) && (ComponentInstance != nullptr))
		{
			// Clear selection if current
			if (SCSTreeWidget->GetSelectedItems().Contains(InNodePtr))
			{
				SCSTreeWidget->ClearSelection();
			}

			const bool bWasDefaultSceneRoot = InNodePtr.IsValid() && InNodePtr->IsDefaultSceneRoot();

			// Destroy the component instance
			ComponentInstance->Modify();
			ComponentInstance->DestroyComponent(!bWasDefaultSceneRoot);
		}
	}
}

void SSCSEditor::UpdateSelectionFromNodes(const TArray<FSCSEditorTreeNodePtrType> &SelectedNodes)
{
	bUpdatingSelection = true;

	// Notify that the selection has updated
	OnSelectionUpdated.ExecuteIfBound(SelectedNodes);

	bUpdatingSelection = false;
}

void SSCSEditor::RefreshSelectionDetails()
{
	UpdateSelectionFromNodes(SCSTreeWidget->GetSelectedItems());
}

void SSCSEditor::OnTreeSelectionChanged(FSCSEditorTreeNodePtrType, ESelectInfo::Type /*SelectInfo*/)
{
	UpdateSelectionFromNodes(SCSTreeWidget->GetSelectedItems());
}

bool SSCSEditor::IsNodeInSimpleConstructionScript( USCS_Node* Node ) const
{
	check(Node);

	USimpleConstructionScript* NodeSCS = Node->GetSCS();
	if(NodeSCS != NULL)
	{
		return NodeSCS->GetAllNodes().Contains(Node);
	}
	
	return false;
}

FSCSEditorTreeNodePtrType SSCSEditor::AddTreeNode(USCS_Node* InSCSNode, FSCSEditorTreeNodePtrType InParentNodePtr, const bool bIsInheritedSCS)
{
	FSCSEditorTreeNodePtrType NewNodePtr;

	check(InSCSNode != nullptr && InParentNodePtr.IsValid());

	// During diffs, ComponentTemplates can easily be null, so prevent these checks.
	if (!bIsDiffing && InSCSNode->ComponentTemplate)
	{
		checkf(InSCSNode->ParentComponentOrVariableName == NAME_None
			|| (!InSCSNode->bIsParentComponentNative && InParentNodePtr->GetSCSNode() != nullptr && InParentNodePtr->GetSCSNode()->GetVariableName() == InSCSNode->ParentComponentOrVariableName)
			|| (InSCSNode->bIsParentComponentNative && InParentNodePtr->GetComponentTemplate() != nullptr && InParentNodePtr->GetComponentTemplate()->GetFName() == InSCSNode->ParentComponentOrVariableName),
			TEXT("Failed to add SCS node %s to tree:\n- bIsParentComponentNative=%d\n- Stored ParentComponentOrVariableName=%s\n- Actual ParentComponentOrVariableName=%s"),
			*InSCSNode->GetVariableName().ToString(),
			!!InSCSNode->bIsParentComponentNative,
			*InSCSNode->ParentComponentOrVariableName.ToString(),
			!InSCSNode->bIsParentComponentNative
			? (InParentNodePtr->GetSCSNode() != nullptr ? *InParentNodePtr->GetSCSNode()->GetVariableName().ToString() : TEXT("NULL"))
			: (InParentNodePtr->GetComponentTemplate() != nullptr ? *InParentNodePtr->GetComponentTemplate()->GetFName().ToString() : TEXT("NULL")));
	}
	
	// Determine whether or not the given node is inherited from a parent Blueprint
	USimpleConstructionScript* NodeSCS = InSCSNode->GetSCS();

	// do this first, because we need a FSCSEditorTreeNodePtrType for the new node
	NewNodePtr = InParentNodePtr->AddChild(InSCSNode, bIsInheritedSCS);
	RefreshFilteredState(NewNodePtr, /*bRecursive =*/false);
	
	if( InSCSNode->ComponentTemplate && 
		InSCSNode->ComponentTemplate->IsA(USceneComponent::StaticClass()) && 
		InParentNodePtr->GetNodeType() == FSCSEditorTreeNode::ComponentNode)
	{
		bool bParentIsEditorOnly = InParentNodePtr->GetComponentTemplate()->IsEditorOnly();
		// if you can't nest this new node under the proposed parent (then swap the two)
		if (bParentIsEditorOnly && !InSCSNode->ComponentTemplate->IsEditorOnly() && InParentNodePtr->CanReparent())
		{
			FSCSEditorTreeNodePtrType OldParentPtr = InParentNodePtr;
			InParentNodePtr = OldParentPtr->GetParent();
<<<<<<< HEAD

			OldParentPtr->RemoveChild(NewNodePtr);
			NodeSCS->RemoveNode(OldParentPtr->GetSCSNode());

=======

			OldParentPtr->RemoveChild(NewNodePtr);
			NodeSCS->RemoveNode(OldParentPtr->GetSCSNode());

>>>>>>> a1e6ec07
			// if the grandparent node is invalid (assuming this means that the parent node was the scene-root)
			if (!InParentNodePtr.IsValid())
			{
				check(OldParentPtr == GetSceneRootNode());
				SetSceneRootNode(NewNodePtr);
				NodeSCS->AddNode(NewNodePtr->GetSCSNode());
			}
			else 
			{
				InParentNodePtr->AddChild(NewNodePtr);
			}

			// move the proposed parent in as a child to the new node
			NewNodePtr->AddChild(OldParentPtr);
		} // if bParentIsEditorOnly...
	}
	else 
	{
		// If the SCS root node array does not already contain the given node, this will add it (this should only occur after node creation)
		if(NodeSCS != nullptr)
		{
			NodeSCS->AddNode(InSCSNode);
		}
	}

	// Expand parent nodes by default
	SCSTreeWidget->SetItemExpansion(InParentNodePtr, true);

	// Recursively add the given SCS node's child nodes
	for (USCS_Node* ChildNode : InSCSNode->GetChildNodes())
	{
		AddTreeNode(ChildNode, NewNodePtr, bIsInheritedSCS);
	}

	return NewNodePtr;
}

FSCSEditorTreeNodePtrType SSCSEditor::AddTreeNodeFromComponent(UActorComponent* InActorComponent, FSCSEditorTreeNodePtrType InParentTreeNode)
{
	check(InActorComponent != NULL);
	ensure(!InActorComponent->IsPendingKill());

	FSCSEditorTreeNodePtrType NewNodePtr = InParentTreeNode->FindChild(InActorComponent);
	if (!NewNodePtr.IsValid())
	{
		NewNodePtr = FSCSEditorTreeNode::FactoryNodeFromComponent(InActorComponent);
		InParentTreeNode->AddChild(NewNodePtr);
		RefreshFilteredState(NewNodePtr, false);
	}

	SCSTreeWidget->SetItemExpansion(NewNodePtr, true);

	return NewNodePtr;
}

FSCSEditorTreeNodePtrType SSCSEditor::FindTreeNode(const USCS_Node* InSCSNode, FSCSEditorTreeNodePtrType InStartNodePtr) const
{
	FSCSEditorTreeNodePtrType NodePtr;
	if(InSCSNode != NULL)
	{
		// Start at the scene root node if none was given
		if(!InStartNodePtr.IsValid())
		{
			InStartNodePtr = GetSceneRootNode();
		}

		if(InStartNodePtr.IsValid())
		{
			// Check to see if the given SCS node matches the given tree node
			if(InStartNodePtr->GetSCSNode() == InSCSNode)
			{
				NodePtr = InStartNodePtr;
			}
			else
			{
				// Recursively search for the node in our child set
				NodePtr = InStartNodePtr->FindChild(InSCSNode);
				if(!NodePtr.IsValid())
				{
					for(int32 i = 0; i < InStartNodePtr->GetChildren().Num() && !NodePtr.IsValid(); ++i)
					{
						NodePtr = FindTreeNode(InSCSNode, InStartNodePtr->GetChildren()[i]);
					}
				}
			}
		}
	}

	return NodePtr;
}

FSCSEditorTreeNodePtrType SSCSEditor::FindTreeNode(const UActorComponent* InComponent, FSCSEditorTreeNodePtrType InStartNodePtr) const
{
	FSCSEditorTreeNodePtrType NodePtr;
	if(InComponent != NULL)
	{
		// Start at the scene root node if none was given
		if(!InStartNodePtr.IsValid())
		{
			InStartNodePtr = GetActorNode();
		}

		if(InStartNodePtr.IsValid())
		{
			// Check to see if the given component template matches the given tree node
			// 
			// For certain node types, GetOrCreateEditableComponentTemplate() will handle retrieving 
			// the "OverridenComponentTemplate" which may be what we're looking for in some 
			// cases; if not, then we fall back to just checking GetComponentTemplate()
			if (InStartNodePtr->GetOrCreateEditableComponentTemplate(GetBlueprint()) == InComponent)
			{
				NodePtr = InStartNodePtr;
			}
			else if (InStartNodePtr->GetComponentTemplate() == InComponent)
			{
				NodePtr = InStartNodePtr;
			}
			else
			{
				// Recursively search for the node in our child set
				NodePtr = InStartNodePtr->FindChild(InComponent);
				if(!NodePtr.IsValid())
				{
					for(int32 i = 0; i < InStartNodePtr->GetChildren().Num() && !NodePtr.IsValid(); ++i)
					{
						NodePtr = FindTreeNode(InComponent, InStartNodePtr->GetChildren()[i]);
					}
				}
			}
		}
	}

	return NodePtr;
}

FSCSEditorTreeNodePtrType SSCSEditor::FindTreeNode(const FName& InVariableOrInstanceName, FSCSEditorTreeNodePtrType InStartNodePtr) const
{
	FSCSEditorTreeNodePtrType NodePtr;
	if(InVariableOrInstanceName != NAME_None)
	{
		// Start at the root node if none was given
		if(!InStartNodePtr.IsValid())
		{
			InStartNodePtr = GetActorNode();
		}

		if(InStartNodePtr.IsValid())
		{
			FName ItemName = InStartNodePtr->GetNodeID();

			// Check to see if the given name matches the item name
			if(InVariableOrInstanceName == ItemName)
			{
				NodePtr = InStartNodePtr;
			}
			else
			{
				// Recursively search for the node in our child set
				NodePtr = InStartNodePtr->FindChild(InVariableOrInstanceName);
				if(!NodePtr.IsValid())
				{
					for(int32 i = 0; i < InStartNodePtr->GetChildren().Num() && !NodePtr.IsValid(); ++i)
					{
						NodePtr = FindTreeNode(InVariableOrInstanceName, InStartNodePtr->GetChildren()[i]);
					}
				}
			}
		}
	}

	return NodePtr;
}

void SSCSEditor::OnItemScrolledIntoView( FSCSEditorTreeNodePtrType InItem, const TSharedPtr<ITableRow>& InWidget)
{
	if(DeferredRenameRequest != NAME_None)
	{
		FName ItemName = InItem->GetNodeID();
		if(DeferredRenameRequest == ItemName)
		{
			DeferredRenameRequest = NAME_None;
			InItem->OnRequestRename(MoveTemp(DeferredOngoingCreateTransaction)); // Transfer responsibility to end the 'create + give initial name' transaction to the tree item if such transaction is ongoing.
		}
	}
}

void SSCSEditor::HandleItemDoubleClicked(FSCSEditorTreeNodePtrType InItem)
{
	// Notify that the selection has updated
	OnItemDoubleClicked.ExecuteIfBound(InItem);
}

void SSCSEditor::OnRenameComponent()
{
	OnRenameComponent(nullptr); // null means that the rename is not part of the creation process (create + give initial name).
}

void SSCSEditor::OnRenameComponent(TUniquePtr<FScopedTransaction> InComponentCreateTransaction)
{
	TArray< FSCSEditorTreeNodePtrType > SelectedItems = SCSTreeWidget->GetSelectedItems();

	// Should already be prevented from making it here.
	check(SelectedItems.Num() == 1);

	DeferredRenameRequest = SelectedItems[0]->GetNodeID();

	check(!DeferredOngoingCreateTransaction.IsValid()); // If this fails, something in the chain of responsibility failed to end the previous transaction.
	DeferredOngoingCreateTransaction = MoveTemp(InComponentCreateTransaction); // If a 'create + give initial name' transaction is ongoing, take responsibility of ending it until the selected item is scrolled into view.

	SCSTreeWidget->RequestScrollIntoView(SelectedItems[0]);

	if (DeferredOngoingCreateTransaction.IsValid() && !PostTickHandle.IsValid())
	{
		// Ensure the item will be scrolled into view during the frame (See explanation in OnPostTick()).
		PostTickHandle = FSlateApplication::Get().OnPostTick().AddSP(this, &SSCSEditor::OnPostTick);
	}
}

void SSCSEditor::OnPostTick(float)
{
	// If a 'create + give initial name' is ongoing and the transaction ownership was not transferred during the frame it was requested, it is most likely because the newly
	// created item could not be scrolled into view (should say 'teleported', the scrolling is not animated). The tree view will not put the item in view if the there is
	// no space left to display the item. (ex a splitter where all the display space is used by the other component). End the transaction before starting a new frame. The user
	// will not be able to rename on creation, the widget is likely not in view and cannot be edited anyway.
	DeferredOngoingCreateTransaction.Reset();

	// The post tick event handler is not required anymore.
	FSlateApplication::Get().OnPostTick().Remove(PostTickHandle);
	PostTickHandle.Reset();
}

bool SSCSEditor::CanRenameComponent() const
{
	return IsEditingAllowed() && SCSTreeWidget->GetSelectedItems().Num() == 1 && SCSTreeWidget->GetSelectedItems()[0]->CanRename();
}

void SSCSEditor::GetCollapsedNodes(const FSCSEditorTreeNodePtrType& InNodePtr, TSet<FSCSEditorTreeNodePtrType>& OutCollapsedNodes) const
{
	if(InNodePtr.IsValid())
	{
		const TArray<FSCSEditorTreeNodePtrType>& Children = InNodePtr->GetChildren();
		if(Children.Num() > 0)
		{
			if(!SCSTreeWidget->IsItemExpanded(InNodePtr))
			{
				OutCollapsedNodes.Add(InNodePtr);
			}

			for(int32 i = 0; i < Children.Num(); ++i)
			{
				GetCollapsedNodes(Children[i], OutCollapsedNodes);
			}
		}
	}
}

EVisibility SSCSEditor::GetPromoteToBlueprintButtonVisibility() const
{
	EVisibility ButtonVisibility = EVisibility::Collapsed;
	if (EditorMode == EComponentEditorMode::ActorInstance)
	{
		if (GetBlueprint() == nullptr)
		{
			ButtonVisibility = EVisibility::Visible;
		}
	}

	return ButtonVisibility;
}

EVisibility SSCSEditor::GetEditBlueprintButtonVisibility() const
{
	EVisibility ButtonVisibility = EVisibility::Collapsed;
	if (EditorMode == EComponentEditorMode::ActorInstance)
	{
		if (GetBlueprint() != nullptr)
		{
			ButtonVisibility = EVisibility::Visible;
		}
	}

	return ButtonVisibility;
}

FText SSCSEditor::OnGetApplyChangesToBlueprintTooltip() const
{
	int32 NumChangedProperties = 0;

	AActor* Actor = GetActorContext();
	UBlueprint* Blueprint = (Actor != nullptr) ? Cast<UBlueprint>(Actor->GetClass()->ClassGeneratedBy) : nullptr;

	if(Actor != NULL && Blueprint != NULL && Actor->GetClass()->ClassGeneratedBy == Blueprint)
	{
		AActor* BlueprintCDO = Actor->GetClass()->GetDefaultObject<AActor>();
		if(BlueprintCDO != NULL)
		{
			const EditorUtilities::ECopyOptions::Type CopyOptions = (EditorUtilities::ECopyOptions::Type)(EditorUtilities::ECopyOptions::PreviewOnly|EditorUtilities::ECopyOptions::OnlyCopyEditOrInterpProperties|EditorUtilities::ECopyOptions::SkipInstanceOnlyProperties);
			NumChangedProperties += EditorUtilities::CopyActorProperties(Actor, BlueprintCDO, CopyOptions);
		}
		NumChangedProperties += Actor->GetInstanceComponents().Num();
	}


	if(NumChangedProperties == 0)
	{
		return LOCTEXT("DisabledPushToBlueprintDefaults_ToolTip", "Replaces the Blueprint's defaults with any altered property values.");
	}
	else if(NumChangedProperties > 1)
	{
		return FText::Format(LOCTEXT("PushToBlueprintDefaults_ToolTip", "Click to apply {0} changed properties to the Blueprint."), FText::AsNumber(NumChangedProperties));
	}
	else
	{
		return LOCTEXT("PushOneToBlueprintDefaults_ToolTip", "Click to apply 1 changed property to the Blueprint.");
	}
}

FText SSCSEditor::OnGetResetToBlueprintDefaultsTooltip() const
{
	int32 NumChangedProperties = 0;

	AActor* Actor = GetActorContext();
	UBlueprint* Blueprint = (Actor != nullptr) ? Cast<UBlueprint>(Actor->GetClass()->ClassGeneratedBy) : nullptr;
	if(Actor != NULL && Blueprint != NULL && Actor->GetClass()->ClassGeneratedBy == Blueprint)
	{
		AActor* BlueprintCDO = Actor->GetClass()->GetDefaultObject<AActor>();
		if(BlueprintCDO != NULL)
		{
			const EditorUtilities::ECopyOptions::Type CopyOptions = (EditorUtilities::ECopyOptions::Type)(EditorUtilities::ECopyOptions::PreviewOnly|EditorUtilities::ECopyOptions::OnlyCopyEditOrInterpProperties);
			NumChangedProperties += EditorUtilities::CopyActorProperties(BlueprintCDO, Actor, CopyOptions);
		}
		NumChangedProperties += Actor->GetInstanceComponents().Num();
	}

	if(NumChangedProperties == 0)
	{
		return LOCTEXT("DisabledResetBlueprintDefaults_ToolTip", "Resets altered properties back to their Blueprint default values.");
	}
	else if(NumChangedProperties > 1)
	{
		return FText::Format(LOCTEXT("ResetToBlueprintDefaults_ToolTip", "Click to reset {0} changed properties to their Blueprint default values."), FText::AsNumber(NumChangedProperties));
	}
	else
	{
		return LOCTEXT("ResetOneToBlueprintDefaults_ToolTip", "Click to reset 1 changed property to its Blueprint default value.");
	}
}

void SSCSEditor::OnOpenBlueprintEditor(bool bForceCodeEditing) const
{
	if (AActor* ActorInstance = GetActorContext())
	{
		if (UBlueprint* Blueprint = Cast<UBlueprint>(ActorInstance->GetClass()->ClassGeneratedBy))
		{
			if (bForceCodeEditing && (Blueprint->UbergraphPages.Num() > 0))
			{
				FKismetEditorUtilities::BringKismetToFocusAttentionOnObject(Blueprint->GetLastEditedUberGraph());
			}
			else
			{
				GEditor->GetEditorSubsystem<UAssetEditorSubsystem>()->OpenEditorForAsset(Blueprint);
			}
		}
	}
}

/** 
This struct saves and deselects all selected instanced components (from given actor), then finds them (in recreated actor instance, after compilation) and selects them again.
*/
struct FRestoreSelectedInstanceComponent
{
	TWeakObjectPtr<UClass> ActorClass;
	FName ActorName;
	TWeakObjectPtr<UObject> ActorOuter;

	struct FComponentKey
	{
		FName Name;
		TWeakObjectPtr<UClass> Class;

		FComponentKey(FName InName, UClass* InClass) : Name(InName), Class(InClass) {}
	};
	TArray<FComponentKey> ComponentKeys;

	FRestoreSelectedInstanceComponent()
		: ActorClass(nullptr)
		, ActorOuter(nullptr)
	{ }

	void Save(AActor* InActor)
	{
		check(InActor);
		ActorClass = InActor->GetClass();
		ActorName = InActor->GetFName();
		ActorOuter = InActor->GetOuter();

		check(GEditor);
		TArray<UActorComponent*> ComponentsToSaveAndDelesect;
		for (auto Iter = GEditor->GetSelectedComponentIterator(); Iter; ++Iter)
		{
			UActorComponent* Component = CastChecked<UActorComponent>(*Iter, ECastCheckedType::NullAllowed);
			if (Component && InActor->GetInstanceComponents().Contains(Component))
			{
				ComponentsToSaveAndDelesect.Add(Component);
			}
		}

		for (UActorComponent* Component : ComponentsToSaveAndDelesect)
		{
			USelection* SelectedComponents = GEditor->GetSelectedComponents();
			if (ensure(SelectedComponents))
			{
				ComponentKeys.Add(FComponentKey(Component->GetFName(), Component->GetClass()));
				SelectedComponents->Deselect(Component);
			}
		}
	}

	void Restore()
	{
		AActor* Actor = (ActorClass.IsValid() && ActorOuter.IsValid()) 
			? Cast<AActor>((UObject*)FindObjectWithOuter(ActorOuter.Get(), ActorClass.Get(), ActorName)) 
			: nullptr;
		if (Actor)
		{
			for (const FComponentKey& IterKey : ComponentKeys)
			{
				UActorComponent* const* ComponentPtr = Algo::FindByPredicate(Actor->GetComponents(), [&](UActorComponent* InComp)
				{
					return InComp && (InComp->GetFName() == IterKey.Name) && (InComp->GetClass() == IterKey.Class.Get());
				});
				if (ComponentPtr && *ComponentPtr)
				{
					check(GEditor);
					GEditor->SelectComponent(*ComponentPtr, true, false);
				}
			}
		}
	}
};

void SSCSEditor::OnApplyChangesToBlueprint() const
{
	int32 NumChangedProperties = 0;

	AActor* Actor = GetActorContext();
	UBlueprint* Blueprint = (Actor != nullptr) ? Cast<UBlueprint>(Actor->GetClass()->ClassGeneratedBy) : nullptr;

	if (Actor != NULL && Blueprint != NULL && Actor->GetClass()->ClassGeneratedBy == Blueprint)
	{
		// Cache the actor label as by the time we need it, it may be invalid
		const FString ActorLabel = Actor->GetActorLabel();
		FRestoreSelectedInstanceComponent RestoreSelectedInstanceComponent;
		{
			const FScopedTransaction Transaction(LOCTEXT("PushToBlueprintDefaults_Transaction", "Apply Changes to Blueprint"));

			// The component selection state should be maintained
			GEditor->GetSelectedComponents()->Modify();

			Actor->Modify();

			// Mark components that are either native or from the SCS as modified so they will be restored
			for (UActorComponent* ActorComponent : Actor->GetComponents())
			{
				if (ActorComponent && (ActorComponent->CreationMethod == EComponentCreationMethod::SimpleConstructionScript || ActorComponent->CreationMethod == EComponentCreationMethod::Native))
				{
					ActorComponent->Modify();
				}
			}

			// Perform the actual copy
			{
				AActor* BlueprintCDO = Actor->GetClass()->GetDefaultObject<AActor>();
				if (BlueprintCDO != NULL)
				{
					const EditorUtilities::ECopyOptions::Type CopyOptions = (EditorUtilities::ECopyOptions::Type)(EditorUtilities::ECopyOptions::OnlyCopyEditOrInterpProperties | EditorUtilities::ECopyOptions::PropagateChangesToArchetypeInstances | EditorUtilities::ECopyOptions::SkipInstanceOnlyProperties);
					NumChangedProperties = EditorUtilities::CopyActorProperties(Actor, BlueprintCDO, CopyOptions);
					if (Actor->GetInstanceComponents().Num() > 0)
					{
						RestoreSelectedInstanceComponent.Save(Actor);
						FKismetEditorUtilities::AddComponentsToBlueprint(Blueprint, Actor->GetInstanceComponents());
						NumChangedProperties += Actor->GetInstanceComponents().Num();
						Actor->ClearInstanceComponents(true);
					}
					if (NumChangedProperties > 0)
					{
						Actor = nullptr; // It is unsafe to use Actor after this point as it may have been reinstanced, so set it to null to make this obvious
					}
				}
			}
		}

		// Compile the BP outside of the transaction
 		if (NumChangedProperties > 0)
 		{
			FBlueprintEditorUtils::MarkBlueprintAsModified(Blueprint);
			FKismetEditorUtilities::CompileBlueprint(Blueprint);
			RestoreSelectedInstanceComponent.Restore();
 		}

		// Set up a notification record to indicate success/failure
		FNotificationInfo NotificationInfo(FText::GetEmpty());
		NotificationInfo.FadeInDuration = 1.0f;
		NotificationInfo.FadeOutDuration = 2.0f;
		NotificationInfo.bUseLargeFont = false;
		SNotificationItem::ECompletionState CompletionState;
		if (NumChangedProperties > 0)
		{
			if (NumChangedProperties > 1)
			{
				FFormatNamedArguments Args;
				Args.Add(TEXT("BlueprintName"), FText::FromName(Blueprint->GetFName()));
				Args.Add(TEXT("NumChangedProperties"), NumChangedProperties);
				Args.Add(TEXT("ActorName"), FText::FromString(ActorLabel));
				NotificationInfo.Text = FText::Format(LOCTEXT("PushToBlueprintDefaults_ApplySuccess", "Updated Blueprint {BlueprintName} ({NumChangedProperties} property changes applied from actor {ActorName})."), Args);
			}
			else
			{
				FFormatNamedArguments Args;
				Args.Add(TEXT("BlueprintName"), FText::FromName(Blueprint->GetFName()));
				Args.Add(TEXT("ActorName"), FText::FromString(ActorLabel));
				NotificationInfo.Text = FText::Format(LOCTEXT("PushOneToBlueprintDefaults_ApplySuccess", "Updated Blueprint {BlueprintName} (1 property change applied from actor {ActorName})."), Args);
			}
			CompletionState = SNotificationItem::CS_Success;
		}
		else
		{
			NotificationInfo.Text = LOCTEXT("PushToBlueprintDefaults_ApplyFailed", "No properties were copied");
			CompletionState = SNotificationItem::CS_Fail;
		}

		// Add the notification to the queue
		const TSharedPtr<SNotificationItem> Notification = FSlateNotificationManager::Get().AddNotification(NotificationInfo);
		Notification->SetCompletionState(CompletionState);
	}
}

void SSCSEditor::OnResetToBlueprintDefaults() const
{
	int32 NumChangedProperties = 0;

	AActor* Actor = GetActorContext();
	UBlueprint* Blueprint = (Actor != nullptr) ? Cast<UBlueprint>(Actor->GetClass()->ClassGeneratedBy) : nullptr;

	if ((Actor != NULL) && (Blueprint != NULL) && (Actor->GetClass()->ClassGeneratedBy == Blueprint))
	{
		const FScopedTransaction Transaction(LOCTEXT("ResetToBlueprintDefaults_Transaction", "Reset to Class Defaults"));

		{
			AActor* BlueprintCDO = Actor->GetClass()->GetDefaultObject<AActor>();
			if (BlueprintCDO != NULL)
			{
				const EditorUtilities::ECopyOptions::Type CopyOptions = (EditorUtilities::ECopyOptions::Type)(EditorUtilities::ECopyOptions::OnlyCopyEditOrInterpProperties | EditorUtilities::ECopyOptions::CallPostEditChangeProperty);
				NumChangedProperties = EditorUtilities::CopyActorProperties(BlueprintCDO, Actor, CopyOptions);
			}
			NumChangedProperties += Actor->GetInstanceComponents().Num();
			Actor->ClearInstanceComponents(true);
		}

		// Set up a notification record to indicate success/failure
		FNotificationInfo NotificationInfo(FText::GetEmpty());
		NotificationInfo.FadeInDuration = 1.0f;
		NotificationInfo.FadeOutDuration = 2.0f;
		NotificationInfo.bUseLargeFont = false;
		SNotificationItem::ECompletionState CompletionState;
		if (NumChangedProperties > 0)
		{
			if (NumChangedProperties > 1)
			{
				FFormatNamedArguments Args;
				Args.Add(TEXT("BlueprintName"), FText::FromName(Blueprint->GetFName()));
				Args.Add(TEXT("NumChangedProperties"), NumChangedProperties);
				Args.Add(TEXT("ActorName"), FText::FromString(Actor->GetActorLabel()));
				NotificationInfo.Text = FText::Format(LOCTEXT("ResetToBlueprintDefaults_ApplySuccess", "Reset {ActorName} ({NumChangedProperties} property changes applied from Blueprint {BlueprintName})."), Args);
			}
			else
			{
				FFormatNamedArguments Args;
				Args.Add(TEXT("BlueprintName"), FText::FromName(Blueprint->GetFName()));
				Args.Add(TEXT("ActorName"), FText::FromString(Actor->GetActorLabel()));
				NotificationInfo.Text = FText::Format(LOCTEXT("ResetOneToBlueprintDefaults_ApplySuccess", "Reset {ActorName} (1 property change applied from Blueprint {BlueprintName})."), Args);
			}
			CompletionState = SNotificationItem::CS_Success;
		}
		else
		{
			NotificationInfo.Text = LOCTEXT("ResetToBlueprintDefaults_Failed", "No properties were reset");
			CompletionState = SNotificationItem::CS_Fail;
		}

		// Add the notification to the queue
		const TSharedPtr<SNotificationItem> Notification = FSlateNotificationManager::Get().AddNotification(NotificationInfo);
		Notification->SetCompletionState(CompletionState);
	}
}

void SSCSEditor::PromoteToBlueprint() const
{
	bool bHarvest = false;
	FCreateBlueprintFromActorDialog::OpenDialog(bHarvest, GetActorContext());
}

FReply SSCSEditor::OnPromoteToBlueprintClicked()
{
	PromoteToBlueprint();
	return FReply::Handled();
}

/** Returns the Actor context for which we are viewing/editing the SCS.  Can return null.  Should not be cached as it may change from frame to frame. */
AActor* SSCSEditor::GetActorContext() const
{
	return ActorContext.Get(nullptr);
}

void SSCSEditor::SetItemExpansionRecursive(FSCSEditorTreeNodePtrType Model, bool bInExpansionState)
{
	SetNodeExpansionState(Model, bInExpansionState);
	for (const FSCSEditorTreeNodePtrType& Child : Model->GetChildren())
	{
		if (Child.IsValid())
		{
			SetItemExpansionRecursive(Child, bInExpansionState);
		}
	}
}

FText SSCSEditor::GetFilterText() const
{
	return FilterBox->GetText();
}

void SSCSEditor::OnFilterTextChanged(const FText& InFilterText)
{
	struct OnFilterTextChanged_Inner
	{
		static FSCSEditorTreeNodePtrType ExpandToFilteredChildren(SSCSEditor* SCSEditor, FSCSEditorTreeNodePtrType TreeNode)
		{
			FSCSEditorTreeNodePtrType NodeToFocus;

			const TArray<FSCSEditorTreeNodePtrType>& Children = TreeNode->GetChildren();
			// iterate backwards so we select from the top down
			for (int32 ChildIndex = Children.Num() - 1; ChildIndex >= 0; --ChildIndex)
			{
				const FSCSEditorTreeNodePtrType& Child = Children[ChildIndex];
				if (!Child->IsFlaggedForFiltration())
				{
					SCSEditor->SetNodeExpansionState(TreeNode, /*bIsExpanded =*/true);
					NodeToFocus = ExpandToFilteredChildren(SCSEditor, Child);
				}
			}

			if (!NodeToFocus.IsValid() && !TreeNode->IsFlaggedForFiltration())
			{
				NodeToFocus = TreeNode;
			}
			return NodeToFocus;
		}
	};

	FSCSEditorTreeNodePtrType NewSelection;
	const bool bIsFilterBlank = GetFilterText().IsEmpty();

	bool bRootItemFilteredBackIn = false;
	// iterate backwards so we select from the top down
	for (int32 ComponentIndex = RootNodes.Num() - 1; ComponentIndex >= 0; --ComponentIndex)
	{
		FSCSEditorTreeNodePtrType Node = RootNodes[ComponentIndex];

		const bool bWasFilteredOut = Node->IsFlaggedForFiltration();
		bool bFilteredOut = RefreshFilteredState(Node, true);

		if (!bFilteredOut)
		{
			if (!bIsFilterBlank)
			{
				NewSelection = OnFilterTextChanged_Inner::ExpandToFilteredChildren(this, Node);
			}
			bRootItemFilteredBackIn |= bWasFilteredOut;
		}
	}

	if (NewSelection.IsValid() && !SCSTreeWidget->IsItemSelected(NewSelection))
	{
		SelectNode(NewSelection, /*IsCntrlDown =*/false);
	}
	
	UpdateTree(/*bRegenerateTreeNodes =*/false);
}

bool SSCSEditor::RefreshFilteredState(FSCSEditorTreeNodePtrType TreeNode, bool bRecursive)
{
	FString FilterText = FText::TrimPrecedingAndTrailing( GetFilterText() ).ToString();
	TArray<FString> FilterTerms;
	FilterText.ParseIntoArray(FilterTerms, TEXT(" "), /*CullEmpty =*/true);

	struct RefreshFilteredState_Inner
	{
		static void RefreshFilteredState(FSCSEditorTreeNodePtrType TreeNodeIn, const TArray<FString>& FilterTermsIn, bool bRecursiveIn)
		{
			if (bRecursiveIn)
			{
				for (FSCSEditorTreeNodePtrType Child : TreeNodeIn->GetChildren())
				{
					RefreshFilteredState(Child, FilterTermsIn, bRecursiveIn);
				}
			}
			
			FString DisplayStr = TreeNodeIn->GetDisplayString();

			bool bIsFilteredOut = false;
			for (const FString& FilterTerm : FilterTermsIn)
			{
				if (!DisplayStr.Contains(FilterTerm))
				{
					bIsFilteredOut = true;
				}
			}
			// if we're not recursing, then assume this is for a new node and we need to update the parent
			// otherwise, assume the parent was hit as part of the recursion
			TreeNodeIn->UpdateCachedFilterState(!bIsFilteredOut, /*bUpdateParent =*/!bRecursiveIn);
		}
	};

	RefreshFilteredState_Inner::RefreshFilteredState(TreeNode, FilterTerms, bRecursive);
	return TreeNode->IsFlaggedForFiltration();
}

#undef LOCTEXT_NAMESPACE
<|MERGE_RESOLUTION|>--- conflicted
+++ resolved
@@ -5372,7 +5372,6 @@
 	{
 		ParentNodePtr = ActorRootNode->GetSceneRootNode();
 	}
-<<<<<<< HEAD
 
 	// Actor doesn't have a root component yet
 	if (!ParentNodePtr.IsValid())
@@ -5420,81 +5419,27 @@
 				if (CastTargetToSceneComponent == nullptr || !NewSceneComponent->CanAttachAsChild(CastTargetToSceneComponent, NAME_None))
 				{
 					TargetParentNode = GetSceneRootNode(); // Default to SceneRoot
-=======
-
-	// Actor doesn't have a root component yet
-	if (!ParentNodePtr.IsValid())
-	{
-		ParentNodePtr = ActorRootNode; 
-	}
-
-	return ParentNodePtr;
-}
-
-FSCSEditorTreeNodePtrType SSCSEditor::FindParentForNewComponent(UActorComponent* NewComponent) const
-{
-	// Find Parent to attach to (depending on the new Node type).
-	FSCSEditorTreeNodePtrType TargetParentNode;
-	TArray<FSCSEditorTreeNodePtrType> SelectedTreeNodes;
-	if (SCSTreeWidget.IsValid() && SCSTreeWidget->GetSelectedItems(SelectedTreeNodes))
-	{
-		TargetParentNode = SelectedTreeNodes[0];
-	}
-
-	if (USceneComponent* NewSceneComponent = Cast<USceneComponent>(NewComponent))
+				}
+			}
+		}
+		else
+		{
+			TargetParentNode = GetSceneRootNode();
+		}
+	}
+	else
 	{
 		if (TargetParentNode.IsValid())
 		{
-			if (TargetParentNode->GetNodeType() == FSCSEditorTreeNode::RootActorNode)
-			{
-				FSCSEditorActorNodePtrType TargetActorNode = StaticCastSharedPtr<FSCSEditorTreeNodeRootActor>(TargetParentNode);
-				if (TargetActorNode.IsValid())
-				{
-					FSCSEditorTreeNodePtrType TargetSceneRootNode = TargetActorNode->GetSceneRootNode();
-					if (TargetSceneRootNode.IsValid())
-					{
-						TargetParentNode = TargetSceneRootNode;
-						USceneComponent* CastTargetToSceneComponent = Cast<USceneComponent>(TargetParentNode->GetComponentTemplate());
-						if (CastTargetToSceneComponent == nullptr || !NewSceneComponent->CanAttachAsChild(CastTargetToSceneComponent, NAME_None))
-						{
-							TargetParentNode = GetSceneRootNode(); // Default to SceneRoot
-						}
-					}
->>>>>>> a1e6ec07
-				}
-			}
-			else if(TargetParentNode->GetNodeType() == FSCSEditorTreeNode::ComponentNode)
-			{
-				USceneComponent* CastTargetToSceneComponent = Cast<USceneComponent>(TargetParentNode->GetComponentTemplate());
-				if (CastTargetToSceneComponent == nullptr || !NewSceneComponent->CanAttachAsChild(CastTargetToSceneComponent, NAME_None))
-				{
-					TargetParentNode = GetSceneRootNode(); // Default to SceneRoot
-				}
+			while (TargetParentNode->GetNodeType() == FSCSEditorTreeNode::ComponentNode)
+			{
+				TargetParentNode = TargetParentNode->GetParent();
 			}
 		}
 		else
 		{
-			TargetParentNode = GetSceneRootNode();
-		}
-		else
-		{
-			TargetParentNode = GetSceneRootNode();
-		}
-	}
-	else
-	{
-		if (TargetParentNode.IsValid())
-		{
-			while (TargetParentNode->GetNodeType() == FSCSEditorTreeNode::ComponentNode)
-			{
-				TargetParentNode = TargetParentNode->GetParent();
-			}
-		}
-		else
-		{
 			TargetParentNode = GetActorNode();
 		}
-<<<<<<< HEAD
 
 		check(TargetParentNode->GetNodeType() == FSCSEditorTreeNode::RootActorNode);
 	}
@@ -5502,15 +5447,6 @@
 	return TargetParentNode;
 	}
 
-=======
-
-		check(TargetParentNode->GetNodeType() == FSCSEditorTreeNode::RootActorNode);
-	}
-
-	return TargetParentNode;
-	}
-
->>>>>>> a1e6ec07
 FSCSEditorTreeNodePtrType SSCSEditor::FindParentForNewNode(USCS_Node* NewNode) const
 {
 	return FindParentForNewComponent(NewNode->ComponentTemplate);
@@ -6117,17 +6053,10 @@
 		{
 			FSCSEditorTreeNodePtrType OldParentPtr = InParentNodePtr;
 			InParentNodePtr = OldParentPtr->GetParent();
-<<<<<<< HEAD
 
 			OldParentPtr->RemoveChild(NewNodePtr);
 			NodeSCS->RemoveNode(OldParentPtr->GetSCSNode());
 
-=======
-
-			OldParentPtr->RemoveChild(NewNodePtr);
-			NodeSCS->RemoveNode(OldParentPtr->GetSCSNode());
-
->>>>>>> a1e6ec07
 			// if the grandparent node is invalid (assuming this means that the parent node was the scene-root)
 			if (!InParentNodePtr.IsValid())
 			{
