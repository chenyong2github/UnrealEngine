--- conflicted
+++ resolved
@@ -118,10 +118,6 @@
 		// only need to detach our mesh component
 		FComponentReregisterContext ComponentReregisterContext(StaticMeshComponent);
 
-<<<<<<< HEAD
-		FStaticMeshComponentLODInfo* InstanceMeshLODInfo = &StaticMeshComponent->LODData[MeshLODIndex];
-		BeginInitResource(InstanceMeshLODInfo->OverrideVertexColors);
-=======
 		// If LOD is 0, post-edit all LODs. There's currently no way to tell from here
 		// if VertexPaintSettings.bPaintOnSpecificLOD is set to true or not.
 		const int32 MaxLOD = (MeshLODIndex == 0) ? StaticMeshComponent->LODData.Num() : (MeshLODIndex + 1);
@@ -129,7 +125,6 @@
 		{
 			BeginInitResource(StaticMeshComponent->LODData[Index].OverrideVertexColors);
 		}
->>>>>>> 33e6966e
 	}
 	else
 	{
@@ -374,10 +369,6 @@
 {
 	const bool bUsingInstancedVertexColors = true; // Currently we are only painting to instances 
 	UStaticMesh* StaticMesh = ReferencedStaticMesh;
-<<<<<<< HEAD
-	FStaticMeshComponentLODInfo* InstanceMeshLODInfo = NULL;
-=======
->>>>>>> 33e6966e
 	if (bUsingInstancedVertexColors)
 	{
 		// Mark the mesh component as modified
@@ -393,22 +384,6 @@
 		const int32 MaxLOD = (MeshLODIndex == 0) ? StaticMeshComponent->LODData.Num() : (MeshLODIndex + 1);
 		for (int32 Index = MeshLODIndex; Index < MaxLOD; ++Index)
 		{
-<<<<<<< HEAD
-			InstanceMeshLODInfo->ReleaseOverrideVertexColorsAndBlock();
-		}
-
-		if (InstanceMeshLODInfo->OverrideVertexColors)
-		{
-			// Destroy the cached paint data every paint. Painting redefines the source data.
-			InstanceMeshLODInfo->PaintedVertices.Empty();
-			InstanceMeshLODInfo->BeginReleaseOverrideVertexColors();
-			FlushRenderingCommands();
-		}
-		else
-		{
-			// Setup the instance vertex color array if we don't have one yet
-			InstanceMeshLODInfo->OverrideVertexColors = new FColorVertexBuffer;
-=======
 			FStaticMeshComponentLODInfo& InstanceMeshLODInfo = StaticMeshComponent->LODData[Index];
 			FStaticMeshLODResources& LODResource = StaticMesh->RenderData->LODResources[Index];
 
@@ -418,7 +393,6 @@
 			{
 				InstanceMeshLODInfo.ReleaseOverrideVertexColorsAndBlock();
 			}
->>>>>>> 33e6966e
 
 			if (InstanceMeshLODInfo.OverrideVertexColors)
 			{
