// Copyright 1998-2019 Epic Games, Inc. All Rights Reserved.

#pragma once

#include "CoreMinimal.h"
#include "SlateFwd.h"
#include "UObject/ObjectMacros.h"
#include "UObject/UObjectGlobals.h"
#include "InputCoreTypes.h"
#include "Templates/SubclassOf.h"
#include "Engine/EngineTypes.h"
#include "GameFramework/Actor.h"
#include "AssetData.h"
#include "HAL/PlatformProcess.h"
#include "GenericPlatform/GenericApplication.h"
#include "Widgets/SWindow.h"
#include "TimerManager.h"
#include "UObject/UObjectAnnotation.h"
#include "Engine/Brush.h"
#include "Model.h"
#include "Editor/Transactor.h"
#include "Engine/Engine.h"
#include "Settings/LevelEditorPlaySettings.h"
#include "Settings/LevelEditorViewportSettings.h"
#include "Misc/CompilationResult.h"

#include "EditorSubsystem.h"
#include "Subsystems/SubsystemCollection.h"
#include "RHI.h"

#include "EditorEngine.generated.h"

class AMatineeActor;
class APlayerStart;
class Error;
class FEditorViewportClient;
class FEditorWorldManager;
class FMessageLog;
class FOutputLogErrorsToMessageLogProxy;
class FPoly;
class FSceneViewport;
class FSceneViewStateInterface;
class FViewport;
class IEngineLoop;
class ILauncherWorker;
class ILayers;
class ILevelViewport;
class ITargetPlatform;
class SViewport;
class UActorFactory;
class UAnimSequence;
class UAudioComponent;
class UBrushBuilder;
class UFoliageType;
class UGameViewportClient;
class ULocalPlayer;
class UNetDriver;
class UPrimitiveComponent;
class USkeleton;
class USoundBase;
class USoundNode;
class UTextureRenderTarget2D;
struct FAnalyticsEventAttribute;
class UEditorWorldExtensionManager;
class ITargetDevice;

//
// Things to set in mapSetBrush.
//
UENUM()
enum EMapSetBrushFlags				
{
	/** Set brush color. */
	MSB_BrushColor	= 1,
	/** Set group. */
	MSB_Group		= 2,
	/** Set poly flags. */
	MSB_PolyFlags	= 4,
	/** Set CSG operation. */
	MSB_BrushType	= 8,
};

UENUM()
enum EPasteTo
{
	PT_OriginalLocation	= 0,
	PT_Here				= 1,
	PT_WorldOrigin		= 2
};

USTRUCT()
struct FSlatePlayInEditorInfo
{
	GENERATED_USTRUCT_BODY()

	/** The spawned player for updating viewport location from player when pie closes */
	TWeakObjectPtr<class ULocalPlayer>	EditorPlayer;

	/** The current play in editor SWindow if playing in a floating window */
	TWeakPtr<class SWindow>				SlatePlayInEditorWindow;
	
	/** The current play in editor rendering and I/O viewport if playing in a floating window*/
	TSharedPtr<class FSceneViewport>	SlatePlayInEditorWindowViewport;
	
	/** The slate viewport that should be used for play in viewport */
	TWeakPtr<class ILevelViewport>		DestinationSlateViewport;

	FSlatePlayInEditorInfo()
	: SlatePlayInEditorWindow(NULL), DestinationSlateViewport(NULL)
	{}
};

/**
 * Data structure for storing PIE login credentials
 */
USTRUCT()
struct FPIELoginInfo
{
public:

	GENERATED_USTRUCT_BODY()

	/** Type of account. Needed to identity the auth method to use (epic, internal, facebook, etc) */
	UPROPERTY()
	FString Type;
	/** Id of the user logging in (email, display name, facebook id, etc) */
	UPROPERTY()
	FString Id;
	/** Credentials of the user logging in (password or auth token) */
	UPROPERTY()
	FString Token;
};

/**
 * Holds various data to pass to the post login delegate for PIE logins
 */
struct FPieLoginStruct
{
	/** World context handle for this login */
	FName WorldContextHandle;
	/** Setting index for window positioning */
	int32 SettingsIndex;
	/** X location for window positioning */
	int32 NextX;
	/** Y location for window positioning */
	int32 NextY;
	/** What net mode to run this instance as */
	EPlayNetMode NetMode;
	/** Passthrough condition of blueprint compilation*/
	bool bAnyBlueprintErrors;
	/** Passthrough condition of spectator mode */
	bool bStartInSpectatorMode;
	/** Passthrough start time of PIE */
	double PIEStartTime;

	FPieLoginStruct() :
		WorldContextHandle(NAME_None),
		SettingsIndex(0),
		NextX(0),
		NextY(0),
		NetMode(EPlayNetMode::PIE_Standalone),
		bAnyBlueprintErrors(false),
		bStartInSpectatorMode(false),
		PIEStartTime(0)
	{
	}
};

USTRUCT()
struct FCopySelectedInfo
{
	GENERATED_USTRUCT_BODY()

	/** Do not cache this info, it is only valid after a call to CanCopySelectedActorsToClipboard has been made, and becomes redundant
	when the current selection changes. Used to determine whether a copy can be performed based on the current selection state */
	FCopySelectedInfo()
		: bHasSelectedActors( false )
		, bAllActorsInSameLevel( true )
		, LevelAllActorsAreIn( NULL )
		, bHasSelectedSurfaces( false )
		, LevelWithSelectedSurface( NULL )
	{}


	/** Does the current selection contain actors */
	bool bHasSelectedActors;		

	/** If we have selected actors, are they within the same level */
	bool bAllActorsInSameLevel;

	/** If they are in the same level, what level is it */
	ULevel* LevelAllActorsAreIn;


	/** Does the current selection contain surfaces */
	bool bHasSelectedSurfaces;

	/** If we have selected surfaces, what level is it */
	ULevel* LevelWithSelectedSurface;


	/** Can a quick copy be formed based on the selection information */
	bool CanPerformQuickCopy() const
	{
		// If there are selected actors and BSP surfaces AND all selected actors 
		// and surfaces are in the same level, we can do a quick copy.
		bool bCanPerformQuickCopy = false;
		if( LevelAllActorsAreIn && LevelWithSelectedSurface )
		{
			bCanPerformQuickCopy = ( LevelWithSelectedSurface == LevelAllActorsAreIn );
		}
		// Else, if either we have only selected actors all in one level OR we have 
		// only selected surfaces all in one level, then we can perform a quick copy. 
		else
		{
			bCanPerformQuickCopy = (LevelWithSelectedSurface != NULL && !bHasSelectedActors) || (LevelAllActorsAreIn != NULL && !bHasSelectedSurfaces);
		}
		return bCanPerformQuickCopy;
	}
};

/** A cache of actor labels */
struct FCachedActorLabels
{
	/** Default constructor - does not populate the array */
	UNREALED_API FCachedActorLabels();

	/** Constructor that populates the set of actor names */
	UNREALED_API explicit FCachedActorLabels(UWorld* World, const TSet<AActor*>& IgnoredActors = TSet<AActor*>());

	/** Populate the set of actor names */
	UNREALED_API void Populate(UWorld* World, const TSet<AActor*>& IgnoredActors = TSet<AActor*>());

	/** Add a new label to this set */
	FORCEINLINE void Add(const FString& InLabel)
	{
		ActorLabels.Add(InLabel);
	}

	/** Remove a label from this set */
	FORCEINLINE void Remove(const FString& InLabel)
	{
		ActorLabels.Remove(InLabel);
	}

	/** Check if the specified label exists */
	FORCEINLINE bool Contains(const FString& InLabel) const
	{
		return ActorLabels.Contains(InLabel);
	}

private:
	TSet<FString> ActorLabels;
};

/** 
 * Represents an actor or a component for use in editor functionality such as snapping which can operate on either type
 */
struct FActorOrComponent
{
	AActor* Actor;
	USceneComponent* Component;

	FActorOrComponent()
		: Actor( nullptr )
		, Component( nullptr )
	{}

	FActorOrComponent( AActor* InActor )
		: Actor( InActor )
		, Component( nullptr )
	{}

	FActorOrComponent( USceneComponent* InComponent )
		: Actor( nullptr )
		, Component( InComponent )
	{}

	UWorld* GetWorld() const
	{
		return Actor ? Actor->GetWorld() : Component->GetWorld();
	}

	bool operator==( const FActorOrComponent& Other ) const
	{
		return Actor == Other.Actor && Component == Other.Component;
	}

	const FBoxSphereBounds& GetBounds() const
	{
		return Actor ? Actor->GetRootComponent()->Bounds : Component->Bounds;
	}

	FVector GetWorldLocation() const
	{
		return Actor ? Actor->GetActorLocation() : Component->GetComponentLocation();
	}

	FRotator GetWorldRotation() const
	{
		return Actor ? Actor->GetActorRotation() : Component->GetComponentRotation();
	}

	void SetWorldLocation( const FVector& NewLocation )
	{
		if( Actor )
		{
			Actor->SetActorLocation( NewLocation );
		}
		else
		{
			Component->SetWorldLocation( NewLocation );
		}
	}

	void SetWorldRotation( const FRotator& NewRotation )
	{
		if(Actor)
		{
			Actor->SetActorRotation(NewRotation);
		}
		else
		{
			Component->SetWorldRotation(NewRotation);
		}
	}

	/** @return true if this is a valid actor or component but not both */
	bool IsValid() const { return (Actor != nullptr) ^ (Component != nullptr);}
};

/**
 * Represents the current selection state of a level (its selected actors and components) from a given point in a time, in a way that can be safely restored later even if the level is reloaded
 */
USTRUCT()
struct FSelectionStateOfLevel
{
	GENERATED_BODY()

	/** Path names of all the selected actors */
	UPROPERTY()
	TArray<FString> SelectedActors;

	/** Path names of all the selected components */
	UPROPERTY()
	TArray<FString> SelectedComponents;
};

/** Overrides you can pass when starting PIE to temporarily suppress the user's options for dedicated server, number of clients..etc. */
struct FPlayInEditorOverrides
{
	FPlayInEditorOverrides()
		: bDedicatedServer()
		, NumberOfClients()
	{
	}

	TOptional<bool> bDedicatedServer;
	TOptional<int32> NumberOfClients;
};

struct FPreviewPlatformInfo
{
	FPreviewPlatformInfo()
	:	PreviewFeatureLevel(ERHIFeatureLevel::SM5)
	,	bPreviewFeatureLevelActive(false)
	{}

	FPreviewPlatformInfo(ERHIFeatureLevel::Type InFeatureLevel, FName InPreviewShaderPlatformName = NAME_None, bool InbPreviewFeatureLevelActive = false)
	:	PreviewFeatureLevel(InFeatureLevel)
	,	PreviewShaderPlatformName(InPreviewShaderPlatformName)
	,	bPreviewFeatureLevelActive(InbPreviewFeatureLevelActive)
	{}

	/** The feature level we should use when loading or creating a new world */
	ERHIFeatureLevel::Type PreviewFeatureLevel;
	
	/** The shader platform to preview, or NAME_None if there is no shader preview platform */
	FName PreviewShaderPlatformName;

	/** Is feature level preview currently active */
	bool bPreviewFeatureLevelActive;

	/** Checks if two FPreviewPlatformInfos are for the same preview platform. Note, this does NOT compare the bPreviewFeatureLevelActive flag */
	bool Matches(const FPreviewPlatformInfo& Other) const
	{
		return PreviewFeatureLevel == Other.PreviewFeatureLevel && PreviewShaderPlatformName == Other.PreviewShaderPlatformName;
	}

	/** Convert platform name like "Android", or NAME_None if none is set or the preview feature level is not active */
	FName GetEffectivePreviewPlatformName() const
	{
		return (PreviewShaderPlatformName != NAME_None && bPreviewFeatureLevelActive) ?
			ShaderPlatformToPlatformName(ShaderFormatToLegacyShaderPlatform(PreviewShaderPlatformName)) :
			NAME_None;
	}

	/** returns the preview feature level if active, or GMaxRHIFeatureLevel otherwise */
	ERHIFeatureLevel::Type GetEffectivePreviewFeatureLevel() const
	{
		return bPreviewFeatureLevelActive ? PreviewFeatureLevel : GMaxRHIFeatureLevel;
	}

};

/**
 * Engine that drives the Editor.
 * Separate from UGameEngine because it may have much different functionality than desired for an instance of a game itself.
 */
UCLASS(config=Engine, transient)
class UNREALED_API UEditorEngine : public UEngine
{
public:
	GENERATED_BODY()

public:
	UEditorEngine(const FObjectInitializer& ObjectInitializer = FObjectInitializer::Get());

	// Objects.
	UPROPERTY()
	class UModel* TempModel;

	UPROPERTY()
	class UModel* ConversionTempModel;

	UPROPERTY()
	class UTransactor* Trans;

	// Textures.
	UPROPERTY()
	class UTexture2D* Bad;

	// Font used by Canvas-based editors
	UPROPERTY()
	class UFont* EditorFont;

	// Audio
	UPROPERTY(transient)
	class USoundCue* PreviewSoundCue;

	UPROPERTY(transient)
	class UAudioComponent* PreviewAudioComponent;

	// Used in UnrealEd for showing materials
	UPROPERTY()
	class UStaticMesh* EditorCube;

	UPROPERTY()
	class UStaticMesh* EditorSphere;

	UPROPERTY()
	class UStaticMesh* EditorPlane;

	UPROPERTY()
	class UStaticMesh* EditorCylinder;

	// Toggles.
	UPROPERTY()
	uint32 bFastRebuild:1;

	UPROPERTY()
	uint32 IsImportingT3D:1;

	// Other variables.
	UPROPERTY()
	uint32 ClickFlags;

	UPROPERTY()
	class UPackage* ParentContext;

	UPROPERTY()
	FVector UnsnappedClickLocation;

	UPROPERTY()
	FVector ClickLocation;

	UPROPERTY()
	FPlane ClickPlane;

	UPROPERTY()
	FVector MouseMovement;

	// Setting for the detail mode to show in the editor viewports
	UPROPERTY()
	TEnumAsByte<enum EDetailMode> DetailMode;

	// Advanced.
	UPROPERTY(EditAnywhere, config, Category=Advanced)
	uint32 UseSizingBox:1;

	UPROPERTY(EditAnywhere, config, Category=Advanced)
	uint32 UseAxisIndicator:1;

	UPROPERTY(EditAnywhere, config, Category=Advanced)
	uint32 GodMode:1;

	UPROPERTY(EditAnywhere, config, Category=Advanced)
	FString GameCommandLine;

	/** If true, show translucent marker polygons on the builder brush and volumes. */
	UPROPERTY(EditAnywhere, config, Category=Advanced)
	uint32 bShowBrushMarkerPolys:1;

	/** If true, socket snapping is enabled in the main level viewports. */
	UPROPERTY(EditAnywhere, config, Category=Advanced)
	uint32 bEnableSocketSnapping:1;

	/** If true, same type views will be camera tied, and ortho views will use perspective view for LOD parenting */
	UPROPERTY()
	uint32 bEnableLODLocking:1;

	/** If true, actors can be grouped and grouping rules will be maintained. When deactivated, any currently existing groups will still be preserved.*/
	UE_DEPRECATED(4.17, "bGroupingActive has been deprecated.  Use UActorGroupingUtils::IsGroupingActive instead")
	uint32 bGroupingActive:1;

	UPROPERTY(config)
	FString HeightMapExportClassName;

	/** Array of actor factories created at editor startup and used by context menu etc. */
	UPROPERTY()
	TArray<class UActorFactory*> ActorFactories;

	/** The name of the file currently being opened in the editor. "" if no file is being opened. */
	UPROPERTY()
	FString UserOpenedFile;

	///////////////////////////////
	// "Play From Here" properties
	
	/** Additional per-user/per-game options set in the .ini file. Should be in the form "?option1=X?option2?option3=Y"					*/
	UPROPERTY(EditAnywhere, config, Category=Advanced)
	FString InEditorGameURLOptions;

	/** A pointer to a UWorld that is the duplicated/saved-loaded to be played in with "Play From Here" 								*/
	UPROPERTY()
	class UWorld* PlayWorld;

	/** An optional location for the starting location for "Play From Here"																*/
	UPROPERTY()
	FVector PlayWorldLocation;

	/** An optional rotation for the starting location for "Play From Here"																*/
	UPROPERTY()
	FRotator PlayWorldRotation;

	/** Has a request for "Play From Here" been made?													 								*/
	UPROPERTY()
	uint32 bIsPlayWorldQueued:1;

	/** Has a request to toggle between PIE and SIE been made? */
	UPROPERTY()
	uint32 bIsToggleBetweenPIEandSIEQueued:1;

	/** True if we are requesting to start a simulation-in-editor session */
	UPROPERTY()
	uint32 bIsSimulateInEditorQueued:1;

	/** Allows multipel PIE worlds under a single instance. If false, you can only do multiple UE4 processes for pie networking */
	UPROPERTY(globalconfig)
	uint32 bAllowMultiplePIEWorlds:1;

	/** True if there is a pending end play map queued */
	UPROPERTY()
	uint32 bRequestEndPlayMapQueued:1;

	/** Did the request include the optional location and rotation?										 								*/
	UPROPERTY()
	uint32 bHasPlayWorldPlacement:1;

	/** True to enable mobile preview mode when launching the game from the editor on PC platform */
	UPROPERTY()
	uint32 bUseMobilePreviewForPlayWorld:1;

	/** True to enable VR preview mode when launching the game from the editor on PC platform */
	UPROPERTY()
	uint32 bUseVRPreviewForPlayWorld:1;

	/** True if we're Simulating In Editor, as opposed to Playing In Editor.  In this mode, simulation takes place right the level editing environment */
	UPROPERTY()
	uint32 bIsSimulatingInEditor:1;

	/** True if we should not display notifications about undo/redo */
	UPROPERTY()
	uint32 bSquelchTransactionNotification:1;

	/** True if we should force a selection change notification during an undo/redo */
	UPROPERTY()
	uint32 bNotifyUndoRedoSelectionChange:1;

	/** The PlayerStart class used when spawning the player at the current camera location. */
	UPROPERTY()
	TSubclassOf<class ANavigationObjectBase>  PlayFromHerePlayerStartClass;

	/** When Simulating In Editor, a pointer to the original (non-simulating) editor world */
	UPROPERTY()
	class UWorld* EditorWorld;
	
	/** When Simulating In Editor, an array of all actors that were selected when it began*/
	UPROPERTY()
	TArray<TWeakObjectPtr<class AActor> > ActorsThatWereSelected;

	/** Where did the person want to play? Where to play the game - -1 means in editor, 0 or more is an index into the GConsoleSupportContainer	*/
	UPROPERTY()
	int32 PlayWorldDestination;

	/** The current play world destination (I.E console).  -1 means no current play world destination, 0 or more is an index into the GConsoleSupportContainer	*/
	UPROPERTY()
	int32 CurrentPlayWorldDestination;

	/** Mobile preview settings for what orientation to default to */
	UPROPERTY(config)
	uint32 bMobilePreviewPortrait:1;

	/** Currently targeted device for mobile previewer. */
	UPROPERTY(config)
	int32 BuildPlayDevice;

	/** Maps world contexts to their slate data */
	TMap<FName, FSlatePlayInEditorInfo>	SlatePlayInEditorMap;

	/** Viewport the next PlaySession was requested to happen on */
	TWeakPtr<class ILevelViewport>		RequestedDestinationSlateViewport;

	/** When set to anything other than -1, indicates a specific In-Editor viewport index that PIE should use */
	UPROPERTY()
	int32 PlayInEditorViewportIndex;

	/** Play world url string edited by a user. */
	UPROPERTY()
	FString UserEditedPlayWorldURL;

	/** Temporary render target that can be used by the editor. */
	UPROPERTY(transient)
	class UTextureRenderTarget2D* ScratchRenderTarget2048;

	UPROPERTY(transient)
	class UTextureRenderTarget2D* ScratchRenderTarget1024;

	UPROPERTY(transient)
	class UTextureRenderTarget2D* ScratchRenderTarget512;

	UPROPERTY(transient)
	class UTextureRenderTarget2D* ScratchRenderTarget256;

	/** A mesh component used to preview in editor without spawning a static mesh actor. */
	UPROPERTY(transient)
	class UStaticMeshComponent* PreviewMeshComp;

	/** The index of the mesh to use from the list of preview meshes. */
	UPROPERTY()
	int32 PreviewMeshIndex;

	/** When true, the preview mesh mode is activated. */
	UPROPERTY()
	uint32 bShowPreviewMesh:1;

	/** If "Camera Align" emitter handling uses a custom zoom or not */
	UPROPERTY(config)
	uint32 bCustomCameraAlignEmitter:1;

	/** The distance to place the camera from an emitter actor when custom zooming is enabled */
	UPROPERTY(config)
	float CustomCameraAlignEmitterDistance;

	/** If true, then draw sockets when socket snapping is enabled in 'g' mode */
	UPROPERTY(config)
	uint32 bDrawSocketsInGMode:1;

	/** If true, then draw particle debug helpers in editor viewports */
	UPROPERTY(transient)
	uint32 bDrawParticleHelpers:1;

	/** Brush builders that have been created in the editor */
	UPROPERTY(transient)
	TArray<class UBrushBuilder*> BrushBuilders;	

	/** Whether or not to recheck the current actor selection for lock actors the next time HasLockActors is called */
	bool bCheckForLockActors;

	/** Cached state of whether or not we have locked actors in the selection*/
	bool bHasLockedActors;

	/** Whether or not to recheck the current actor selection for world settings actors the next time IsWorldSettingsSelected is called */
	bool bCheckForWorldSettingsActors;

	/** Cached state of whether or not we have a worldsettings actor in the selection */
	bool bIsWorldSettingsSelected;

	/** The feature level we should use when loading or creating a new world */
	ERHIFeatureLevel::Type DefaultWorldFeatureLevel;

	/** The feature level and platform we should use when loading or creating a new world */
	FPreviewPlatformInfo PreviewPlatform;
	
	/** A delegate that is called when the preview feature level changes. Primarily used to switch a viewport's feature level. */
	DECLARE_MULTICAST_DELEGATE_OneParam(FPreviewFeatureLevelChanged, ERHIFeatureLevel::Type);
	FPreviewFeatureLevelChanged PreviewFeatureLevelChanged;

	/** Whether or not the editor is currently compiling */
	bool bIsCompiling;

private:

	/** Manager that holds all extensions paired with a world */
	UPROPERTY()
	UEditorWorldExtensionManager* EditorWorldExtensionsManager;

protected:

	/** Count of how many PIE instances are waiting to log in */
	int32 PIEInstancesToLogInCount;
	bool bAtLeastOnePIELoginFailed;

	/* These are parameters that we need to cache for late joining */
	FString ServerPrefix;
	int32 PIEInstance;
	int32 SettingsIndex;
	bool bStartLateJoinersInSpectatorMode;

private:

	/** Additional launch options requested for the next PlaySession */
	FString RequestedAdditionalStandaloneLaunchOptions;

public:

	/** The "manager" of all the layers for the UWorld currently being edited */
	TSharedPtr< class ILayers >				Layers;

	/** List of all viewport clients */
	const TArray<class FEditorViewportClient*>& GetAllViewportClients() { return AllViewportClients; }
	const TArray<class FEditorViewportClient*>& GetAllViewportClients() const { return AllViewportClients; }

	/** Called when the viewport clients list changed */
	DECLARE_EVENT(UEditorEngine, FViewportClientListChangedEvent);
	FViewportClientListChangedEvent& OnViewportClientListChanged() { return ViewportClientListChangedEvent; }

	/**
	 * Add a viewport client.
	 * @return Index to the new item
	 */
	int32 AddViewportClients(FEditorViewportClient* ViewportClient);

	/** Remove a viewport client */
	void RemoveViewportClients(FEditorViewportClient* ViewportClient);

	/** List of level editor viewport clients for level specific actions */
	const TArray<class FLevelEditorViewportClient*>& GetLevelViewportClients() { return LevelViewportClients; }
	const TArray<class FLevelEditorViewportClient*>& GetLevelViewportClients() const { return LevelViewportClients; }

	/**
	 * Add a viewport client.
	 * @return Index to the new item
	 */
	int32 AddLevelViewportClients(FLevelEditorViewportClient* ViewportClient);

	/** Remove a level editor viewport client */
	void RemoveLevelViewportClients(FLevelEditorViewportClient* ViewportClient);

	/** Called when the level editor viewport clients list changed */
	FViewportClientListChangedEvent& OnLevelViewportClientListChanged() { return LevelViewportClientListChangedEvent; }

	/** Annotation to track which PIE/SIE (PlayWorld) UObjects have counterparts in the EditorWorld **/
	class FUObjectAnnotationSparseBool ObjectsThatExistInEditorWorld;

	/** Called prior to a Blueprint compile */
	DECLARE_EVENT_OneParam( UEditorEngine, FBlueprintPreCompileEvent, UBlueprint* );
	FBlueprintPreCompileEvent& OnBlueprintPreCompile() { return BlueprintPreCompileEvent; }

	/** Broadcasts that a Blueprint is about to be compiled */
	void BroadcastBlueprintPreCompile(UBlueprint* BlueprintToCompile) { BlueprintPreCompileEvent.Broadcast(BlueprintToCompile); }

	/** Called when a Blueprint compile is completed. */
	DECLARE_EVENT( UEditorEngine, FBlueprintCompiledEvent );
	FBlueprintCompiledEvent& OnBlueprintCompiled() { return BlueprintCompiledEvent; }

	/**	Broadcasts that a blueprint just finished compiling. THIS SHOULD NOT BE PUBLIC */
	void BroadcastBlueprintCompiled() { BlueprintCompiledEvent.Broadcast(); }

	/** Called by the blueprint compiler after a blueprint has been compiled and all instances replaced, but prior to garbage collection. */
	DECLARE_EVENT(UEditorEngine, FBlueprintReinstanced);
	FBlueprintReinstanced& OnBlueprintReinstanced() { return BlueprintReinstanced; }

	/**	Broadcasts that a blueprint just finished being reinstanced. THIS SHOULD NOT BE PUBLIC */
	void BroadcastBlueprintReinstanced() { BlueprintReinstanced.Broadcast(); }

	/** Called when uobjects have been replaced to allow others a chance to fix their references. */
	typedef TMap<UObject*, UObject*> ReplacementObjectMap;
	DECLARE_EVENT_OneParam( UEditorEngine, FObjectsReplacedEvent, const ReplacementObjectMap& );
	FObjectsReplacedEvent& OnObjectsReplaced() { return ObjectsReplacedEvent; }

	/**	Broadcasts that objects have been replaced*/
	void BroadcastBlueprintCompiled(const TMap<UObject*, UObject*>& ReplacementMap) { ObjectsReplacedEvent.Broadcast(ReplacementMap); }

	/** Called when a package with data-driven classes becomes loaded or unloaded */
	DECLARE_EVENT( UEditorEngine, FClassPackageLoadedOrUnloadedEvent );
	FClassPackageLoadedOrUnloadedEvent& OnClassPackageLoadedOrUnloaded() { return ClassPackageLoadedOrUnloadedEvent; }

	/**	Broadcasts that a class package was just loaded or unloaded. THIS SHOULD NOT BE PUBLIC */
	void BroadcastClassPackageLoadedOrUnloaded() { ClassPackageLoadedOrUnloadedEvent.Broadcast(); }

	/** Called when an object is reimported. */
	DECLARE_EVENT_OneParam( UEditorEngine, FObjectReimported, UObject* );
	UE_DEPRECATED(4.22, "Use the ImportSubsystem instead. GEditor->GetEditorSubsystem<UImportSubsystem>()")
	FObjectReimported& OnObjectReimported() { return ObjectReimportedEvent; }

	/** Editor-only event triggered before an actor or component is moved, rotated or scaled by an editor system */
	DECLARE_EVENT_OneParam( UEditorEngine, FOnBeginTransformObject, UObject& );
	FOnBeginTransformObject& OnBeginObjectMovement() { return OnBeginObjectTransformEvent; }

	/** Editor-only event triggered after actor or component has moved, rotated or scaled by an editor system */
	DECLARE_EVENT_OneParam( UEditorEngine, FOnEndTransformObject, UObject& );
	FOnEndTransformObject& OnEndObjectMovement() { return OnEndObjectTransformEvent; }

	/** Editor-only event triggered before the camera viewed through the viewport is moved by an editor system */
	DECLARE_EVENT_OneParam( UEditorEngine, FOnBeginTransformCamera, UObject& );
	FOnBeginTransformCamera& OnBeginCameraMovement() { return OnBeginCameraTransformEvent; }

	/** Editor-only event triggered after the camera viewed through the viewport has been moved by an editor system */
	DECLARE_EVENT_OneParam( UEditorEngine, FOnEndTransformCamera, UObject& );
	FOnEndTransformCamera& OnEndCameraMovement() { return OnEndCameraTransformEvent; }

	/** Editor-only event triggered when a HLOD Actor is moved between clusters */
	DECLARE_EVENT_TwoParams(UEngine, FHLODActorMovedEvent, const AActor*, const AActor*);
	FHLODActorMovedEvent& OnHLODActorMoved() { return HLODActorMovedEvent; }

	/** Called by internal engine systems after a HLOD Actor is moved between clusters */
	void BroadcastHLODActorMoved(const AActor* InActor, const AActor* ParentActor) { HLODActorMovedEvent.Broadcast(InActor, ParentActor); }

	/** Editor-only event triggered when a HLOD Actor's mesh is build */
	DECLARE_EVENT_OneParam(UEngine, FHLODMeshBuildEvent, const class ALODActor*);
	FHLODMeshBuildEvent& OnHLODMeshBuild() { return HLODMeshBuildEvent; }

	/** Called by internal engine systems after a HLOD Actor's mesh is build */
	void BroadcastHLODMeshBuild(const class ALODActor* InActor) { HLODMeshBuildEvent.Broadcast(InActor); }

	/** Editor-only event triggered when a HLOD Actor is added to a cluster */
	DECLARE_EVENT_TwoParams(UEngine, FHLODActorAddedEvent, const AActor*, const AActor*);
	FHLODActorAddedEvent& OnHLODActorAdded() { return HLODActorAddedEvent; }

	/** Called by internal engine systems after a HLOD Actor is added to a cluster */
	void BroadcastHLODActorAdded(const AActor* InActor, const AActor* ParentActor) { HLODActorAddedEvent.Broadcast(InActor, ParentActor); }

	/** Editor-only event triggered when a HLOD Actor is marked dirty */
	DECLARE_EVENT_OneParam(UEngine, FHLODActorMarkedDirtyEvent, class ALODActor*);
	UE_DEPRECATED(4.20, "This function is no longer used.")
	FHLODActorMarkedDirtyEvent& OnHLODActorMarkedDirty() { return HLODActorMarkedDirtyEvent; }

	/** Called by internal engine systems after a HLOD Actor is marked dirty */
	UE_DEPRECATED(4.20, "This function is no longer used.")
	void BroadcastHLODActorMarkedDirty(class ALODActor* InActor) { HLODActorMarkedDirtyEvent.Broadcast(InActor); }

	/** Editor-only event triggered when a HLOD Actor is marked dirty */
	DECLARE_EVENT(UEngine, FHLODTransitionScreenSizeChangedEvent);
	FHLODTransitionScreenSizeChangedEvent& OnHLODTransitionScreenSizeChanged() { return HLODTransitionScreenSizeChangedEvent; }

	/** Called by internal engine systems after a HLOD Actor is marked dirty */
	void BroadcastHLODTransitionScreenSizeChanged() { HLODTransitionScreenSizeChangedEvent.Broadcast(); }

	/** Editor-only event triggered when a HLOD level is added or removed */
	DECLARE_EVENT(UEngine, FHLODLevelsArrayChangedEvent);
	FHLODLevelsArrayChangedEvent& OnHLODLevelsArrayChanged() { return HLODLevelsArrayChangedEvent; }

	/** Called by internal engine systems after a HLOD Actor is marked dirty */
	void BroadcastHLODLevelsArrayChanged() { HLODLevelsArrayChangedEvent.Broadcast(); }

	DECLARE_EVENT_TwoParams(UEngine, FHLODActorRemovedFromClusterEvent, const AActor*, const AActor*);
	FHLODActorRemovedFromClusterEvent& OnHLODActorRemovedFromCluster() { return HLODActorRemovedFromClusterEvent; }

	/** Called by internal engine systems after an Actor is removed from a cluster */
	void BroadcastHLODActorRemovedFromCluster(const AActor* InActor, const AActor* ParentActor) { HLODActorRemovedFromClusterEvent.Broadcast(InActor, ParentActor); }

	/**
	 * Called before an actor or component is about to be translated, rotated, or scaled by the editor
	 *
	 * @param Object	The actor or component that will be moved
	 */
	void BroadcastBeginObjectMovement(UObject& Object) const { OnBeginObjectTransformEvent.Broadcast(Object); }

	/**
	 * Called when an actor or component has been translated, rotated, or scaled by the editor
	 *
	 * @param Object	The actor or component that moved
	 */
	void BroadcastEndObjectMovement(UObject& Object) const { OnEndObjectTransformEvent.Broadcast(Object); }

	/**
	 * Called before the camera viewed through the viewport is moved by the editor
	 *
	 * @param Object	The camera that will be moved
	 */
	void BroadcastBeginCameraMovement(UObject& Object) const { OnBeginCameraTransformEvent.Broadcast(Object); }

	/**
	 * Called when the camera viewed through the viewport has been moved by the editor
	 *
	 * @param Object	The camera that moved
	 */
	void BroadcastEndCameraMovement(UObject& Object) const { OnEndCameraTransformEvent.Broadcast(Object); }

	/**	Broadcasts that an object has been reimported. THIS SHOULD NOT BE PUBLIC */
	void BroadcastObjectReimported(UObject* InObject);

	//~ Begin UObject Interface.
	virtual void FinishDestroy() override;
	virtual void PostEditChangeProperty(FPropertyChangedEvent& PropertyChangedEvent) override;
	static void AddReferencedObjects(UObject* InThis, FReferenceCollector& Collector);
	//~ End UObject Interface.

	//~ Begin UEngine Interface.
public:
	virtual void Init(IEngineLoop* InEngineLoop) override;
	virtual float GetMaxTickRate(float DeltaTime, bool bAllowFrameRateSmoothing = true) const override;
	virtual void Tick(float DeltaSeconds, bool bIdleMode) override;
	virtual bool ShouldDrawBrushWireframe(AActor* InActor) override;
	virtual void NotifyToolsOfObjectReplacement(const TMap<UObject*, UObject*>& OldToNewInstanceMap) override;
	virtual bool ShouldThrottleCPUUsage() const override;
	virtual bool GetPropertyColorationColor(class UObject* Object, FColor& OutColor) override;
	virtual bool WorldIsPIEInNewViewport(UWorld* InWorld) override;
	virtual void FocusNextPIEWorld(UWorld* CurrentPieWorld, bool previous = false) override;
	virtual void ResetPIEAudioSetting(UWorld *CurrentPieWorld) override;
	virtual class UGameViewportClient* GetNextPIEViewport(UGameViewportClient* CurrentViewport) override;
	virtual UWorld* CreatePIEWorldByDuplication(FWorldContext &WorldContext, UWorld* InWorld, FString &PlayWorldMapName) override;
	virtual bool GetMapBuildCancelled() const override { return false; }
	virtual void SetMapBuildCancelled(bool InCancelled) override { /* Intentionally empty. */ }
	virtual void HandleNetworkFailure(UWorld *World, UNetDriver *NetDriver, ENetworkFailure::Type FailureType, const FString& ErrorString) override;
	virtual ERHIFeatureLevel::Type GetDefaultWorldFeatureLevel() const override { return DefaultWorldFeatureLevel; }

	FString GetPlayOnTargetPlatformName() const;
protected:
	virtual void InitializeObjectReferences() override;
	virtual void ProcessToggleFreezeCommand(UWorld* InWorld) override;
	virtual void ProcessToggleFreezeStreamingCommand(UWorld* InWorld) override;
	virtual void HandleBrowseToDefaultMapFailure(FWorldContext& Context, const FString& TextURL, const FString& Error) override;
private:
	virtual void RemapGamepadControllerIdForPIE(class UGameViewportClient* GameViewport, int32 &ControllerId) override;
	virtual TSharedPtr<SViewport> GetGameViewportWidget() const override;
	virtual void TriggerStreamingDataRebuild() override;
	virtual bool NetworkRemapPath(UNetDriver* Driver, FString& Str, bool bReading = true) override;
	virtual bool NetworkRemapPath(UPendingNetGame* PendingNetGame, FString& Str, bool bReading = true) override;
	virtual bool AreEditorAnalyticsEnabled() const override;
	virtual void CreateStartupAnalyticsAttributes(TArray<FAnalyticsEventAttribute>& StartSessionAttributes) const override;
	virtual void VerifyLoadMapWorldCleanup() override;

	/** Called during editor init and whenever the vanilla status might have changed, to set the flag on the base class */
	void UpdateIsVanillaProduct();

	/** Called when hotreload adds a new class to create volume factories */
	void CreateVolumeFactoriesForNewClasses(const TArray<UClass*>& NewClasses);

public:
	//~ End UEngine Interface.
	
	//~ Begin FExec Interface
	virtual bool Exec( UWorld* InWorld, const TCHAR* Cmd, FOutputDevice& Ar=*GLog ) override;
	//~ End FExec Interface

	bool	CommandIsDeprecated( const TCHAR* CommandStr, FOutputDevice& Ar );
	
	/**
	 * Exec command handlers
	 */
	bool	HandleBlueprintifyFunction( const TCHAR* Str , FOutputDevice& Ar );
	bool	HandleCallbackCommand( UWorld* InWorld, const TCHAR* Str, FOutputDevice& Ar );
	bool	HandleTestPropsCommand( const TCHAR* Str, FOutputDevice& Ar );
	bool	HandleMapCommand( const TCHAR* Str, FOutputDevice& Ar, UWorld* InWorld );
	bool	HandleSelectCommand( const TCHAR* Str, FOutputDevice& Ar, UWorld* InWorld );
	bool	HandleDeleteCommand( const TCHAR* Str, FOutputDevice& Ar, UWorld* InWorld );
	bool	HandleLightmassDebugCommand( const TCHAR* Str, FOutputDevice& Ar );
	bool	HandleLightmassStatsCommand( const TCHAR* Str, FOutputDevice& Ar );
	bool	HandleSwarmDistributionCommand( const TCHAR* Str, FOutputDevice& Ar );
	bool	HandleLightmassImmediateImportCommand( const TCHAR* Str, FOutputDevice& Ar );
	bool	HandleLightmassImmediateProcessCommand( const TCHAR* Str, FOutputDevice& Ar );
	bool	HandleLightmassSortCommand( const TCHAR* Str, FOutputDevice& Ar );
	bool	HandleLightmassDebugMaterialCommand( const TCHAR* Str, FOutputDevice& Ar );
	bool	HandleLightmassPaddingCommand( const TCHAR* Str, FOutputDevice& Ar );
	bool	HandleLightmassDebugPaddingCommand( const TCHAR* Str, FOutputDevice& Ar );
	bool	HandleLightmassProfileCommand( const TCHAR* Str, FOutputDevice& Ar );
	bool	HandleSetReplacementCommand( const TCHAR* Str, FOutputDevice& Ar, UWorld* InWorld );
	bool	HandleSelectNameCommand( const TCHAR* Str, FOutputDevice& Ar, UWorld* InWorld  );
	bool	HandleDumpPublicCommand( const TCHAR* Str, FOutputDevice& Ar );
	bool	HandleJumpToCommand( const TCHAR* Str, FOutputDevice& Ar );
	bool	HandleBugItGoCommand( const TCHAR* Str, FOutputDevice& Ar );
	bool	HandleTagSoundsCommand( const TCHAR* Str, FOutputDevice& Ar );
	bool	HandlecheckSoundsCommand( const TCHAR* Str, FOutputDevice& Ar );
	bool	HandleFixupBadAnimNotifiersCommand( const TCHAR* Str, FOutputDevice& Ar );
	bool	HandleSetDetailModeCommand( const TCHAR* Str, FOutputDevice& Ar );
	bool	HandleSetDetailModeViewCommand( const TCHAR* Str, FOutputDevice& Ar, UWorld* InWorld );
	bool	HandleCleanBSPMaterialCommand( const TCHAR* Str, FOutputDevice& Ar, UWorld* InWorld  );
	bool	HandleAutoMergeStaticMeshCommand( const TCHAR* Str, FOutputDevice& Ar );
	bool	HandleAddSelectedCommand( const TCHAR* Str, FOutputDevice& Ar );
	bool	HandleToggleSocketGModeCommand( const TCHAR* Str, FOutputDevice& Ar );
	bool	HandleListMapPackageDependenciesCommand( const TCHAR* Str, FOutputDevice& Ar );
	bool	HandleRebuildVolumesCommand( const TCHAR* Str, FOutputDevice& Ar, UWorld* InWorld );
	bool	HandleRemoveArchtypeFlagCommand( const TCHAR* Str, FOutputDevice& Ar );
	bool	HandleStartMovieCaptureCommand( const TCHAR* Cmd, FOutputDevice& Ar );
	bool	HandleBuildMaterialTextureStreamingData( const TCHAR* Cmd, FOutputDevice& Ar );

	/**
	 * Initializes the Editor.
	 */
	void InitEditor(IEngineLoop* InEngineLoop);

	/**
	 * Constructs a default cube builder brush, this function MUST be called at the AFTER UEditorEngine::Init in order to guarantee builder brush and other required subsystems exist.
	 *
	 * @param		InWorld			World in which to create the builder brush.
	 */
	void InitBuilderBrush( UWorld* InWorld );

	/** Access user setting for audio mute. */
	bool IsRealTimeAudioMuted() const;

	/** Set user setting for audio mute. */
	void MuteRealTimeAudio(bool bMute);

	/** Access user setting for audio level. Fractional volume 0.0->1.0 */
	float GetRealTimeAudioVolume() const;

	/** Set user setting for audio mute. Fractional volume 0.0->1.0 */
	void SetRealTimeAudioVolume(float VolumeLevel);

	/**
	 * Updates a single viewport
	 * @param Viewport - the viewport that we're trying to draw
	 * @param bInAllowNonRealtimeViewportToDraw - whether or not to allow non-realtime viewports to update
	 * @param bLinkedOrthoMovement	True if orthographic viewport movement is linked
	 * @return - Whether a NON-realtime viewport has updated in this call.  Used to help time-slice canvas redraws
	 */
	bool UpdateSingleViewportClient(FEditorViewportClient* InViewportClient, const bool bInAllowNonRealtimeViewportToDraw, bool bLinkedOrthoMovement );

	/** Used for generating status bar text */
	enum EMousePositionType
	{
		MP_None,
		MP_WorldspacePosition,
		MP_Translate,
		MP_Rotate,
		MP_Scale,
		MP_CameraSpeed,
		MP_NoChange
	};


	// Execute a command that is safe for rebuilds.
	virtual bool SafeExec( UWorld* InWorld, const TCHAR* Cmd, FOutputDevice& Ar=*GLog );
	// Process an incoming network message meant for the editor server
	bool Exec_StaticMesh( UWorld* InWorld, const TCHAR* Str, FOutputDevice& Ar );
	bool Exec_Brush( UWorld* InWorld, const TCHAR* Str, FOutputDevice& Ar );
	bool Exec_Poly( UWorld* InWorld, const TCHAR* Str, FOutputDevice& Ar );
	bool Exec_Obj( const TCHAR* Str, FOutputDevice& Ar );
	bool Exec_Camera( const TCHAR* Str, FOutputDevice& Ar );
	bool Exec_Transaction(const TCHAR* Str, FOutputDevice& Ar);
	bool Exec_Particle(const TCHAR* Str, FOutputDevice& Ar);

	/**
	 * Executes each line of text in a file sequentially, as if each were a separate command
	 *
	 * @param InWorld	World context
	 * @param InFilename The name of the file to load and execute
	 * @param Ar Output device
	 */
	void ExecFile( UWorld* InWorld, const TCHAR* InFilename, FOutputDevice& Ar );

	//~ Begin Transaction Interfaces.
	virtual int32 BeginTransaction(const TCHAR* TransactionContext, const FText& Description, UObject* PrimaryObject) override;
	int32 BeginTransaction(const FText& Description);
	virtual int32 EndTransaction() override;
	virtual void CancelTransaction(int32 Index) override;
	void ResetTransaction(const FText& Reason);
	bool UndoTransaction(bool bCanRedo = true);
	bool RedoTransaction();
	bool IsTransactionActive() const;
	FText GetTransactionName() const;
	bool IsObjectInTransactionBuffer( const UObject* Object ) const;

	/**
	 * Rebuilds the map.
	 *
	 * @param bBuildAllVisibleMaps	Whether or not to rebuild all visible maps, if false only the current level will be built.
	 */
	enum EMapRebuildType
	{
		MRT_Current				= 0,
		MRT_AllVisible			= 1,
		MRT_AllDirtyForLighting	= 2,
	};

	/**
	 * Rebuilds the map.
	 *
	 * @param bBuildAllVisibleMaps	Whether or not to rebuild all visible maps, if false only the current level will be built.
	 */
	void RebuildMap(UWorld* InWorld, EMapRebuildType RebuildType);

	/**
	 * Quickly rebuilds a single level (no bounds build, visibility testing or Bsp tree optimization).
	 *
	 * @param Level	The level to be rebuilt.
	 */
	void RebuildLevel(ULevel& Level);
	
	/**
	 * Builds up a model from a set of brushes. Used by RebuildLevel.
	 *
	 * @param Model					The model to be rebuilt.
	 * @param bSelectedBrushesOnly	Use all brushes in the current level or just the selected ones?.
	 * @param bTreatMovableBrushesAsStatic	Treat moveable brushes as static?.
	 */
	void RebuildModelFromBrushes(UModel* Model, bool bSelectedBrushesOnly, bool bTreatMovableBrushesAsStatic = false);

	/**
	 * Rebuilds levels containing currently selected brushes and should be invoked after a brush has been modified
	 */
	void RebuildAlteredBSP();

	/** Helper method for executing the de/intersect CSG operation */
	void BSPIntersectionHelper(UWorld* InWorld, ECsgOper Operation);

	/**
	 * @return	A pointer to the named actor or NULL if not found.
	 */
	AActor* SelectNamedActor(const TCHAR *TargetActorName);


	/**
	 * Moves an actor in front of a camera specified by the camera's origin and direction.
	 * The distance the actor is in front of the camera depends on the actors bounding cylinder
	 * or a default value if no bounding cylinder exists.
	 *
	 * @param InActor			The actor to move
	 * @param InCameraOrigin	The location of the camera in world space
	 * @param InCameraDirection	The normalized direction vector of the camera
	 */
	void MoveActorInFrontOfCamera( AActor& InActor, const FVector& InCameraOrigin, const FVector& InCameraDirection );

	/**
	 * Moves all viewport cameras to the target actor.
	 * @param	Actor					Target actor.
	 * @param	bActiveViewportOnly		If true, move/reorient only the active viewport.
	 */
	void MoveViewportCamerasToActor(AActor& Actor,  bool bActiveViewportOnly);

	/**
	* Moves all viewport cameras to focus on the provided array of actors.
	* @param	Actors					Target actors.

	* @param	bActiveViewportOnly		If true, move/reorient only the active viewport.
	*/
	void MoveViewportCamerasToActor(const TArray<AActor*> &Actors, bool bActiveViewportOnly);

	/**
	* Moves all viewport cameras to focus on the provided array of actors.
	* @param	Actors					Target actors.
	* @param	Components				Target components (used of actors array is empty)
	* @param	bActiveViewportOnly		If true, move/reorient only the active viewport.
	*/
	void MoveViewportCamerasToActor(const TArray<AActor*> &Actors, const TArray<UPrimitiveComponent*>& Components, bool bActiveViewportOnly);

	/**
	* Moves all viewport cameras to focus on the provided component.
	* @param	Component				Target component
	* @param	bActiveViewportOnly		If true, move/reorient only the active viewport.
	*/
	void MoveViewportCamerasToComponent(USceneComponent* Component, bool bActiveViewportOnly);

	/**
	 * Moves all viewport cameras to focus on the provided bounding box.
	 * @param	BoundingBox				Target box
	 * @param	bActiveViewportOnly		If true, move/reorient only the active viewport.
	 */
	void MoveViewportCamerasToBox(const FBox& BoundingBox, bool bActiveViewportOnly) const;

	/** 
	 * Snaps an actor in a direction.  Optionally will align with the trace normal.
	 * @param InActor			Actor to move to the floor.
	 * @param InAlign			sWhether or not to rotate the actor to align with the trace normal.
	 * @param InUseLineTrace	Whether or not to only trace with a line through the world.
	 * @param InUseBounds		Whether or not to base the line trace off of the bounds.
	 * @param InUsePivot		Whether or not to use the pivot position.
	 * @param InDestination		The destination actor we want to move this actor to, NULL assumes we just want to go towards the floor
	 * @return					Whether or not the actor was moved.
	 */
	bool SnapObjectTo( FActorOrComponent Object, const bool InAlign, const bool InUseLineTrace, const bool InUseBounds, const bool InUsePivot, FActorOrComponent InDestination = FActorOrComponent() );

	/**
	 * Snaps the view of the camera to that of the provided actor.
	 *
	 * @param	Actor	The actor the camera is going to be snapped to.
	 */
	void SnapViewTo(const FActorOrComponent& Object);

	/**
	 * Remove the roll, pitch and/or yaw from the perspective viewports' cameras.
	 *
	 * @param	Roll		If true, the camera roll is reset to zero.
	 * @param	Pitch		If true, the camera pitch is reset to zero.
	 * @param	Yaw			If true, the camera yaw is reset to zero.
	 */
	void RemovePerspectiveViewRotation(bool Roll, bool Pitch, bool Yaw);

	//
	// Pivot handling.
	//

	virtual FVector GetPivotLocation() { return FVector::ZeroVector; }
	/** Sets the editor's pivot location, and optionally the pre-pivots of actors.
	 *
	 * @param	NewPivot				The new pivot location
	 * @param	bSnapPivotToGrid		If true, snap the new pivot location to the grid.
	 * @param	bIgnoreAxis				If true, leave the existing pivot unaffected for components of NewPivot that are 0.
	 * @param	bAssignPivot			If true, assign the given pivot to any valid actors that retain it (defaults to false)
	 */
	virtual void SetPivot(FVector NewPivot, bool bSnapPivotToGrid, bool bIgnoreAxis, bool bAssignPivot=false) {}
	virtual void ResetPivot() {}

	//
	// General functions.
	//

	/**
	 * Cleans up after major events like e.g. map changes.
	 *
	 * @param	ClearSelection	Whether to clear selection
	 * @param	Redraw			Whether to redraw viewports
	 * @param	TransReset		Human readable reason for resetting the transaction system
	 */
	virtual void Cleanse( bool ClearSelection, bool Redraw, const FText& TransReset );
	virtual void FinishAllSnaps() { }

	/**
	 * Redraws all level editing viewport clients.
	 *
	 * @param	bInvalidateHitProxies		[opt] If true (the default), invalidates cached hit proxies too.
	 */
	virtual void RedrawLevelEditingViewports(bool bInvalidateHitProxies=true) {}
		
	/**
	 * Triggers a high res screen shot for current editor viewports.
	 *
	 */
	virtual void TakeHighResScreenShots(){}

	virtual void NoteSelectionChange(bool bNotify = true) {}

	/**
	 * Adds an actor to the world at the specified location.
	 *
	 * @param	InLevel			Level in which to add the actor
	 * @param	Class			A non-abstract, non-transient, placeable class.  Must be non-NULL.
	 * @param	Transform		The world-space transform to spawn the actor with.
	 * @param	bSilent			If true, suppress logging (optional, defaults to false).
	 * @param	ObjectFlags		The object flags to place on the spawned actor.
	 * @return					A pointer to the newly added actor, or NULL if add failed.
	 */
	virtual AActor* AddActor(ULevel* InLevel, UClass* Class, const FTransform& Transform, bool bSilent = false, EObjectFlags ObjectFlags = RF_Transactional);

	/**
	 * Adds actors to the world at the specified location using export text.
	 *
	 * @param	ExportText		A T3D representation of the actor to create.
	 * @param	bSilent			If true, suppress logging
	 * @param	ObjectFlags		The object flags to place on the spawned actor.
	 * @return					A pointer to the newly added actor, or NULL if add failed.
	 */
	virtual TArray<AActor*> AddExportTextActors(const FString& ExportText, bool bSilent, EObjectFlags ObjectFlags = RF_Transactional);

	virtual void NoteActorMovement() { check(0); }
	virtual UTransactor* CreateTrans();

	/** Plays an editor sound, loading the sound on demand if necessary (if the user has sounds enabled.)  The reference to the sound asset is not retained. */
	void PlayEditorSound( const FString& SoundAssetName );

	/** Plays an editor sound (if the user has sounds enabled.) */
	void PlayEditorSound( USoundBase* InSound );

	/**
	 * Returns true if currently able to play a sound and if the user has sounds enabled.
	 */
	bool CanPlayEditorSound() const;


	/**
	 * Returns the preview audio component
	 */
	UAudioComponent* GetPreviewAudioComponent();

	/**
	 * Returns an audio component linked to the current scene that it is safe to play a sound on
	 *
	 * @param	Sound		A sound to attach to the audio component
	 * @param	SoundNode	A sound node that is attached to the audio component when the sound is NULL
	 */
	UAudioComponent* ResetPreviewAudioComponent( class USoundBase* Sound = NULL, class USoundNode* SoundNode = NULL );

	/**
	 * Plays a preview of a specified sound or node
	 *
	 * @param	Sound		A sound to attach to the audio component
	 * @param	SoundNode	A sound node that is attached to the audio component when the sound is NULL
	 */
	void PlayPreviewSound(USoundBase* Sound, USoundNode* SoundNode = NULL);

	/**
	 * Clean up any world specific editor components so they can be GC correctly
	 */
	void ClearPreviewComponents();

	
	/**
	 * Close all the edit windows for assets that are owned by the world being closed
	 */
	void CloseEditedWorldAssets(UWorld* InWorld);

	/**
	 * Redraws all editor viewport clients.
	 *
	 * @param	bInvalidateHitProxies		[opt] If true (the default), invalidates cached hit proxies too.
	 */
	void RedrawAllViewports(bool bInvalidateHitProxies=true);

	/**
	 * Invalidates all viewports parented to the specified view.
	 *
	 * @param	InParentView				The parent view whose child views should be invalidated.
	 * @param	bInvalidateHitProxies		[opt] If true (the default), invalidates cached hit proxies too.
	 */
	void InvalidateChildViewports(FSceneViewStateInterface* InParentView, bool bInvalidateHitProxies=true);

	/**
	 * Looks for an appropriate actor factory for the specified UClass.
	 *
	 * @param	InClass		The class to find the factory for.
	 * @return				A pointer to the factory to use.  NULL if no factories support this class.
	 */
	UActorFactory* FindActorFactoryForActorClass( const UClass* InClass );

	/**
	 * Looks for an actor factory spawned from the specified class.
	 *
	 * @param	InClass		The factories class to find
	 * @return				A pointer to the factory to use.  NULL if no factories support this class.
	 */
	UActorFactory* FindActorFactoryByClass( const UClass* InClass ) const;

	/**
	* Looks for an actor factory spawned from the specified class, for the specified UClass for an actor.
	*
	* @param	InFactoryClass		The factories class to find
	* @param	InActorClass		The class to find the factory for.
	* @return				A pointer to the factory to use.  NULL if no factories support this class.
	*/
	UActorFactory* FindActorFactoryByClassForActorClass( const UClass* InFactoryClass, const UClass* InActorClass );

	/**
	 * Uses the supplied factory to create an actor at the clicked location and adds to level.
	 *
	 * @param	Factory					The factory to create the actor from.  Must be non-NULL.
	 * @param	ObjectFlags				[opt] The flags to apply to the actor when it is created
	 * @return							A pointer to the new actor, or NULL on fail.
	 */
	AActor* UseActorFactoryOnCurrentSelection( UActorFactory* Factory, const FTransform* InActorTransform, EObjectFlags ObjectFlags = RF_Transactional );

	/**
	 * Uses the supplied factory to create an actor at the clicked location and adds to level.
	 *
	 * @param	Factory					The factory to create the actor from.  Must be non-NULL.
	 * @param	AssetData				The optional asset to base the actor construction on.
	 * @param	ActorLocation			[opt] If null, positions the actor at the mouse location, otherwise specified. Default is null.
	 * @param	bUseSurfaceOrientation	[opt] If true, align new actor's orientation to the underlying surface normal.  Default is false.
	 * @param	ObjectFlags				[opt] The flags to apply to the actor when it is created
	 * @return							A pointer to the new actor, or NULL on fail.
	 */
	AActor* UseActorFactory( UActorFactory* Factory, const FAssetData& AssetData, const FTransform* ActorLocation, EObjectFlags ObjectFlags = RF_Transactional );

	/**
	 * Replaces the selected Actors with the same number of a different kind of Actor using the specified factory to spawn the new Actors
	 * note that only Location, Rotation, Drawscale, Drawscale3D, Tag, and Group are copied from the old Actors
	 * 
	 * @param Factory - the Factory to use to create Actors
	 */
	void ReplaceSelectedActors(UActorFactory* Factory, const FAssetData& AssetData);

	/**
	 * Replaces specified Actors with the same number of a different kind of Actor using the specified factory to spawn the new Actors
	 * note that only Location, Rotation, Drawscale, Drawscale3D, Tag, and Group are copied from the old Actors
	 * 
	 * @param Factory - the Factory to use to create Actors
	 */
	void ReplaceActors(UActorFactory* Factory, const FAssetData& AssetData, const TArray<AActor*>& ActorsToReplace);

	/**
	 * Converts passed in brushes into a single static mesh actor. 
	 * Note: This replaces all the brushes with a single actor. This actor will not be attached to anything unless a single brush was converted.
	 *
	 * @param	InStaticMeshPackageName		The name to save the brushes to.
	 * @param	InBrushesToConvert			A list of brushes being converted.
	 *
	 * @return							Returns the newly created actor with the newly created static mesh.
	 */
	AActor* ConvertBrushesToStaticMesh(const FString& InStaticMeshPackageName, TArray<ABrush*>& InBrushesToConvert, const FVector& InPivotLocation);

	/**
	 * Converts passed in light actors into new actors of another type.
	 * Note: This replaces the old actor with the new actor.
	 * Most properties of the old actor that can be copied are copied to the new actor during this process.
	 * Properties that can be copied are ones found in a common superclass between the actor to convert and the new class.
	 * Common light component properties between the two classes are also copied
	 *
	 * @param	ConvertToClass	The light class we are going to convert to.
	 */
	void ConvertLightActors( UClass* ConvertToClass );

	/**
	 * Converts passed in actors into new actors of the specified type.
	 * Note: This replaces the old actors with brand new actors while attempting to preserve as many properties as possible.
	 * Properties of the actors components are also attempted to be copied for any component names supplied in the third parameter.
	 * If a component name is specified, it is only copied if a component of the specified name exists in the source and destination actors,
	 * as well as in the class default object of the class of the source actor, and that all three of those components share a common base class.
	 * This approach is used instead of simply accepting component classes to copy because some actors could potentially have multiple of the same
	 * component type.
	 *
	 * @param	ActorsToConvert				Array of actors which should be converted to the new class type
	 * @param	ConvertToClass				Class to convert the provided actors to
	 * @param	ComponentsToConsider		Names of components to consider for property copying as well
	 * @param	bUseSpecialCases			If true, looks for classes that can be handled by hardcoded conversions
	 * @param	InStaticMeshPackageName		The name to save the brushes to.
	 */
	void DoConvertActors( const TArray<AActor*>& ActorsToConvert, UClass* ConvertToClass, const TSet<FString>& ComponentsToConsider, bool bUseSpecialCases, const FString& InStaticMeshPackageName );

	/**
	 * Sets up for a potentially deferred ConvertActors call, based on if any brushes are being converted to a static mesh. If one (or more)
	 * are being converted, the user will need to put in a package before the process continues.
	 *
	 * @param	ActorsToConvert			Array of actors which should be converted to the new class type
	 * @param	ConvertToClass			Class to convert the provided actors to
	 * @param	ComponentsToConsider	Names of components to consider for property copying as well
	 * @param	bUseSpecialCases		If true, looks for classes that can be handled by hardcoded conversions
	 */
	void ConvertActors( const TArray<AActor*>& ActorsToConvert, UClass* ConvertToClass, const TSet<FString>& ComponentsToConsider, bool bUseSpecialCases = false );

	/**
	 * Changes the state of preview mesh mode to on or off.
	 *
	 * @param	bState	Enables the preview mesh mode if true; Disables the preview mesh mode if false.
	 */
	void SetPreviewMeshMode( bool bState );

	/**
	 * Updates the position of the preview mesh in the level.
	 */
	void UpdatePreviewMesh();

	/**
	 * Changes the preview mesh to the next one.
	 */
	void CyclePreviewMesh();

	/**
	 * Copy selected actors to the clipboard.
	 *
	 * @param	InWorld					World context
	 * @param	DestinationData			If != NULL, additionally copy data to string
	 */
	virtual void edactCopySelected(UWorld* InWorld, FString* DestinationData = NULL) {}

	/**
	 * Paste selected actors from the clipboard.
	 *
	 * @param	InWorld				World context
	 * @param	bDuplicate			Is this a duplicate operation (as opposed to a real paste)?
	 * @param	bOffsetLocations	Should the actor locations be offset after they are created?
	 * @param	bWarnIfHidden		If true displays a warning if the destination level is hidden
	 * @param	SourceData			If != NULL, use instead of clipboard data
	 */
	virtual void edactPasteSelected(UWorld* InWorld, bool bDuplicate, bool bOffsetLocations, bool bWarnIfHidden, FString* SourceData = NULL) {}

	/**
	 * Duplicates selected actors.
	 *
	 * @param	InLevel			Level to place duplicate
	 * @param	bUseOffset		Should the actor locations be offset after they are created?
	 */
	virtual void edactDuplicateSelected( ULevel* InLevel, bool bOffsetLocations ) {}

	/**
	 * Deletes all selected actors
	 *
	 * @param	InWorld				World context
	 * @param	bVerifyDeletionCanHappen	[opt] If true (default), verify that deletion can be performed.
	 * @param	bWarnAboutReferences		[opt] If true (default), we prompt the user about referenced actors they are about to delete
	 * @param	bWarnAboutSoftReferences	[opt] If true (default), we prompt the user about soft references to actors they are about to delete
	 * @return								true unless the delete operation was aborted.
	 */
	virtual bool edactDeleteSelected(UWorld* InWorld, bool bVerifyDeletionCanHappen=true, bool bWarnAboutReferences = true, bool bWarnAboutSoftReferences = true) { return true; }

	/**
	 * Checks the state of the selected actors and notifies the user of any potentially unknown destructive actions which may occur as
	 * the result of deleting the selected actors.  In some cases, displays a prompt to the user to allow the user to choose whether to
	 * abort the deletion.
	 *
	 * @return								false to allow the selected actors to be deleted, true if the selected actors should not be deleted.
	 */
	virtual bool ShouldAbortActorDeletion() const { return false; }

	/**
	*
	* Rebuild the level's Bsp from the level's CSG brushes.
	*
	* @param InWorld	The world in which the rebuild the CSG brushes for 
	*/
	virtual void csgRebuild( UWorld* InWorld );

	/**
	*
	* Find the Brush EdPoly corresponding to a given Bsp surface.
	*
	* @param InModel	Model to get poly from
	* @param iSurf		surface index
	* @param Poly		
	*
	* returns true if poly not available
	*/
	virtual bool polyFindMaster( UModel* InModel, int32 iSurf, FPoly& Poly );

	/**
	 * Update a the master brush EdPoly corresponding to a newly-changed
	 * poly to reflect its new properties.
	 *
	 * Doesn't do any transaction tracking.
	 */
	virtual void polyUpdateMaster( UModel* Model, int32 iSurf, bool bUpdateTexCoords, bool bOnlyRefreshSurfaceMaterials );

	/**
	 * Populates a list with all polys that are linked to the specified poly.  The
	 * resulting list includes the original poly.
	 */
	virtual void polyGetLinkedPolys( ABrush* InBrush, FPoly* InPoly, TArray<FPoly>* InPolyList );

	/**
	 * Takes a list of polygons and returns a list of the outside edges (edges which are not shared
	 * by other polys in the list).
	 */
	virtual void polyGetOuterEdgeList( TArray<FPoly>* InPolyList, TArray<FEdge>* InEdgeList );

	/**
	 * Takes a list of polygons and creates a new list of polys which have no overlapping edges.  It splits
	 * edges as necessary to achieve this.
	 */
	virtual void polySplitOverlappingEdges( TArray<FPoly>* InPolyList, TArray<FPoly>* InResult );

	/**
	 * Sets and clears all Bsp node flags.  Affects all nodes, even ones that don't
	 * really exist.
	 */
	virtual void polySetAndClearPolyFlags( UModel* Model, uint32 SetBits, uint32 ClearBits, bool SelectedOnly, bool UpdateMaster );

	// Selection.
	virtual void SelectActor(AActor* Actor, bool bInSelected, bool bNotify, bool bSelectEvenIfHidden = false, bool bForceRefresh = false) {}
	virtual bool CanSelectActor(AActor* Actor, bool bInSelected, bool bSelectEvenIfHidden=false, bool bWarnIfLevelLocked=false) const { return true; }
	virtual void SelectGroup(class AGroupActor* InGroupActor, bool bForceSelection=false, bool bInSelected=true, bool bNotify=true) {}
	virtual void SelectComponent(class UActorComponent* Component, bool bInSelected, bool bNotify, bool bSelectEvenIfHidden = false) {}

	/**
	 * Replaces the components in ActorsToReplace with an primitive component in Replacement
	 *
	 * @param ActorsToReplace Primitive components in the actors in this array will have their ReplacementPrimitive set to a component in Replacement
	 * @param Replacement The first usable component in Replacement will be the ReplacementPrimitive for the actors
	 * @param ClassToReplace If this is set, only components will of this class will be used/replaced
	 */
	virtual void AssignReplacementComponentsByActors(TArray<AActor*>& ActorsToReplace, AActor* Replacement, UClass* ClassToReplace=NULL);

	/**
	 * Selects or deselects a BSP surface in the persistent level's UModel.  Does nothing if GEdSelectionLock is true.
	 *
	 * @param	InModel					The model of the surface to select.
	 * @param	iSurf					The index of the surface in the persistent level's UModel to select/deselect.
	 * @param	bSelected				If true, select the surface; if false, deselect the surface.
	 * @param	bNoteSelectionChange	If true, call NoteSelectionChange().
	 */
	virtual void SelectBSPSurf(UModel* InModel, int32 iSurf, bool bSelected, bool bNoteSelectionChange) {}

	/**
	 * Deselect all actors.  Does nothing if GEdSelectionLock is true.
	 *
	 * @param	bNoteSelectionChange		If true, call NoteSelectionChange().
	 * @param	bDeselectBSPSurfs			If true, also deselect all BSP surfaces.
	 */
	virtual void SelectNone(bool bNoteSelectionChange, bool bDeselectBSPSurfs, bool WarnAboutManyActors=true) {}

	/**
	 * Deselect all surfaces.
	 */
	virtual void DeselectAllSurfaces() {}

	// Bsp Poly selection virtuals from EditorCsg.cpp.
	virtual void polySelectAll ( UModel* Model );
	virtual void polySelectMatchingGroups( UModel* Model );
	virtual void polySelectMatchingItems( UModel* Model );
	virtual void polySelectCoplanars( UWorld* InWorld, UModel* Model );
	virtual void polySelectAdjacents( UWorld* InWorld, UModel* Model );
	virtual void polySelectAdjacentWalls( UWorld* InWorld, UModel* Model );
	virtual void polySelectAdjacentFloors( UWorld* InWorld, UModel* Model );
	virtual void polySelectAdjacentSlants( UWorld* InWorld, UModel* Model );
	virtual void polySelectMatchingBrush( UModel* Model );

	/**
	 * Selects surfaces whose material matches that of any selected surfaces.
	 *
	 * @param	bCurrentLevelOnly		If true, select
	 */
	virtual void polySelectMatchingMaterial(UWorld* InWorld, bool bCurrentLevelOnly);

	/**
	 * Selects surfaces whose lightmap resolution matches that of any selected surfaces.
	 *
	 * @param	bCurrentLevelOnly		If true, select
	 */
	virtual void polySelectMatchingResolution(UWorld* InWorld, bool bCurrentLevelOnly);

	virtual void polySelectReverse( UModel* Model );
	virtual void polyMemorizeSet( UModel* Model );
	virtual void polyRememberSet( UModel* Model );
	virtual void polyXorSet( UModel* Model );
	virtual void polyUnionSet( UModel* Model );
	virtual void polyIntersectSet( UModel* Model );
	virtual void polySelectZone( UModel *Model );

	// Pan textures on selected polys.  Doesn't do transaction tracking.
	virtual void polyTexPan( UModel* Model, int32 PanU, int32 PanV, int32 Absolute );

	// Scale textures on selected polys. Doesn't do transaction tracking.
	virtual void polyTexScale( UModel* Model,float UU, float UV, float VU, float VV, bool Absolute );

	// Map brush selection virtuals from EditorCsg.cpp.
	virtual void MapSelectOperation( UWorld* InWorld, EBrushType BrushType );
	virtual void MapSelectFlags( UWorld* InWorld, uint32 Flags );

	// Put the first selected brush into the current Brush.
	virtual void MapBrushGet(UWorld* InWorld);

	// Replace all selected brushes with the current Brush.
	virtual void mapBrushPut();

	// Send all selected brushes in a level to the front of the hierarchy
	virtual void mapSendToFirst(UWorld* InWorld);

	// Send all selected brushes in a level to the back of the hierarchy
	virtual void mapSendToLast(UWorld* InWorld);

	/**
	 * Swaps position in the actor list for the first two selected actors in the current level
	 */
	virtual void mapSendToSwap(UWorld* InWorld);
	virtual void MapSetBrush( UWorld* InWorld, EMapSetBrushFlags PropertiesMask, uint16 BrushColor, FName Group, uint32 SetPolyFlags, uint32 ClearPolyFlags, uint32 BrushType, int32 DrawType );

	// Bsp virtuals from Bsp.cpp.
	virtual void bspRepartition( UWorld* InWorld, int32 iNode );

	/** Convert a Bsp node to an EdPoly.  Returns number of vertices in Bsp node. */
	virtual int32 bspNodeToFPoly( UModel* Model, int32 iNode, FPoly* EdPoly );

	/**
	 * Clean up all nodes after a CSG operation.  Resets temporary bit flags and unlinks
	 * empty leaves.  Removes zero-vertex nodes which have nonzero-vertex coplanars.
	 */
	virtual void bspCleanup( UModel* Model );

	/** 
	 * Build EdPoly list from a model's Bsp. Not transactional.
	 * @param DestArray helps build bsp FPolys in non-main threads. It also allows to perform this action without GUndo 
	 *	interfering. Temporary results will be written to DestArray. Defaults to Model->Polys->Element
	 */
	virtual void bspBuildFPolys( UModel* Model, bool SurfLinks, int32 iNode, TArray<FPoly>* DestArray = NULL );
	virtual void bspMergeCoplanars( UModel* Model, bool RemapLinks, bool MergeDisparateTextures );
	/**
	 * Performs any CSG operation between the brush and the world.
	 *
	 * @param	Actor							The brush actor to apply.
	 * @param	Model							The model to apply the CSG operation to; typically the world's model.
	 * @param	PolyFlags						PolyFlags to set on brush's polys.
	 * @param	BrushType						The type of brush.
	 * @param	CSGOper							The CSG operation to perform.
	 * @param	bBuildBounds					If true, updates bounding volumes on Model for CSG_Add or CSG_Subtract operations.
	 * @param	bMergePolys						If true, coplanar polygons are merged for CSG_Intersect or CSG_Deintersect operations.
	 * @param	bReplaceNULLMaterialRefs		If true, replace NULL material references with a reference to the GB-selected material.
	 * @param	bShowProgressBar				If true, display progress bar for complex brushes
	 * @return									0 if nothing happened, 1 if the operation was error-free, or 1+N if N CSG errors occurred.
	 */
	virtual int32 bspBrushCSG( ABrush* Actor, UModel* Model, uint32 PolyFlags, EBrushType BrushType, ECsgOper CSGOper, bool bBuildBounds, bool bMergePolys, bool bReplaceNULLMaterialRefs, bool bShowProgressBar=true );

	/**
	 * Optimize a level's Bsp, eliminating T-joints where possible, and building side
	 * links.  This does not always do a 100% perfect job, mainly due to imperfect 
	 * levels, however it should never fail or return incorrect results.
	 */
	virtual void bspOptGeom( UModel* Model );
	
	/**
	 * Builds lighting information depending on passed in options.
	 *
	 * @param	Options		Options determining on what and how lighting is built
	 */
	void BuildLighting(const class FLightingBuildOptions& Options);

	/** Updates the asynchronous static light building */
	void UpdateBuildLighting();

	/** Checks to see if the asynchronous lighting build is running or not */
	bool IsLightingBuildCurrentlyRunning() const;

	bool IsLightingBuildCurrentlyExporting() const;

	/** Checks if asynchronous lighting is building, if so, it throws a warning notification and returns true */
	bool WarnIfLightingBuildIsCurrentlyRunning();

	/**
	 * Open a Fbx file with the given name, and import each sequence with the supplied Skeleton.
	 * This is only possible if each track expected in the Skeleton is found in the target file. If not the case, a warning is given and import is aborted.
	 * If Skeleton is empty (ie. TrackBoneNames is empty) then we use this Fbx file to form the track names array.
	 *
	 * @param Skeleton	The skeleton that animation is import into
	 * @param Filename	The FBX filename
	 * @param bImportMorphTracks	true to import any morph curve data.
	 */
	static UAnimSequence * ImportFbxAnimation( USkeleton* Skeleton, UObject* Outer, class UFbxAnimSequenceImportData* ImportData, const TCHAR* InFilename, const TCHAR* AnimName, bool bImportMorphTracks );
	/**
	 * Reimport animation using SourceFilePath and SourceFileStamp 
	 *
	 * @param Skeleton	The skeleton that animation is import into
	 * @param Filename	The FBX filename
	 */
	static bool ReimportFbxAnimation( USkeleton* Skeleton, UAnimSequence* AnimSequence, class UFbxAnimSequenceImportData* ImportData, const TCHAR* InFilename);


	// Object management.
	virtual void RenameObject(UObject* Object,UObject* NewOuter,const TCHAR* NewName, ERenameFlags Flags=REN_None);

	// Level management.
	void AnalyzeLevel(ULevel* Level,FOutputDevice& Ar);

	/**
	 * Updates all components in the current level's scene.
	 */
	void EditorUpdateComponents();

	/** 
	 * Displays a modal message dialog 
	 * @param	InMessage	Type of the message box
	 * @param	InText		Message to display
	 * @param	InTitle		Title for the message box
	 * @return	Returns the result of the modal message box
	 */
	EAppReturnType::Type OnModalMessageDialog(EAppMsgType::Type InMessage, const FText& InText, const FText& InTitle);

	/** 
	 * Returns whether an object should replace an exisiting one or not 
	 * @param	Filename		Filename of the package
	 * @return	Returns whether the objects should replace the already existing ones.
	 */
	bool OnShouldLoadOnTop(const FString& Filename);

	//@todo Slate Editor: Merge PlayMap and RequestSlatePlayMapSession
	/**
	 * Makes a request to start a play from editor session (in editor or on a remote platform)
	 * @param	StartLocation			If specified, this is the location to play from (via a PlayerStartPIE - Play From Here)
	 * @param	StartRotation			If specified, this is the rotation to start playing at
	 * @param	DestinationConsole		Where to play the game - -1 means in editor, 0 or more is an index into the GConsoleSupportContainer
	 * @param	InPlayInViewportIndex	Viewport index to play the game in, or -1 to spawn a standalone PIE window
	 * @param	bUseMobilePreview		True to enable mobile preview mode (PC platform only)
	 */
	virtual void PlayMap( const FVector* StartLocation = NULL, const FRotator* StartRotation = NULL, int32 DestinationConsole = -1, int32 InPlayInViewportIndex = -1, bool bUseMobilePreview = false );



	/**
	 * Can the editor do cook by the book in the editor process space
	 */
	virtual bool CanCookByTheBookInEditor(const FString& PlatformName ) const { return false; }

	/**
	 * Can the editor act as a cook on the fly server
	 */
	virtual bool CanCookOnTheFlyInEditor(const FString& PlatformName) const { return false; }

	/**
	 * Start cook by the book in the editor process space
	 */
	virtual void StartCookByTheBookInEditor( const TArray<ITargetPlatform*> &TargetPlatforms, const TArray<FString> &CookMaps, const TArray<FString> &CookDirectories, const TArray<FString> &CookCultures, const TArray<FString> &IniMapSections ) { }

	/**
	 * Checks if the cook by the book is finished
	 */
	virtual bool IsCookByTheBookInEditorFinished() const { return true; }

	/**
	 * Cancels the current cook by the book in editor
	 */
	virtual void CancelCookByTheBookInEditor() { }


	/**
	 * Makes a request to start a play from a Slate editor session
	 * @param	bAtPlayerStart			Whether or not we would really like to use the game or level's PlayerStart vs the StartLocation
	 * @param	DestinationViewport		Slate Viewport to play the game in, or NULL to spawn a standalone PIE window
	 * @param	bInSimulateInEditor		True to start an in-editor simulation session, or false to kick off a play-in-editor session
	 * @param	StartLocation			If specified, this is the location to play from (via a PlayerStartPIE - Play From Here)
	 * @param	StartRotation			If specified, this is the rotation to start playing at
	 * @param	DestinationConsole		Where to play the game - -1 means in editor, 0 or more is an index into the GConsoleSupportContainer
	 * @param	bUseMobilePreview		True to enable mobile preview mode (PC platform only)
	 * @param	bUseVRPreview			True to enable VR preview mode (PC platform only)
	 */
	void RequestPlaySession( bool bAtPlayerStart, TSharedPtr<class ILevelViewport> DestinationViewport, bool bInSimulateInEditor, const FVector* StartLocation = NULL, const FRotator* StartRotation = NULL, int32 DestinationConsole = -1, bool bUseMobilePreview = false, bool bUseVRPreview = false, bool bUseVulkanPreview = false);

	// @todo gmp: temp hack for Rocket demo
	void RequestPlaySession(const FVector* StartLocation, const FRotator* StartRotation, bool MobilePreview, bool VulkanPreview, const FString& MobilePreviewTargetDevice, FString AdditionalStandaloneLaunchParameters = TEXT(""));

	/** Request to play a game on a remote device */
	void RequestPlaySession( const FString& DeviceId, const FString& DeviceName );

	/** Cancel request to start a play session */
	void CancelRequestPlaySession();

	/** Asks the player to save dirty maps, if this fails it will return false and call CancelRequestPlaySession */
	bool SaveMapsForPlaySession();

	/** Makes a request to start a play from a Slate editor session */
	void RequestToggleBetweenPIEandSIE() { bIsToggleBetweenPIEandSIEQueued = true; }

	/** Called when the debugger has paused the active PIE or SIE session */
	void PlaySessionPaused();

	/** Called when the debugger has resumed the active PIE or SIE session */
	void PlaySessionResumed();

	/** Called when the debugger has single-stepped the active PIE or SIE session */
	void PlaySessionSingleStepped();

	/** Called when game client received input key */
	bool ProcessDebuggerCommands(const FKey InKey, const FModifierKeysState ModifierKeyState, EInputEvent EventType);

	/**
	 * Kicks off a "Play From Here" request that was most likely made during a transaction
	 */
	virtual void StartQueuedPlayMapRequest();

	/**
	 * Request that the current PIE/SIE session should end.  
	 * This should be used to end the game if its not safe to directly call EndPlayMap in your stack frame
	 */
	void RequestEndPlayMap();

	/**
	 * @return true if there is an end play map request queued 
	 */
	bool ShouldEndPlayMap() const { return bRequestEndPlayMapQueued; }

	/**
	 * Request to create a new PIE window and join the currently running PIE session.
	 */
	void RequestLateJoin();

	/**
	 * Builds a URL for game spawned by the editor (not including map name!). 
	 * @param	MapName			The name of the map to put into the URL
	 * @param	bSpecatorMode	If true, the player starts in spectator mode
	 * @param   AdditionalURLOptions	Additional URL Options to append (e.g, ?OptionX?OptionY). This is in addition to InEditorGameURLOptions.
	 *
	 * @return	The URL for the game
	 */
	virtual FString BuildPlayWorldURL(const TCHAR* MapName, bool bSpectatorMode = false, FString AdditionalURLOptions=FString());

	/**
	 * Starts a Play In Editor session
	 *
	 * @param	InWorld		World context
	 * @param	bInSimulateInEditor	True to start an in-editor simulation session, or false to start a play-in-editor session
	 */
	virtual void PlayInEditor( UWorld* InWorld, bool bInSimulateInEditor, FPlayInEditorOverrides Overrides = FPlayInEditorOverrides());

	virtual UGameInstance* CreatePIEGameInstance(int32 InPIEInstance, bool bInSimulateInEditor, bool bAnyBlueprintErrors, bool bStartInSpectatorMode, bool bPlayNetDedicated, bool bPlayStereoscopic, float PIEStartTime);

	/**
	 * Kills the Play From Here session
	 */
	virtual void EndPlayMap();

	/** 
	 * Destroy the current play session and perform miscellaneous cleanup
	 */
	virtual void TeardownPlaySession(FWorldContext &PieWorldContext);

	/**
	 * Ends the current play on local pc session.
	 * @todo gmp: temp hack for Rocket demo
	 */
	virtual void EndPlayOnLocalPc();

	/**
	 * Disables any realtime viewports that are currently viewing the level.  This will not disable
	 * things like preview viewports in Cascade, etc. Typically called before running the game.
	 */
	void DisableRealtimeViewports();

	/**
	 * Restores any realtime viewports that have been disabled by DisableRealtimeViewports. This won't
	 * disable viewporst that were realtime when DisableRealtimeViewports has been called and got
	 * latter toggled to be realtime.
	 */
	void RestoreRealtimeViewports();

	/**
	 * Checks to see if any viewport is set to update in realtime.
	 */
	bool IsAnyViewportRealtime();


	/**
	 * @return true if all windows are hidden (including minimized)                                                         
	 */
	bool AreAllWindowsHidden() const;

	/**
	 *	Returns pointer to a temporary render target.
	 *	If it has not already been created, does so here.
	 */
	UTextureRenderTarget2D* GetScratchRenderTarget( const uint32 MinSize );

	/**
	 *  Returns the Editors timer manager instance.
	 */
	TSharedRef<class FTimerManager> GetTimerManager() { return TimerManager.ToSharedRef(); }

	/**
	 *  Returns true if the editors timer manager is valid (may not be during early startup);
	 */
	bool IsTimerManagerValid() { return TimerManager.IsValid(); }

	/**
	*  Returns the Editors world manager instance.
	*/
	UEditorWorldExtensionManager* GetEditorWorldExtensionsManager() { return EditorWorldExtensionsManager; }

	// Editor specific

	/**
	* Closes the main editor frame.
	*/
	virtual void CloseEditor() {}
	virtual void GetPackageList( TArray<UPackage*>* InPackages, UClass* InClass ) {}

	/**
	 * Returns the number of currently selected actors.
	 */
	int32 GetSelectedActorCount() const;

	/**
	 * Returns the set of selected actors.
	 */
	class USelection* GetSelectedActors() const;

	/** Returns True is a world info Actor is selected */
	bool IsWorldSettingsSelected();

	/** Function to return unique list of the classes of the assets currently selected in content browser (loaded/not loaded) */
	void GetContentBrowserSelectionClasses( TArray<UClass*>& Selection ) const;

	/** Function to return list of assets currently selected in the content browser */
	void GetContentBrowserSelections(TArray<FAssetData>& Selections) const;

	/**
	 * Returns an FSelectionIterator that iterates over the set of selected actors.
	 */
	class FSelectionIterator GetSelectedActorIterator() const;

	/**
	* Returns an FSelectionIterator that iterates over the set of selected components.
	*/
	class FSelectionIterator GetSelectedComponentIterator() const;

	class FSelectedEditableComponentIterator GetSelectedEditableComponentIterator() const;

	/**
	* Returns the number of currently selected components.
	*/
	int32 GetSelectedComponentCount() const;

	/**
	* @return the set of selected components.
	*/
	class USelection* GetSelectedComponents() const;

	/**
	 * @return the set of selected non-actor objects.
	 */
	class USelection* GetSelectedObjects() const;

	/**
	 * @return the appropriate selection set for the specified object class.
	 */
	class USelection* GetSelectedSet( const UClass* Class ) const;

	/**
	 * @param	RequiredParentClass The parent class this type must implement, or null to accept anything
	 * @return	The first selected class (either a UClass type itself, or the UClass generated by a blueprint), or null if there are no class or blueprint types selected
	 */
	const UClass* GetFirstSelectedClass( const UClass* const RequiredParentClass ) const;

	/**
	 * Get the selection state of the current level (its actors and components) so that it might be restored later.
	 */
	void GetSelectionStateOfLevel(FSelectionStateOfLevel& OutSelectionStateOfLevel) const;

	/**
	 * Restore the selection state of the current level (its actors and components) from a previous state.
	 */
	void SetSelectionStateOfLevel(const FSelectionStateOfLevel& InSelectionStateOfLevel);

	/**
	 * Clears out the current map, if any, and creates a new blank map.
	 *
	 * @return	Pointer to the map that was created.
	 */
	UWorld* NewMap();

	/**
	 * Exports the current map to the specified filename.
	 *
	 * @param	InFilename					Filename to export the map to.
	 * @param	bExportSelectedActorsOnly	If true, export only the selected actors.
	 */
	void ExportMap(UWorld* InWorld, const TCHAR* InFilename, bool bExportSelectedActorsOnly);

	/**
	 * Moves selected actors to the current level.
	 *
	 * @param	InLevel		The destination level.
	 */
	UE_DEPRECATED(4.17, "MoveSelectedActorsToLevel has been deprecated.  Use UEditorLevelUtils::MoveSelectedActorsToLevel instead")
	void MoveSelectedActorsToLevel( ULevel* InLevel );

	/**
	 *	Returns list of all foliage types used in the world
	 * 
	 * @param	InWorld	 The target world.
	 * @return	List of all foliage types used in the world
	 */
	TArray<UFoliageType*> GetFoliageTypesInWorld(UWorld* InWorld);

	/**
	 * Checks to see whether it's possible to perform a copy operation on the selected actors.
	 *
	 * @param InWorld		World to get the selected actors from
	 * @param OutCopySelected	Can be NULL, copies the internal results of the copy check to this struct
	 * @return			true if it's possible to do a copy operation based on the selection
	 */
	bool CanCopySelectedActorsToClipboard( UWorld* InWorld, FCopySelectedInfo* OutCopySelected = NULL );

	/**
	 * Copies selected actors to the clipboard.  Supports copying actors from multiple levels.
	 * NOTE: Doesn't support copying prefab instance actors!
	 *
	 * @param InWorld				World to get the selected actors from
	 * @param bShouldCut			If true, deletes the selected actors after copying them to the clipboard
	 * @param bIsMove				If true, this cut is part of a move and the actors will be immediately pasted
	 * @param bWarnAboutReferences	Whether or not to show a modal warning about referenced actors that may no longer function after being moved
	 */
	void CopySelectedActorsToClipboard( UWorld* InWorld, const bool bShouldCut, const bool bIsMove = false, bool bWarnAboutReferences = true);

	/**
	 * Checks to see whether it's possible to perform a paste operation.
	 *
	 * @param InWorld		World to paste into
	 * @return				true if it's possible to do a Paste operation
	 */
	bool CanPasteSelectedActorsFromClipboard( UWorld* InWorld );

	/**
	 * Pastes selected actors from the clipboard.
	 * NOTE: Doesn't support pasting prefab instance actors!
	 *
	 * @param InWorld		World to get the selected actors from
	 * @param PasteTo		Where to paste the content too
	 */
	void PasteSelectedActorsFromClipboard( UWorld* InWorld, const FText& TransDescription, const EPasteTo PasteTo );

	/**
	 * Sets property value and property chain to be used for property-based coloration.
	 *
	 * @param	PropertyValue		The property value to color.
	 * @param	Property			The property to color.
	 * @param	CommonBaseClass		The class of object to color.
	 * @param	PropertyChain		The chain of properties from member to lowest property.
	 */
	virtual void SetPropertyColorationTarget(UWorld* InWorld, const FString& PropertyValue, class UProperty* Property, class UClass* CommonBaseClass, class FEditPropertyChain* PropertyChain);

	/**
	 * Accessor for current property-based coloration settings.
	 *
	 * @param	OutPropertyValue	[out] The property value to color.
	 * @param	OutProperty			[out] The property to color.
	 * @param	OutCommonBaseClass	[out] The class of object to color.
	 * @param	OutPropertyChain	[out] The chain of properties from member to lowest property.
	 */
	virtual void GetPropertyColorationTarget(FString& OutPropertyValue, UProperty*& OutProperty, UClass*& OutCommonBaseClass, FEditPropertyChain*& OutPropertyChain);

	/**
	 * Selects actors that match the property coloration settings.
	 */
	void SelectByPropertyColoration(UWorld* InWorld);

	/**
	 * Warns the user of any hidden levels, and prompts them with a Yes/No dialog
	 * for whether they wish to continue with the operation.  No dialog is presented if all
	 * levels are visible.  The return value is true if no levels are hidden or
	 * the user selects "Yes", or false if the user selects "No".
	 *
	 * @param	InWorld					World context
	 * @param	bIncludePersistentLvl	If true, the persistent level will also be checked for visibility
	 * @return							false if the user selects "No", true otherwise.
	 */
	bool WarnAboutHiddenLevels( UWorld* InWorld, bool bIncludePersistentLvl) const;

	void ApplyDeltaToActor(AActor* InActor, bool bDelta, const FVector* InTranslation, const FRotator* InRotation, const FVector* InScaling, bool bAltDown=false, bool bShiftDown=false, bool bControlDown=false) const;

	void ApplyDeltaToComponent(USceneComponent* InComponent, bool bDelta, const FVector* InTranslation, const FRotator* InRotation, const FVector* InScaling, const FVector& PivotLocation ) const;

	/**
	 * Disable actor/component modification during delta movement.
	 *
	 * @param bDisable True if modification should be disabled; false otherwise.
	 */
	void DisableDeltaModification(bool bDisable) { bDisableDeltaModification = bDisable; }

	/**
	 *	Game-specific function called by Map_Check BEFORE iterating over all actors.
	 *
	 *	@param	Str						The exec command parameters
	 *	@param	Ar						The output archive for logging (?)
	 *	@param	bCheckDeprecatedOnly	If true, only check for deprecated classes
	 */
	virtual bool Game_Map_Check(UWorld* InWorld, const TCHAR* Str, FOutputDevice& Ar, bool bCheckDeprecatedOnly) { return true; }

	/**
	 *	Game-specific function called per-actor by Map_Check
	 *
	 *	@param	Str						The exec command parameters
	 *	@param	Ar						The output archive for logging (?)
	 *	@param	bCheckDeprecatedOnly	If true, only check for deprecated classes
	 */
	virtual bool Game_Map_Check_Actor(const TCHAR* Str, FOutputDevice& Ar, bool bCheckDeprecatedOnly, AActor* InActor) { return true; }

	/**
	 * Auto merge all staticmeshes that are able to be merged
	 */
	void AutoMergeStaticMeshes();

	/**
	 *	Check the InCmdParams for "MAPINISECTION=<name of section>".
	 *	If found, fill in OutMapList with the proper map names.
	 *
	 *	@param	InCmdParams		The cmd line parameters for the application
	 *	@param	OutMapList		The list of maps from the ini section, empty if not found
	 */
	void ParseMapSectionIni(const TCHAR* InCmdParams, TArray<FString>& OutMapList);

	/**
	 *	Load the list of maps from the given section of the Editor.ini file
	 *	Supports sections contains other sections - but DOES NOT HANDLE CIRCULAR REFERENCES!!!
	 *
	 *	@param	InSectionName		The name of the section to load
	 *	@param	OutMapList			The list of maps from that section
	 */
	void LoadMapListFromIni(const FString& InSectionName, TArray<FString>& OutMapList);

	/**
	 *	Check whether the specified package file is a map
	 *
	 *	@param	PackageFilename		The name of the package to check
	 *	@param	OutErrorMsg			if an errors occurs, this is the localized reason
	 *	@return	true if the package is not a map file
	 */
	bool PackageIsAMapFile( const TCHAR* PackageFilename, FText& OutNotMapReason );

	/**
	 * Synchronizes the content or generic browser's selected objects to the collection specified.
	 *
	 * @param	ObjectSet	the list of objects to sync to
	 */
	void SyncBrowserToObjects( TArray<UObject*>& InObjectsToSync, bool bFocusContentBrowser = true );
	void SyncBrowserToObjects( TArray<struct FAssetData>& InAssetsToSync, bool bFocusContentBrowser = true );

	/**
	 * Syncs the selected actors objects to the content browser
	 */
	void SyncToContentBrowser();

	/**
	 * Syncs the selected actors' levels to the content browser
	 */
	void SyncActorLevelsToContentBrowser();

	/**
	 * Checks if the slected objects contain something to browse to
	 *
	 * @return true if any of the selected objects contains something that can be browsed to
	 */
	bool CanSyncToContentBrowser();

	/**
	 * Checks if the selected objects have levels which can be browsed to
	 *
	 * @return true if any of the selected objects contains something that can be browsed to
	 */
	bool CanSyncActorLevelsToContentBrowser();

	/**
	 * Toggles the movement lock on selected actors so they may or may not be moved with the transform widgets
	 */
	void ToggleSelectedActorMovementLock();

	/**
	 * @return true if there are selected locked actors
	 */
	bool HasLockedActors();

	/**
	 * Opens the objects specialized editor (Same as double clicking on the item in the content browser)
	 *
	 * @param ObjectToEdit	The object to open the editor for 
	 */
	void EditObject( UObject* ObjectToEdit );

	/**
	 * Selects the currently selected actor(s) levels in the level browser
	 *
	 * @param bDeselectOthers	Whether or not to deselect the current level selection first
	 */
	void SelectLevelInLevelBrowser( bool bDeselectOthers );

	/**
	 * Deselects the currently selected actor(s) levels in the level browser
	 */
	void DeselectLevelInLevelBrowser();

	/**
	 * Selects all actors controlled by currently selected MatineeActor
	 */
	void SelectAllActorsControlledByMatinee();

	/**
	 * Selects all actors with the same class as the current selection
	 *
	 * @param bArchetype	true to only select actors of the same class AND same Archetype
	 */
	void SelectAllActorsWithClass( bool bArchetype );

	/**
	 * Finds all references to the currently selected actors, and reports results in a find message log
	 */
	void FindSelectedActorsInLevelScript();

	/** See if any selected actors are referenced in level script */
	bool AreAnySelectedActorsInLevelScript();

	/**
	 * Checks if a provided package is valid to be auto-added to a default changelist based on several
	 * specifications (and if the user has elected to enable the feature). Only brand-new packages will be
	 * allowed.
	 *
	 * @param	InPackage	Package to consider the validity of auto-adding to a default source control changelist
	 * @param	InFilename	Filename of the package after it will be saved (not necessarily the same as the filename of the first param in the event of a rename)
	 *
	 * @return	true if the provided package is valid to be auto-added to a default source control changelist
	 */
	bool IsPackageValidForAutoAdding(UPackage* InPackage, const FString& InFilename);

	/**
	 * Checks if a provided package is valid to be saved. For startup packages, it asks user for confirmation.
	 *
	 * @param	InPackage	Package to consider the validity of auto-adding to a default source control changelist
	 * @param	InFilename	Filename of the package after it will be saved (not necessarily the same as the filename of the first param in the event of a rename)
	 * @param	Error		Error output
	 *
	 * @return	true if the provided package is valid to be saved
	 */
	virtual bool IsPackageOKToSave(UPackage* InPackage, const FString& InFilename, FOutputDevice* Error);

	/** The editor wrapper for UPackage::SavePackage. Auto-adds files to source control when necessary */
	bool SavePackage( UPackage* InOuter, UObject* Base, EObjectFlags TopLevelFlags, const TCHAR* Filename, 
		FOutputDevice* Error=GError, FLinkerLoad* Conform=NULL, bool bForceByteSwapping=false, bool bWarnOfLongFilename=true, 
		uint32 SaveFlags=SAVE_None, const class ITargetPlatform* TargetPlatform = NULL, const FDateTime& FinalTimeStamp = FDateTime::MinValue(), bool bSlowTask = true );

	/** The editor wrapper for UPackage::Save. Auto-adds files to source control when necessary */
	FSavePackageResultStruct Save(UPackage* InOuter, UObject* Base, EObjectFlags TopLevelFlags, const TCHAR* Filename,
		FOutputDevice* Error = GError, FLinkerLoad* Conform = NULL, bool bForceByteSwapping = false, bool bWarnOfLongFilename = true,
		uint32 SaveFlags = SAVE_None, const class ITargetPlatform* TargetPlatform = NULL, const FDateTime& FinalTimeStamp = FDateTime::MinValue(), 
		bool bSlowTask = true, class FArchiveDiffMap* InOutDiffMap = nullptr);

	virtual bool InitializePhysicsSceneForSaveIfNecessary(UWorld* World, bool &bOutForceInitialized);
	void CleanupPhysicsSceneThatWasInitializedForSave(UWorld* World, bool bForceInitialized);

	/** Invoked before a UWorld is saved to update editor systems */
	virtual void OnPreSaveWorld(uint32 SaveFlags, UWorld* World);

	/** Invoked after a UWorld is saved to update editor systems */
	virtual void OnPostSaveWorld(uint32 SaveFlags, UWorld* World, uint32 OriginalPackageFlags, bool bSuccess);

	/**
	 * Adds provided package to a default changelist
	 *
	 * @param	PackageNames	Filenames of the packages after they will be saved (not necessarily the same as the filename of the first param in the event of a rename)
	 */
	void AddPackagesToDefaultChangelist(TArray<FString>& InPackageNames);

	/**
	 * Delegate used when a source control connection dialog has been closed.
	 * @param	bEnabled	Whether source control was enabled or not
	 */
	void OnSourceControlDialogClosed(bool bEnabled);

	/** 
	 * @return - returns the currently selected positional snap grid setting
	 */
	float GetGridSize();

	/** 
	 * @return - if the grid size is part of the 1,2,4,8,16,.. list or not
	 */
	bool IsGridSizePowerOfTwo() const;

	/** 
	 * Sets the selected positional snap grid setting
	 *
	 * @param InIndex - The index of the selected grid setting
	 */
	void SetGridSize(int32 InIndex);

	/** 
	 * Increase the positional snap grid setting (will not increase passed the maximum value)
	 */
	void GridSizeIncrement();
	
	/** 
	 * Decreased the positional snap grid setting (will not decrease passed the minimum value)
	 */
	void GridSizeDecrement();

	/** 
	 * Accesses the array of snap grid position options
	 */
	const TArray<float>& GetCurrentPositionGridArray() const;
	
	/** 
	 * @return - returns the currently selected rotational snap grid setting
	 */
	FRotator GetRotGridSize();

	/** 
	 * Sets the selected Rotational snap grid setting
	 *
	 * @param InIndex - The index of the selected grid setting
	 * @param InGridMode - Selects which set of grid settings to use
	 */
	void SetRotGridSize(int32 InIndex, enum ERotationGridMode InGridMode);

	/** 
	 * Increase the rotational snap grid setting (will not increase passed the maximum value)
	 */
	void RotGridSizeIncrement();
	
	/** 
	 * Decreased the rotational snap grid setting (will not decrease passed the minimum value)
	 */
	void RotGridSizeDecrement();
	
	/** 
	 * Accesses the array of snap grid rotation options
	 */
	const TArray<float>& GetCurrentRotationGridArray() const;
	
	float GetScaleGridSize();
	void SetScaleGridSize(int32 InIndex);

	float GetGridInterval();

	/**
	 * Access the array of grid interval options
	 */
	const TArray<float>& GetCurrentIntervalGridArray() const;
	
	 /**
	  * Function to convert selected brushes into volumes of the provided class.
	  *
	  * @param	VolumeClass	Class of volume that selected brushes should be converted into
	  */
	void ConvertSelectedBrushesToVolumes( UClass* VolumeClass );

	/**
	 * Called to convert actors of one class type to another
	 *
	 * @param FromClass The class converting from
	 * @param ToClass	The class converting to
	 */
	void ConvertActorsFromClass( UClass* FromClass, UClass* ToClass );

	/**
	 * Gets a delegate that is executed when a matinee is requested to be opened
	 *
	 * The first parameter is the matinee actor
	 *
	 * @return The event delegate.
	 */
	DECLARE_DELEGATE_RetVal_OneParam(bool, FShouldOpenMatineeCallback, AMatineeActor*)
	FShouldOpenMatineeCallback& OnShouldOpenMatinee() { return ShouldOpenMatineeCallback; }

	/** 
	 * Show a (Suppressable) warning dialog to remind the user he is about to lose his undo buffer 
	 *
	 * @param MatineeActor	The actor we wish to check (can be null)
	 * @returns true if the user wishes to proceed
	 */
	bool ShouldOpenMatinee(AMatineeActor* MatineeActor) const;

	/** 
	 * Open the Matinee tool to edit the supplied MatineeActor. Will check that MatineeActor has an InterpData attached.
	 *
	 * @param MatineeActor	The actor we wish to edit
	 * @param bWarnUser		If true, calls ShouldOpenMatinee as part of the open process
	 */
	void OpenMatinee(class AMatineeActor* MatineeActor, bool bWarnUser=true);

	/**
	* Update any outstanding reflection captures
	*/
	void BuildReflectionCaptures(UWorld* World = GWorld);

	/**
	 * Convenience method for adding a Slate modal window that is parented to the main frame (if it exists)
	 * This function does not return until the modal window is closed.
	 */
	void EditorAddModalWindow( TSharedRef<SWindow> InModalWindow ) const;

	/**
	 * Finds a brush builder of the provided class.  If it doesnt exist one will be created
	 *
	 * @param BrushBuilderClass	The class to get the builder brush from
	 * @return The found or created brush builder
	 */
	UBrushBuilder* FindBrushBuilder( UClass* BrushBuilderClass );

	/**
	 * Parents one actor to another
	 * Check the validity of this call with CanParentActors().
	 *
	 * @param ParentActor	Actor to parent the child to
	 * @param ChildActor	Actor being parented
	 * @param SocketName	An optional socket name to attach to in the parent (use NAME_None when there is no socket)
	 * @param Component		Actual Component included in the ParentActor which is a usually blueprint actor
	 */
	void ParentActors( AActor* ParentActor, AActor* ChildActor, const FName SocketName, USceneComponent* Component=NULL );

	/**
	 * Detaches selected actors from there parents
	 *
	 * @return				true if a detachment occurred
	 */
	bool DetachSelectedActors();	

	/**
	 * Checks the validity of parenting one actor to another
	 *
	 * @param ParentActor	Actor to parent the child to
	 * @param ChildActor	Actor being parented
	 * @param ReasonText	Optional text to receive a description of why the function returned false.
	 * @return				true if the parenting action is valid and will succeed, false if invalid.
	 */
	bool CanParentActors( const AActor* ParentActor, const AActor* ChildActor, FText* ReasonText = NULL);

	/** 
	 * turns all navigable static geometry of ULevel into polygon soup stored in passed Level (ULevel::StaticNavigableGeometry)
	 */
	virtual void RebuildStaticNavigableGeometry(ULevel* Level);

	/**
	 * Gets all objects which can be synced to in content browser for current selection
	 *
	 * @param Objects	Array to be filled with objects which can be browsed to
	 */
	void GetObjectsToSyncToContentBrowser( TArray<UObject*>& Objects );

	/**
	 * Gets all levels which can be synced to in content browser for current selection
	 *
	 * @param Objects	Array to be filled with ULevel objects
	 */
	void GetLevelsToSyncToContentBrowser(TArray<UObject*>& Objects);

	/**
	* Queries for a list of assets that are referenced by the current editor selection (actors, surfaces, etc.)
	*
	* @param	Objects								Array to be filled with asset objects referenced by the current editor selection
	* @param	bIgnoreOtherAssetsIfBPReferenced	If true, and a selected actor has a Blueprint asset, only that will be returned.
	*/
	void GetReferencedAssetsForEditorSelection(TArray<UObject*>& Objects, const bool bIgnoreOtherAssetsIfBPReferenced = false);

	/** Returns the WorldContext for the editor world. For now, there will always be exactly 1 of these in the editor. 
	 *
	 * @param	bEnsureIsGWorld		Temporarily allow callers to validate that this maps to GWorld to help track down any conversion bugs
	 */
	FWorldContext &GetEditorWorldContext(bool bEnsureIsGWorld = false);

	/** Returns the WorldContext for the PIE world.
	*/
	FWorldContext* GetPIEWorldContext();

	/** 
	 * mostly done to check if PIE is being set up, go GWorld is going to change, and it's not really _the_G_World_
	 * NOTE: hope this goes away once PIE and regular game triggering are not that separate code paths
	 */
	virtual bool IsSettingUpPlayWorld() const override { return EditorWorld != NULL && PlayWorld == NULL; }

	/**
	 *	Retrieves the active viewport from the editor.
	 *
	 *	@return		The currently active viewport.
	 */
	FViewport* GetActiveViewport();

	/**
	 *	Retrieves the PIE viewport from the editor.
	 *
	 *	@return		The PIE viewport. NULL if there is no PIE viewport active.
	 */
	FViewport* GetPIEViewport();

	/** 
	 *	Checks for any player starts and returns the first one found.
	 *
	 *	@return		The first player start location found.
	 */
	APlayerStart* CheckForPlayerStart();

	/** Closes the popup created for GenericTextEntryModal or GenericTextEntryModeless*/
	void CloseEntryPopupWindow();

	/**
	 * Prompts the user to save the current map if necessary, then creates a new (blank) map.
	 */
	void CreateNewMapForEditing();

	/**
	 * If a PIE world exists, give the user the option to terminate it.
	 *
	 * @return				true if a PIE session exists and the user refused to end it, false otherwise.
	 */
	bool ShouldAbortBecauseOfPIEWorld();

	/**
	 * If an unsaved world exists that would be lost in a map transition, give the user the option to cancel a map load.
	 *
	 * @return				true if an unsaved world exists and the user refused to continue, false otherwise.
	 */
	bool ShouldAbortBecauseOfUnsavedWorld();

	/**
	 * Gets the user-friendly, localized (if exists) name of a property
	 *
	 * @param	Property	the property we want to try to et the friendly name of	
	 * @param	OwnerStruct	if specified, uses this class's loc file instead of the property's owner class
	 *						useful for overriding the friendly name given a property inherited from a parent class.
	 *
	 * @return	the friendly name for the property.  localized first, then metadata, then the property's name.
	 */
	static FString GetFriendlyName( const UProperty* Property, UStruct* OwnerStruct = NULL );

	/**
	 * Register a client tool to receive undo events 
	 * @param UndoClient	An object wanting to receive PostUndo/PostRedo events
	 */
	void RegisterForUndo(class FEditorUndoClient* UndoClient );

	/**
	 * Unregister a client from receiving undo events 
	 * @param UndoClient	An object wanting to unsubscribe from PostUndo/PostRedo events
	 */
	void UnregisterForUndo( class FEditorUndoClient* UndoEditor );

	/** 
	 * Are we playing on a local PC session?
	 */
	bool IsPlayingOnLocalPCSession() const { return bPlayOnLocalPcSession && !bIsPlayWorldQueued; }

	/** 
	 * Are we playing via the Launcher?
	 */
	bool IsPlayingViaLauncher() const { return bPlayUsingLauncher && !bIsPlayWorldQueued; }

	/** 
	 * Cancel playing via the Launcher
	 */
	void CancelPlayingViaLauncher();

	/** @return true if the editor is able to launch PIE with online platform support */
	bool SupportsOnlinePIE() const;

	/** @return true if there are active PIE instances logged into an online platform */
	bool IsPlayingWithOnlinePIE() const { return NumOnlinePIEInstances > 0; }

	/**
	 * Ensures the assets specified are loaded and adds them to the global selection set
	 * @param Assets		An array of assets to load and select
	 * @param TypeOfAsset	An optional class to restrict the types of assets loaded & selected
	 */
	void LoadAndSelectAssets( TArray<FAssetData>& Assets, UClass* TypeOfAsset=NULL );

	/**
	 * @return True if percentage based scaling is enabled
	 */
	bool UsePercentageBasedScaling() const;

	DECLARE_DELEGATE(FPIEInstanceWindowSwitch);

	/** Sets the delegate for when the focused PIE window is changed */
	void SetPIEInstanceWindowSwitchDelegate(FPIEInstanceWindowSwitch PIEInstanceWindowSwitchDelegate);

	/**
	 * Returns the actor grouping utility class that performs all grouping related tasks
	 * This will create the class instance if it doesn't exist.
	 */
	class UActorGroupingUtils* GetActorGroupingUtils();

	/**
	 * Query to tell if the editor is currently in a mode where it wants XR HMD
	 * tracking to be used (like in the VR editor or VR PIE preview).
	 */
	bool IsHMDTrackingAllowed() const;

private:
	//
	// Map execs.
	//

	bool Map_Select( UWorld* InWorld, const TCHAR* Str, FOutputDevice& Ar);
	bool Map_Brush( UWorld* InWorld, const TCHAR* Str, FOutputDevice& Ar);
	bool Map_Sendto( UWorld* InWorld, const TCHAR* Str, FOutputDevice& Ar);
	bool Map_Rebuild(UWorld* InWorld, const TCHAR* Str, FOutputDevice& Ar);
	bool Map_Load(const TCHAR* Str, FOutputDevice& Ar);
	bool Map_Import( UWorld* InWorld, const TCHAR* Str, FOutputDevice& Ar );

	struct EMapCheckNotification
	{
		enum Type
		{
			DontDisplayResults,
			DisplayResults,
			NotifyOfResults,
		};
	};

	/**
	 * Checks map for common errors.
	 */
	bool Map_Check(UWorld* InWorld, const TCHAR* Str, FOutputDevice& Ar, bool bCheckDeprecatedOnly, EMapCheckNotification::Type Notification = EMapCheckNotification::DisplayResults, bool bClearLog = true);
	bool Map_Scale( UWorld* InWorld, const TCHAR* Str, FOutputDevice& Ar );
	bool Map_Setbrush( UWorld* InWorld, const TCHAR* Str, FOutputDevice& Ar );

	/**
	 * Attempts to load a preview static mesh from the array preview static meshes at the given index.
	 *
	 * @param	Index	The index of the name in the PlayerPreviewMeshNames array from the editor user settings.
	 * @return	true if a static mesh was loaded; false, otherwise.
	 */
	bool LoadPreviewMesh( int32 Index );

	/**
	 * Login PIE instances with the online platform before actually creating any PIE worlds
	 *
	 * @param bAnyBlueprintErrors passthrough value of blueprint errors encountered during PIE creation
	 * @param bStartInSpectatorMode passthrough value if it is expected that PIE will start in spectator mode
	 * @param PIEStartTime passthrough value of the time that PIE was initiated by the user
	 */
	virtual void LoginPIEInstances(bool bAnyBlueprintErrors, bool bStartInSpectatorMode, double PIEStartTime);

	/**
	 * Delegate called as each PIE instance login is complete, continues creating the PIE world for a single instance
	 * 
	 * @param LocalUserNum local user id, for PIE is going to be 0 (there is no splitscreen)
	 * @param bWasSuccessful was the login successful
	 * @param ErrorString descriptive error when applicable
	 * @param DataStruct data required to continue PIE creation, set at login time
	 */
	virtual void OnLoginPIEComplete(int32 LocalUserNum, bool bWasSuccessful, const FString& ErrorString, FPieLoginStruct DataStruct);

	/** Above function but called a frame later, to stop PIE login from happening from a network callback */
	virtual void OnLoginPIEComplete_Deferred(int32 LocalUserNum, bool bWasSuccessful, FString ErrorString, FPieLoginStruct DataStruct);

	/** Called when all PIE instances have been successfully logged in */
	virtual void OnLoginPIEAllComplete();

	/** Called when a recompilation of a module is beginning */
	void OnModuleCompileStarted(bool bIsAsyncCompile);

	/** Called when a recompilation of a module is ending */
	void OnModuleCompileFinished(const FString& CompilationOutput, ECompilationResult::Type CompilationResult, bool bShowLog);

public:
	/** Creates a pie world from the default entry map, used by clients that connect to a PIE server */
	UWorld* CreatePIEWorldFromEntry(FWorldContext &WorldContext, UWorld* InWorld, FString &PlayWorldMapName);

	/**
	 * Continue the creation of a single PIE world after a login was successful
	 *
	 * @param PieWorldContext world context for this PIE instance
	 * @param PlayNetMode mode to create this PIE world in (as server, client, etc)
	 * @param DataStruct data required to continue PIE creation, set at login time
	 * @return	true if world created successfully
	 */
	bool CreatePIEWorldFromLogin(FWorldContext& PieWorldContext, EPlayNetMode PlayNetMode, FPieLoginStruct& DataStruct);

	/** Called before creating a PIE server instance. */
	virtual FGameInstancePIEResult PreCreatePIEServerInstance(const bool bAnyBlueprintErrors, const bool bStartInSpectatorMode, const float PIEStartTime, const bool bSupportsOnlinePIE, int32& InNumOnlinePIEInstances);

	/*
	 * Handler for when viewport close request is made. 
	 *
	 * @param InViewport the viewport being closed.
	 */
	void OnViewportCloseRequested(FViewport* InViewport);

	/*
	 * Fills level viewport client transform used in simulation mode 
	 *
	 * @param OutViewTransform filled view transform used in SIE
	 * @return true if function succeeded, false if failed
	 */
	bool GetSimulateInEditorViewTransform(FTransform& OutViewTransform) const;

private:
	/** Gets the scene viewport for a viewport client */
	FSceneViewport* GetGameSceneViewport(UGameViewportClient* ViewportClient) const;

	/**
	 * Non Online PIE creation flow, creates all instances of PIE at once when online isn't requested/required
	 *
	 * @param bAnyBlueprintErrors passthrough value of blueprint errors encountered during PIE creation
	 * @param bStartInSpectatorMode passthrough value if it is expected that PIE will start in spectator mode
	 */
	void SpawnIntraProcessPIEWorlds(bool bAnyBlueprintErrors, bool bStartInSpectatorMode);

	/** Common init shared by CreatePIEWorldByDuplication and CreatePIEWorldBySavingToTemp */
	void PostCreatePIEWorld(UWorld *InWorld);

	/**
	 * Toggles PIE to SIE or vice-versa
	 */
	void ToggleBetweenPIEandSIE( bool bNewSession = false);

	/**
	 * Hack to switch worlds for the PIE window before and after a slate event
	 *
	 * @param WorldID	The id of the world to restore or -1 if no world
	 * @return The ID of the world to restore later or -1 if no world to restore
	 */
	int32 OnSwitchWorldForSlatePieWindow( int32 WorldID );

	/**
	 * Called via a delegate to toggle between the editor and pie world
	 */
	void OnSwitchWorldsForPIE( bool bSwitchToPieWorld, UWorld* OverrideWorld = nullptr );

	/**
	 * Gives focus to the server or first PIE client viewport
	 */
	void GiveFocusToFirstClientPIEViewport();

public:
	/**
	 * Spawns a PlayFromHere playerstart in the given world
	 * @param	World		The World to spawn in (for PIE this may not be GWorld)
	 * @param	PlayerStartPIE	A reference to the resulting PlayerStartPIE actor
	 *
	 * @return	true if spawn succeeded, false if failed
	 */
	bool SpawnPlayFromHereStart(UWorld* World, AActor*& PlayerStartPIE, const FVector& StartLocation, const FRotator& StartRotation );


private:
	/**
	 * Delegate definition for the execute function that follows
	 */
	DECLARE_DELEGATE_OneParam( FSelectCommand, UModel* );
	DECLARE_DELEGATE_TwoParams( FSelectInWorldCommand, UWorld*, UModel* );
	
	/**
	 * Utility method call a select command for each level model in the worlds level list.
	 *
	 * @param InWorld			World containing the levels
	 * @param InSelectCommand	Select command delegate
	 */
	void ExecuteCommandForAllLevelModels( UWorld* InWorld, FSelectCommand InSelectCommand, const FText& TransDesription );
	void ExecuteCommandForAllLevelModels( UWorld* InWorld, FSelectInWorldCommand InSelectCommand, const FText& TransDesription );
	
public:

	/**
	 * Utility method call ModifySelectedSurfs for each level model in the worlds level list.
	 *
	 * @param InWorld			World containing the levels
	 */
	 void FlagModifyAllSelectedSurfacesInLevels( UWorld* InWorld );
	 
private:
	/** Checks for UWorld garbage collection leaks and reports any that are found */
	void CheckForWorldGCLeaks( UWorld* NewWorld, UPackage* WorldPackage );

	/**
	 * This destroys the given world.
	 * It also does editor specific tasks (EG clears selections from that world etc)
	 *
	 * @param	Context		The world to destroy
	 * @param	CleanseText	Reason for the destruction
	 * @param	NewWorld	An optional new world to keep in memory after destroying the world referenced in the Context.
	 *						This world and it's sublevels will remain in memory.
	 */
	void EditorDestroyWorld( FWorldContext & Context, const FText& CleanseText, UWorld* NewWorld = nullptr );

	ULevel* CreateTransLevelMoveBuffer( UWorld* InWorld );

	/**	Broadcasts that an undo or redo has just occurred. */
	void BroadcastPostUndoRedo(const FTransactionContext& UndoContext, bool bWasUndo);

	/** Helper function to show undo/redo notifications */
	void ShowUndoRedoNotification(const FText& NotificationText, bool bSuccess);

	/**	Broadcasts that the supplied objects have been replaced (map of old object to new object */
	void BroadcastObjectsReplaced(const TMap<UObject*, UObject*>& ReplacementMap) { ObjectsReplacedEvent.Broadcast(ReplacementMap); }

	/** Internal helper functions */
	virtual void PostUndo (bool bSuccess);

	/** Delegate callback: the world origin is going to be moved. */
	void PreWorldOriginOffset(UWorld* InWorld, FIntVector InSrcOrigin, FIntVector InDstOrigin);

	/** Delegate callback for when a streaming level is added to world. */
	void OnLevelAddedToWorld(ULevel* InLevel, UWorld* InWorld);

	/** Delegate callback for when a streaming level is removed from world. */
	void OnLevelRemovedFromWorld(ULevel* InLevel, UWorld* InWorld);

	/** Delegate callback for when a streamed out levels going to be removed by GC. */
	void OnGCStreamedOutLevels();

	/** Puts the currently loaded project file at the top of the recents list and trims and files that fell off the list */
	void UpdateRecentlyLoadedProjectFiles();

	/** Updates the project file to auto load and initializes the bLoadTheMostRecentlyLoadedProjectAtStartup flag */
	void UpdateAutoLoadProject();

	/** Handles user setting changes. */
	void HandleSettingChanged( FName Name );

	/** Callback for handling undo and redo transactions before they happen. */
	void HandleTransactorBeforeRedoUndo(const FTransactionContext& TransactionContext);

	/** Common code for finished undo and redo transactions. */
	void HandleTransactorRedoUndo(const FTransactionContext& TransactionContext, bool Succeeded, bool WasUndo);

	/** Callback for finished redo transactions. */
	void HandleTransactorRedo(const FTransactionContext& TransactionContext, bool Succeeded);

	/** Callback for finished undo transactions. */
	void HandleTransactorUndo(const FTransactionContext& TransactionContext, bool Succeeded);

public:
	/** Callback for object changes during undo/redo. */
	void HandleObjectTransacted(UObject* InObject, const class FTransactionObjectEvent& InTransactionObjectEvent);

private:

	/** Internal struct to hold undo/redo transaction object context */
	struct FTransactionDeltaContext
	{
		FGuid	OuterOperationId;
		int32	OperationDepth;
		TArray<TPair<UObject*, FTransactionObjectEvent>> TransactionObjects;

		void Reset()
		{
			OuterOperationId.Invalidate();
			TransactionObjects.Empty();
			OperationDepth = 0;
		}

		FTransactionDeltaContext() = default;
	};
	FTransactionDeltaContext CurrentUndoRedoContext;

	/** List of all viewport clients */
	TArray<class FEditorViewportClient*> AllViewportClients;

	/** List of level editor viewport clients for level specific actions */
	TArray<class FLevelEditorViewportClient*> LevelViewportClients;

	/** Delegate broadcast when the viewport client list changed */
	FViewportClientListChangedEvent ViewportClientListChangedEvent;

	/** Delegate broadcast when the level editor viewport client list changed */
	FViewportClientListChangedEvent LevelViewportClientListChangedEvent;

	/** Delegate broadcast just before a blueprint is compiled */
	FBlueprintPreCompileEvent BlueprintPreCompileEvent;

	/** Delegate broadcast when blueprint is compiled */
	FBlueprintCompiledEvent BlueprintCompiledEvent;

	/** Delegate broadcast when blueprint is reinstanced */
	FBlueprintReinstanced BlueprintReinstanced;

	/** Delegate broadcast when objects have been replaced (e.g on blueprint compile) */
	FObjectsReplacedEvent ObjectsReplacedEvent;

	/** Delegate broadcast when a package has been loaded or unloaded */
	FClassPackageLoadedOrUnloadedEvent ClassPackageLoadedOrUnloadedEvent;

	/** Delegate broadcast when an object has been reimported */
	FObjectReimported ObjectReimportedEvent;

	/** Delegate broadcast when an actor or component is about to be moved, rotated, or scaled  */
	FOnBeginTransformObject OnBeginObjectTransformEvent;

	/** Delegate broadcast when an actor or component has been moved, rotated, or scaled */
	FOnEndTransformObject OnEndObjectTransformEvent;

	/** Delegate broadcast when the camera viewed through the viewport is about to be moved */
	FOnBeginTransformCamera OnBeginCameraTransformEvent;

	/** Delegate broadcast when the camera viewed through the viewport has been moved */
	FOnEndTransformCamera OnEndCameraTransformEvent;
	
	/** Broadcasts after an HLOD actor has been moved between clusters */
	FHLODActorMovedEvent HLODActorMovedEvent;

	/** Broadcasts after an HLOD actor's mesh is build*/
	FHLODMeshBuildEvent HLODMeshBuildEvent;

	/** Broadcasts after an HLOD actor has added to a cluster */
	FHLODActorAddedEvent HLODActorAddedEvent;

	/** Broadcasts after an HLOD actor has been marked dirty */
	FHLODActorMarkedDirtyEvent HLODActorMarkedDirtyEvent;

	/** Broadcasts after a Draw distance value (World settings) is changed */
	FHLODTransitionScreenSizeChangedEvent HLODTransitionScreenSizeChangedEvent;

	/** Broadcasts after the HLOD levels array is changed */
	FHLODLevelsArrayChangedEvent HLODLevelsArrayChangedEvent;

	/** Broadcasts after an Actor is removed from a cluster */
	FHLODActorRemovedFromClusterEvent HLODActorRemovedFromClusterEvent;

	/** Delegate to be called when a matinee is requested to be opened */
	FShouldOpenMatineeCallback ShouldOpenMatineeCallback;

	/** Reference to owner of the current popup */
	TWeakPtr<class SWindow> PopupWindow;

	/** True if we should disable actor/component modification on delta movement */
	bool bDisableDeltaModification;

	/** List of editors who want to receive undo/redo events */
	TSet< class FEditorUndoClient* > UndoClients;

	/** List of actors that were selected before Undo/redo */
	TArray<AActor*> OldSelectedActors;

	/** List of components that were selected before Undo/redo */
	TArray<UActorComponent*> OldSelectedComponents;

	/** The notification item to use for undo/redo */
	TSharedPtr<class SNotificationItem> UndoRedoNotificationItem;

	/** The Timer manager for all timer delegates */
	TSharedPtr<class FTimerManager> TimerManager;

	/** The output log -> message log redirector for use during PIE */
	TSharedPtr<class FOutputLogErrorsToMessageLogProxy> OutputLogErrorsToMessageLogProxyPtr;

	struct FPlayOnPCInfo
	{
		FProcHandle ProcessHandle;
	};

	TArray<FPlayOnPCInfo> PlayOnLocalPCSessions;

	bool bPlayOnLocalPcSession;

	/** True if we are using the "Play On Device" launcher mode (ie UAT) */
	// @todo: This should be an enum along with bPlayOnLocalPcSession, or completely refactored
	bool bPlayUsingLauncher;
	bool bPlayUsingMobilePreview;
	bool bPlayUsingVulkanPreview;
	FString PlayUsingMobilePreviewTargetDevice;

	/** The platform to run on (as selected in dreop down) */
	FString PlayUsingLauncherDeviceId;
	FString PlayUsingLauncherDeviceName;
	bool bPlayUsingLauncherHasCode;
	bool bPlayUsingLauncherBuild;

	/** Used to prevent reentrant calls to EndPlayMap(). */
	bool bIsEndingPlay;

	/** List of files we are deferring adding to source control */
	TArray<FString> DeferredFilesToAddToSourceControl;

	FPIEInstanceWindowSwitch PIEInstanceWindowSwitchDelegate;

	/** Number of currently running instances logged into an online platform */
	int32 NumOnlinePIEInstances;

	/** Cached version of the view location at the point the PIE session was ended */
	FVector LastViewLocation;
	
	/** Cached version of the view location at the point the PIE session was ended */
	FRotator LastViewRotation;
	
	/** Are the lastview/rotation variables valid */
	bool bLastViewAndLocationValid;

protected:

	/**
	 * Launch a standalone instance on this PC.
	 *
	 * @param	MapNameOverride		Map name override
	 * @param	WindowPos			Position we want to put the window we create.
	 * @param	PIENum				PIE instance count
	 * @param	bIsServer			Is this instance a server.
	 */
	void PlayStandaloneLocalPc(FString MapNameOverride = FString(), FIntPoint* WindowPos = NULL, int32 PIENum = 0, bool bIsServer = false);

	void PlayUsingLauncher();

	/** 
	* Cancel Play using Launcher on error 
	* 
	* if the physical device is not authorized to be launched to, we need to pop an error instead of trying to launch
	*/
	void CancelPlayUsingLauncher();

	/** Called when Matinee is opened */
	virtual void OnOpenMatinee(){};

	/**
	 * Invalidates all editor viewports and hit proxies, used when global changes like Undo/Redo may have invalidated state everywhere
	 */
	void InvalidateAllViewportsAndHitProxies();

	/** Initialize Portal RPC. */
	void InitializePortal();

	/** Destroy any online subsystems generated by PIE */
	void CleanupPIEOnlineSessions(TArray<FName> OnlineIdentifiers);

	// launch on callbacks
	void HandleStageStarted(const FString& InStage, TWeakPtr<SNotificationItem> NotificationItemPtr);
	void HandleStageCompleted(const FString& InStage, double StageTime, bool bHasCode, TWeakPtr<SNotificationItem> NotificationItemPtr);
	void HandleLaunchCanceled(double TotalTime, bool bHasCode, TWeakPtr<SNotificationItem> NotificationItemPtr);
	void HandleLaunchCompleted(bool Succeeded, double TotalTime, int32 ErrorCode, bool bHasCode, TWeakPtr<SNotificationItem> NotificationItemPtr, TSharedPtr<class FMessageLog> MessageLog);

	// Handle requests from slate application to open assets.
	bool HandleOpenAsset(UObject* Asset);

public:
	UE_DEPRECATED(4.17, "IsUsingWorldAssets is now always true, remove any code that assumes it could be false")
	static bool IsUsingWorldAssets() { return true; }

private:
	/** Handler for when any asset is loaded in the editor */
	void OnAssetLoaded( UObject* Asset );

	/** Handler for when an asset is created (used to detect world duplication after PostLoad) */
	void OnAssetCreated( UObject* Asset );

	/** Handler for when a world is duplicated in the editor */
	void InitializeNewlyCreatedInactiveWorld(UWorld* World);

	/** Gets the init values for worlds opened via Map_Load in the editor */
	UWorld::InitializationValues GetEditorWorldInitializationValues() const;

public:
	// Launcher Worker
	TSharedPtr<class ILauncherWorker> LauncherWorker;
	
	/** Function to run the Play On command for automation testing. */
	void AutomationPlayUsingLauncher(const FString& InLauncherDeviceId);	

	virtual void HandleTravelFailure(UWorld* InWorld, ETravelFailure::Type FailureType, const FString& ErrorString);

	void AutomationLoadMap(const FString& MapName, FString* OutError);

	/** This function should be called to notify the editor that new materials were added to our scene or some materials were modified */
	void OnSceneMaterialsModified();

	/** Call this function to change the feature level and to override the material quality platform of the editor and PIE worlds */
	void SetPreviewPlatform(const FPreviewPlatformInfo& NewPreviewPlatform, bool bSaveSettings);

	/** Toggle the feature level preview */
	void ToggleFeatureLevelPreview();

	/** Return whether the feature level preview is enabled for use via the user accessing Settings->Preview Rendering Level. */
	bool IsFeatureLevelPreviewEnabled() const;

	/** Return whether the feature level preview enabled via Settings->Preview Rendering Level is currently active/displaying. */
	bool IsFeatureLevelPreviewActive() const;

	/**
	 * Return the active feature level. This will be the chosen Settings->Preview Rendering Level if the Preview Mode button
	 * is highlighted or SM5 if the Preview Mode button has been clicked and isn't highlighted.
	 */
	ERHIFeatureLevel::Type GetActiveFeatureLevelPreviewType() const;

	/** Return the delegate that is called when the preview feature level changes */
	FPreviewFeatureLevelChanged& OnPreviewFeatureLevelChanged() { return PreviewFeatureLevelChanged; }

protected:

	/** Function pair used to save and restore the global feature level */
	void LoadEditorFeatureLevel();
	void SaveEditorFeatureLevel();

<<<<<<< HEAD
	/** For some platforms (e.g. mobiles), when running in editor mode, we emulate the shaders functionality on available running GPU (e.g. DirectX),
	 *  but when displaying the shader complexity we need to be able compile and extract statistics (instruction count) from the real shaders that
	 *  will be compiled when the game will run on the specific platform. Thus (if compiler available) we perform an 'offline' shader compilation step,
	 *  extract the needed statistics and transfer them to the emulated editor running shaders.
	 *  This function will be called from OnSceneMaterialsModified()
	 *
	 * @param	bForceUpdate	When true, view mode shaders are always updated for worlds displaying shader complexity materials.
	 *                          When false, view mode shaders are rebuilt only when emulating a shader platform.
	 */
	void UpdateShaderComplexityMaterials(bool bForceUpdate);

=======
>>>>>>> 33e6966e
	/** Utility function that can determine whether some input world is using materials who's shaders are emulated in the editor */
	bool IsEditorShaderPlatformEmulated(UWorld* World);

	/** Utility function that checks if, for the current shader platform used by the editor, there's an available offline shader compiler */
	bool IsOfflineShaderCompilerAvailable(UWorld* World);

protected:

	UPROPERTY(EditAnywhere, config, Category = Advanced, meta = (MetaClass = "ActorGroupingUtils"))
	FSoftClassPath ActorGroupingUtilsClassName;

	UPROPERTY()
	class UActorGroupingUtils* ActorGroupingUtils;
private:
	FTimerHandle CleanupPIEOnlineSessionsTimerHandle;

	/** Delegate handle for game viewport close requests in PIE sessions. */
	FDelegateHandle ViewportCloseRequestedDelegateHandle;

public:
	/**
	 * Get a Subsystem of specified type
	 */
	UEditorSubsystem* GetEditorSubsystemBase(TSubclassOf<UEditorSubsystem> SubsystemClass) const
	{
		checkSlow(this != nullptr);
		return EditorSubsystemCollection.GetSubsystem<UEditorSubsystem>(SubsystemClass);
	}

	/**
	 * Get a Subsystem of specified type
	 */
	template <typename TSubsystemClass>
	TSubsystemClass* GetEditorSubsystem() const
	{
		checkSlow(this != nullptr);
		return EditorSubsystemCollection.GetSubsystem<TSubsystemClass>(TSubsystemClass::StaticClass());
	}

	/**
	 * Get all Subsystem of specified type, this is only necessary for interfaces that can have multiple implementations instanced at a time.
	 *
	 * Do not hold onto this Array reference unless you are sure the lifetime is less than that of UGameInstance
	 */
	template <typename TSubsystemClass>
	const TArray<TSubsystemClass*>& GetEditorSubsystemArray() const
	{
		return EditorSubsystemCollection.GetSubsystemArray<TSubsystemClass>(TSubsystemClass::StaticClass());
	}

private:
	FSubsystemCollection<UEditorSubsystem> EditorSubsystemCollection;

};

//////////////////////////////////////////////////////////////////////////
// FActorLabelUtilities

struct UNREALED_API FActorLabelUtilities
{
public:
	/**
	 * Given a label, attempts to split this into its alpha/numeric parts.
	 *
	 * @param	InOutLabel	The label to start with, this will only be modified if it ends in a number.
	 * @param	OutIdx		The number which the string ends with, if any.
	 *
	 * @return	true if the label ends with a number.
	 */
	static bool SplitActorLabel(FString& InOutLabel, int32& OutIdx);

	/**
	 * Assigns a new label to an actor. If the name exists it will be appended with a number to make it unique. Actor labels are only available in development builds.
	 *
	 * @param	Actor					The actor to change the label of
	 * @param	NewActorLabel			The new label string to assign to the actor.  If empty, the actor will have a default label.
	 * @param	InExistingActorLabels	(optional) Pointer to a set of actor labels that are currently in use
	 */
	static void SetActorLabelUnique(AActor* Actor, const FString& NewActorLabel, const FCachedActorLabels* InExistingActorLabels = nullptr);

	/** 
	 * Does an explicit actor rename. In addition to changing the label this will also fix any soft references pointing to it 
	 * 
	 * @param	Actor					The actor to change the label of
	 * @param	NewActorLabel			The new label string to assign to the actor.  If empty, the actor will have a default label.
	 * @param	bMakeUnique				If true, it will call SetActorLabelUnique, if false it will use the exact label specified
	 */
	static void RenameExistingActor(AActor* Actor, const FString& NewActorLabel, bool bMakeUnique = false);

private:
	FActorLabelUtilities() {}
};<|MERGE_RESOLUTION|>--- conflicted
+++ resolved
@@ -3130,20 +3130,6 @@
 	void LoadEditorFeatureLevel();
 	void SaveEditorFeatureLevel();
 
-<<<<<<< HEAD
-	/** For some platforms (e.g. mobiles), when running in editor mode, we emulate the shaders functionality on available running GPU (e.g. DirectX),
-	 *  but when displaying the shader complexity we need to be able compile and extract statistics (instruction count) from the real shaders that
-	 *  will be compiled when the game will run on the specific platform. Thus (if compiler available) we perform an 'offline' shader compilation step,
-	 *  extract the needed statistics and transfer them to the emulated editor running shaders.
-	 *  This function will be called from OnSceneMaterialsModified()
-	 *
-	 * @param	bForceUpdate	When true, view mode shaders are always updated for worlds displaying shader complexity materials.
-	 *                          When false, view mode shaders are rebuilt only when emulating a shader platform.
-	 */
-	void UpdateShaderComplexityMaterials(bool bForceUpdate);
-
-=======
->>>>>>> 33e6966e
 	/** Utility function that can determine whether some input world is using materials who's shaders are emulated in the editor */
 	bool IsEditorShaderPlatformEmulated(UWorld* World);
 
