--- conflicted
+++ resolved
@@ -237,11 +237,8 @@
 		// Variables.
 		/** The object to track */
 		FPersistentObjectRef Object;
-<<<<<<< HEAD
-=======
 		/** Custom change to apply to this object to undo this record.  Executing the undo will return an object that can be used to redo the change. */
 		TUniquePtr<FChange> CustomChange;
->>>>>>> 28020755
 		/** Array: If an array object, reference to script array */
 		FScriptArray*		Array;
 		/** Array: Offset into the array */
@@ -533,24 +530,6 @@
 		int32 RecordIndex;
 	};
 
-	struct FChangedObjectValue
-	{
-		FChangedObjectValue()
-			: Annotation()
-			, RecordIndex(INDEX_NONE)
-		{
-		}
-
-		FChangedObjectValue(const int32 InRecordIndex, const TSharedPtr<ITransactionObjectAnnotation>& InAnnotation)
-			: Annotation(InAnnotation)
-			, RecordIndex(InRecordIndex)
-		{
-		}
-
-		TSharedPtr<ITransactionObjectAnnotation> Annotation;
-		int32 RecordIndex;
-	};
-
 	/** Objects that will be changed directly by the transaction, empty when not transacting */
 	TMap<UObject*, FChangedObjectValue> ChangedObjects;
 public:
@@ -620,18 +599,6 @@
 
 	/** Serializes a reference to a transaction in a given archive. */
 	friend FArchive& operator<<(FArchive& Ar, TSharedRef<FTransaction>& SharedT)
-<<<<<<< HEAD
-	{
-		return Ar << SharedT.Get();
-	}
-
-	/** Used by GC to collect referenced objects. */
-	void AddReferencedObjects( FReferenceCollector& Collector );
-
-	/** Returns the number of models that were modified by the last call to FTransaction::Apply(). */
-	int32 GetNumModelsModified() const
-=======
->>>>>>> 28020755
 	{
 		return Ar << SharedT.Get();
 	}
