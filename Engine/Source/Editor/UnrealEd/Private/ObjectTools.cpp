// Copyright 1998-2019 Epic Games, Inc. All Rights Reserved.


#include "ObjectTools.h"
#include "Engine/Level.h"
#include "UObject/UnrealType.h"
#include "Components/ActorComponent.h"
#include "GameFramework/Actor.h"
#include "Engine/Blueprint.h"
#include "Exporters/Exporter.h"
#include "HAL/PlatformFilemanager.h"
#include "Misc/MessageDialog.h"
#include "HAL/FileManager.h"
#include "Misc/Paths.h"
#include "Misc/ScopedSlowTask.h"
#include "Misc/App.h"
#include "Misc/FileHelper.h"
#include "Modules/ModuleManager.h"
#include "UObject/UObjectHash.h"
#include "UObject/UObjectIterator.h"
#include "Serialization/FindReferencersArchive.h"
#include "Serialization/ArchiveReferenceMarker.h"
#include "Widgets/DeclarativeSyntaxSupport.h"
#include "Styling/SlateTypes.h"
#include "Widgets/SWindow.h"
#include "Widgets/Input/SEditableTextBox.h"
#include "RHI.h"
#include "Materials/MaterialInterface.h"
#include "RenderingThread.h"
#include "Materials/Material.h"
#include "CanvasTypes.h"
#include "Engine/Brush.h"
#include "ISourceControlOperation.h"
#include "SourceControlOperations.h"
#include "ISourceControlModule.h"
#include "Engine/SkeletalMesh.h"
#include "Editor/UnrealEdEngine.h"
#include "TextureResource.h"
#include "Engine/Texture.h"
#include "ThumbnailRendering/ThumbnailManager.h"
#include "ThumbnailRendering/TextureThumbnailRenderer.h"
#include "Engine/StaticMesh.h"
#include "Factories/Factory.h"
#include "AssetToolsModule.h"
#include "Sound/SoundWave.h"
#include "GameFramework/Volume.h"
#include "UObject/MetaData.h"
#include "Serialization/ArchiveReplaceObjectRef.h"
#include "GameFramework/WorldSettings.h"
#include "Engine/BlueprintGeneratedClass.h"
#include "PhysicalMaterials/PhysicalMaterial.h"
#include "Engine/Selection.h"
#include "Engine/TextureRenderTarget2D.h"
#include "Engine/UserDefinedStruct.h"
#include "Animation/MorphTarget.h"
#include "Editor.h"
#include "EditorDirectories.h"
#include "FileHelpers.h"
#include "Dialogs/Dialogs.h"
#include "UnrealEdGlobals.h"
#include "PackageTools.h"
#include "Internationalization/TextPackageNamespaceUtil.h"
#include "Framework/Application/SlateApplication.h"

#include "BusyCursor.h"
#include "Dialogs/DlgMoveAssets.h"
#include "Dialogs/DlgReferenceTree.h"
#include "ARFilter.h"
#include "AssetDeleteModel.h"
#include "Dialogs/SDeleteAssetsDialog.h"
#include "AudioDevice.h"
#include "ReferencedAssetsUtils.h"
#include "AssetRegistryModule.h"
#include "PackagesDialog.h"
<<<<<<< HEAD

=======
>>>>>>> b4bb4b20
#include "PropertyEditorModule.h"
#include "Kismet2/KismetEditorUtilities.h"
#include "Kismet2/KismetReinstanceUtilities.h"
#include "PackageHelperFunctions.h"
#include "EditorLevelUtils.h"
#include "DesktopPlatformModule.h"
#include "Engine/LevelStreaming.h"
#include "LevelUtils.h"
#include "ContentStreaming.h"
#include "ComponentRecreateRenderStateContext.h"
#include "Framework/Notifications/NotificationManager.h"
#include "Widgets/Notifications/SNotificationList.h"
#include "Layers/LayersSubsystem.h"
#include "Engine/SCS_Node.h"
#include "ShaderCompiler.h"
#include "Templates/UniquePtr.h"
#include "Engine/MapBuildDataRegistry.h"
#include "HAL/PlatformApplicationMisc.h"
#include "Kismet2/BlueprintEditorUtils.h"
#include "Subsystems/AssetEditorSubsystem.h"

DEFINE_LOG_CATEGORY_STATIC(LogObjectTools, Log, All);

// This function should ONLY be needed by ConsolidateObjects and ForceDeleteObjects
// Use anywhere else could be dangerous as this involves a map transition and GC
void ReloadEditorWorldForReferenceReplacementIfNecessary(TArray< TWeakObjectPtr<UObject> >& InOutObjectsToReplace)
{
	// If we are force-deleting or consolidating the editor world, first transition to an empty map to prevent reference problems.
	// Then, re-load the world from disk to set it up for delete as an inactive world which isn't attached to the editor engine or other systems.
	UWorld* EditorWorld = GEditor->GetEditorWorldContext().World();

	// Also get the map build data, we'll need reqquire it after reloading the level because it will be gc'd when NewMap is called.
	UMapBuildDataRegistry* MapBuildData = EditorWorld->PersistentLevel->MapBuildData;

	// Remove the world from ObjectsToDelete since NewMap() will delete the object naturally
	int32 NumEntriesRemoved = InOutObjectsToReplace.Remove(EditorWorld);
	if (NumEntriesRemoved > 0)
	{
		bool bMapBuildDataRemoved = false;
		if (MapBuildData)
		{
			bMapBuildDataRemoved = InOutObjectsToReplace.Remove(MapBuildData) == 1;
		}

		const FString ObjectPath = EditorWorld->GetPathName();

		// Transition to a new map. This will invoke garbage collection and destroy the EditorWorld
		GEditor->NewMap();

		// Attempt to reload the editor world so we can make sure the file gets deleted and everything is handled normally.
		// It is okay for this to fail. If we could not reload the world, it is not on disk and is gone.
		UWorld* ReloadedEditorWorld = LoadObject<UWorld>(nullptr, *ObjectPath, nullptr, LOAD_Quiet | LOAD_NoWarn);
		if (ReloadedEditorWorld)
		{
			InOutObjectsToReplace.Add(ReloadedEditorWorld);

			if (bMapBuildDataRemoved && ReloadedEditorWorld->PersistentLevel->MapBuildData)
			{
				InOutObjectsToReplace.Add(ReloadedEditorWorld->PersistentLevel->MapBuildData);
			}
		}

		
	}
}

namespace ObjectTools
{
	/** Returns true if the specified object can be displayed in a content browser */
	bool IsObjectBrowsable( UObject* Obj )	// const
	{
		bool bIsSupported = false;

		// Check object prerequisites
		if (ensure(Obj) && Obj->IsAsset() )
		{
			UPackage* ObjectPackage = Obj->GetOutermost();
			if( ObjectPackage != NULL )
			{
				if( ObjectPackage != GetTransientPackage()
					&& (ObjectPackage->HasAnyPackageFlags(PKG_PlayInEditor) == false)
					&& !Obj->IsPendingKill() )
				{
					bIsSupported = true;
				}
			}
		}

		return bIsSupported;
	}

	/** 
	 * FArchiveTopLevelReferenceCollector constructor
	 * @todo: comment
	 */
	FArchiveTopLevelReferenceCollector::FArchiveTopLevelReferenceCollector(
		TArray<UObject*>* InObjectArray,
		const TArray<UObject*>& InIgnoreOuters,
		const TArray<UClass*>& InIgnoreClasses )
			:	ObjectArray( InObjectArray )
			,	IgnoreOuters( InIgnoreOuters )
			,	IgnoreClasses( InIgnoreClasses )
	{
		// Mark objects.
		for ( FObjectIterator It ; It ; ++It )
		{
			if ( ShouldSearchForAssets(*It) )
			{
				It->Mark(OBJECTMARK_TagExp);
			}
			else
			{
				It->UnMark(OBJECTMARK_TagExp);
			}
		}
	}

	/** 
	 * UObject serialize operator implementation
	 *
	 * @param Object	reference to Object reference
	 * @return reference to instance of this class
	 */
	FArchive& FArchiveTopLevelReferenceCollector::operator<<( UObject*& Obj )
	{
		if ( Obj != NULL && Obj->HasAnyMarks(OBJECTMARK_TagExp) )
		{
			// Clear the search flag so we don't revisit objects
			Obj->UnMark(OBJECTMARK_TagExp);
			if ( Obj->IsA(UField::StaticClass()) )
			{
				// skip all of the other stuff because the serialization of UFields will quickly overflow
				// our stack given the number of temporary variables we create in the below code
				Obj->Serialize(*this);
			}
			else
			{
				// Only report this object reference if it supports display in a browser.
				// this eliminates all of the random objects like functions, properties, etc.
				const bool bShouldReportAsset = ObjectTools::IsObjectBrowsable( Obj );
				if (Obj->IsValidLowLevel())
				{
					if ( bShouldReportAsset )
					{
						ObjectArray->Add( Obj );
					}
					// Check this object for any potential object references.
					Obj->Serialize(*this);
				}
			}
		}
		return *this;
	}


	void FMoveInfo::Set(const TCHAR* InFullPackageName, const TCHAR* InNewObjName)
	{
		FullPackageName = InFullPackageName;
		NewObjName = InNewObjName;
		check( IsValid() );
	}
	
	/** @return		true once valid (non-empty) move info exists. */
	bool FMoveInfo::IsValid() const
	{
		return ( FullPackageName.Len() > 0 && NewObjName.Len() > 0 );
	}

	/**
	 * Handles fully loading packages for a set of passed in objects.
	 *
	 * @param	Objects				Array of objects whose packages need to be fully loaded
	 * @param	OperationString		Localization key for a string describing the operation; appears in the warning string presented to the user.
	 * 
	 * @return true if all packages where fully loaded, false otherwise
	 */
	bool HandleFullyLoadingPackages( const TArray<UObject*>& Objects, const FText& OperationText )
	{
		// Get list of outermost packages.
		TArray<UPackage*> TopLevelPackages;
		for( int32 ObjectIndex=0; ObjectIndex<Objects.Num(); ObjectIndex++ )
		{
			UObject* Object = Objects[ObjectIndex];
			if( Object )
			{
				TopLevelPackages.AddUnique( Object->GetOutermost() );
			}
		}

		return UPackageTools::HandleFullyLoadingPackages( TopLevelPackages, OperationText );
	}



	void DuplicateObjects( const TArray<UObject*>& SelectedObjects, const FString& SourcePath, const FString& DestinationPath, bool bOpenDialog, TArray<UObject*>* OutNewObjects )
	{
		if ( SelectedObjects.Num() < 1 )
		{
			return;
		}

		FMoveDialogInfo MoveDialogInfo;
		MoveDialogInfo.bOkToAll = !bOpenDialog;
		// The default value for save packages is true if SCC is enabled because the user can use SCC to revert a change
		MoveDialogInfo.bSavePackages = ISourceControlModule::Get().IsEnabled();

		bool bSawSuccessfulDuplicate = false;
		TSet<UPackage*> PackagesUserRefusedToFullyLoad;
		TArray<UPackage*> OutermostPackagesToSave;

		for( int32 ObjectIndex = 0 ; ObjectIndex < SelectedObjects.Num() ; ++ObjectIndex )
		{
			UObject* Object = SelectedObjects[ObjectIndex];
			if( !Object )
			{
				continue;
			}

			if ( !GetMoveDialogInfo(NSLOCTEXT("UnrealEd", "DuplicateObjects", "Copy Objects"), Object, /*bUniqueDefaultName=*/true, SourcePath, DestinationPath, MoveDialogInfo) )
			{
				// The user aborted the operation
				return;
			}

			UObject* NewObject = DuplicateSingleObject(Object, MoveDialogInfo.PGN, PackagesUserRefusedToFullyLoad);
			if ( NewObject != NULL )
			{
				if ( OutNewObjects != NULL )
				{
					OutNewObjects->Add(NewObject);
				}

				OutermostPackagesToSave.Add(NewObject->GetOutermost());
				bSawSuccessfulDuplicate = true;
			}
		}

		// Update the browser if something was actually moved.
		if ( bSawSuccessfulDuplicate )
		{
			bool bUpdateSCC = false;
			if ( MoveDialogInfo.bSavePackages )
			{
				const bool bCheckDirty = false;
				const bool bPromptToSave = false;
				FEditorFileUtils::PromptForCheckoutAndSave(OutermostPackagesToSave, bCheckDirty, bPromptToSave);
				bUpdateSCC = true;
			}

			if ( bUpdateSCC )
			{
				ISourceControlModule::Get().GetProvider().Execute(ISourceControlOperation::Create<FUpdateStatus>(), OutermostPackagesToSave);
			}
		}
	}

	UObject* DuplicateSingleObject(UObject* Object, const FPackageGroupName& PGN, TSet<UPackage*>& InOutPackagesUserRefusedToFullyLoad, bool bPromptToOverwrite)
	{
		UObject* ReturnObject = NULL;

		const FString& NewPackageName = PGN.PackageName;
		const FString& NewGroupName = PGN.GroupName;
		const FString& NewObjectName = PGN.ObjectName;

		const FScopedBusyCursor BusyCursor;

		// Check validity of each reference dup name.
		FString ErrorMessage;
		FText Reason;
		FString ObjectsToOverwriteName;
		FString ObjectsToOverwritePackage;
		FString ObjectsToOverwriteClass;
		TArray<UObject*> ObjectsToDelete;
		bool	bUserDeclinedToFullyLoadPackage = false;

		FMoveInfo MoveInfo;

		// Make sure that a target package exists.
		if ( !NewPackageName.Len() )
		{
			ErrorMessage += TEXT("Invalid package name supplied\n");
		}
		else
		{
			// Make a full path from the target package and group.
			const FString FullPackageName = NewGroupName.Len()
				? FString::Printf(TEXT("%s.%s"), *NewPackageName, *NewGroupName)
				: NewPackageName;

			// Make sure the packages being duplicated into are fully loaded.
			TArray<UPackage*> TopLevelPackages;
			UPackage* ExistingPackage = FindPackage(NULL, *FullPackageName);

			// If we did not find the package, it may not be loaded at all.
			if ( !ExistingPackage )
			{
				FString Filename;
				if ( FPackageName::DoesPackageExist(FullPackageName, NULL, &Filename) )
				{
					// There is an unloaded package file at the destination.
					ExistingPackage = LoadPackage(NULL, *FullPackageName, LOAD_None);
				}
			}

			if( ExistingPackage )
			{
				TopLevelPackages.Add( ExistingPackage->GetOutermost() );
			}

			if( (ExistingPackage && InOutPackagesUserRefusedToFullyLoad.Contains(ExistingPackage)) ||
				!UPackageTools::HandleFullyLoadingPackages( TopLevelPackages, NSLOCTEXT("UnrealEd", "Duplicate", "Duplicate") ) )
			{
				// HandleFullyLoadingPackages should never return false for empty input.
				check( ExistingPackage );
				InOutPackagesUserRefusedToFullyLoad.Add( ExistingPackage );
				bUserDeclinedToFullyLoadPackage = true;
			}
			else
			{
				UObject* ExistingObject = ExistingPackage ? StaticFindObject(UObject::StaticClass(), ExistingPackage, *NewObjectName) : NULL;

				if( !NewObjectName.Len() )
				{
					ErrorMessage += TEXT("Invalid object name\n");
				}
				else if(!FName(*NewObjectName).IsValidObjectName( Reason ) 
					||	!FPackageName::IsValidLongPackageName( NewPackageName, /*bIncludeReadOnlyRoots=*/false, &Reason )
					||	!FName(*NewGroupName).IsValidGroupName( Reason,true) )
				{
					// Make sure the object name is valid.
					ErrorMessage += FString::Printf(TEXT("    %s to %s.%s: %s\n"), *Object->GetPathName(), *FullPackageName, *NewObjectName, *Reason.ToString() );
				}
				else if (ExistingObject == Object)
				{
					ErrorMessage += TEXT("Can't duplicate an object onto itself!\n");
				}
				else
				{
					// If the object already exists in this package with the given name, give the user 
					// the opportunity to overwrite the object. So, don't treat this as an error.
					if ( ExistingPackage && !IsUniqueObjectName(*NewObjectName, ExistingPackage, Reason) )
					{
						ObjectsToOverwriteName += *NewObjectName;
						ObjectsToOverwritePackage += *FullPackageName;
						ObjectsToOverwriteClass += *ExistingObject->GetClass()->GetName();

						ObjectsToDelete.Add(ExistingObject);
					}

					// NOTE: Set the move info if this object already exists in-case the user wants to 
					// overwrite the existing asset. To overwrite the object, the move info is needed.

					// No errors!  Set asset move info.
					MoveInfo.Set( *FullPackageName, *NewObjectName );
				}
			}
		}

		// User declined to fully load the target package; no need to display message box.
		if( bUserDeclinedToFullyLoadPackage )
		{
			return NULL;
		}

		// If any errors are present, display them and abort this object.
		else if( ErrorMessage.Len() > 0 )
		{
			FMessageDialog::Open( EAppMsgType::Ok, FText::Format(NSLOCTEXT("UnrealEd", "CannotDuplicateList", "Cannot duplicate object: '{0}'\n{1}"), FText::FromString(Object->GetName()), FText::FromString(ErrorMessage)) );
			return NULL;
		}

		// If there are objects that already exist with the same name, give the user the option to overwrite the 
		// object. This will delete the object so the new one can be created in its place.
		if(bPromptToOverwrite && ObjectsToOverwriteName.Len() > 0 )
		{
			bool bOverwriteExistingObjects =
				EAppReturnType::Yes == FMessageDialog::Open(
				EAppMsgType::YesNo,
				EAppReturnType::No,
				FText::Format(
				NSLOCTEXT("UnrealEd", "ReplaceExistingObjectInPackage_F", "An object [{0}] of class [{1}] already exists in file [{2}].  Do you want to replace the existing object?  If you click 'Yes', the existing object will be deleted.  Otherwise, click 'No' and choose a unique name for your new object." ),
				FText::FromString(ObjectsToOverwriteName),
				FText::FromString(ObjectsToOverwriteClass),
				FText::FromString(ObjectsToOverwritePackage) ) );					

			// The user didn't want to overwrite the existing options, so bail out of the duplicate operation.
			if( !bOverwriteExistingObjects )
			{
				return NULL;
			}
		}

		// If some objects need to be deleted, delete them.
		if (ObjectsToDelete.Num() > 0)
		{
			TArray<UPackage*> DeletedObjectPackages;

			// Add all packages for deleted objects to the root set if they are not already so we can reuse them later.
			// This will prevent DeleteObjects from marking the file for delete in source control
			for ( auto ObjIt = ObjectsToDelete.CreateConstIterator(); ObjIt; ++ObjIt )
			{
				UPackage* Pkg = (*ObjIt)->GetOutermost();

				if ( Pkg && !Pkg->IsRooted() )
				{
					DeletedObjectPackages.AddUnique(Pkg);
					Pkg->AddToRoot();
				}
			}

			// Handle map built data
			const int32 OriginalNumToDelete = ObjectsToDelete.Num();
			ObjectTools::AddExtraObjectsToDelete(ObjectsToDelete);
			for (int32 i = OriginalNumToDelete; i < ObjectsToDelete.Num(); ++i)
			{
				UPackage* Pkg = ObjectsToDelete[i]->GetOutermost();
				if ( Pkg && !Pkg->IsRooted() )
				{
					DeletedObjectPackages.AddUnique(Pkg);
					Pkg->AddToRoot();
				}
			}

			const int32 NumObjectsDeleted = ObjectTools::DeleteObjects(ObjectsToDelete, bPromptToOverwrite);

			// Remove all packages that we added to the root set above.
			for ( auto PkgIt = DeletedObjectPackages.CreateConstIterator(); PkgIt; ++PkgIt )
			{
				(*PkgIt)->RemoveFromRoot();
			}

			if (NumObjectsDeleted != ObjectsToDelete.Num())
			{
				UE_LOG(LogObjectTools, Warning,
					TEXT("Existing objects could not be deleted, unable to duplicate %s"),
					*Object->GetFullName());
				return NULL;
			}
		}

		// Create ReplacementMap for replacing references.
		TMap<UObject*, UObject*> ReplacementMap;

		check( MoveInfo.IsValid() );

		const FString& PkgName = MoveInfo.FullPackageName;
		const FString& ObjName = MoveInfo.NewObjName;

		// Make sure the referenced object is deselected before duplicating it.
		GEditor->GetSelectedObjects()->Deselect( Object );

		UObject* DupObject = NULL;

		UPackage* ExistingPackage = FindPackage(NULL, *PkgName);
		UObject* ExistingObject = ExistingPackage ? StaticFindObject(UObject::StaticClass(), ExistingPackage, *ObjName) : NULL;

		// Any existing objects should be deleted and garbage collected by now
		if ( ensure(ExistingObject == NULL) )
		{
			EDuplicateMode::Type DuplicateMode = Object->IsA(UWorld::StaticClass()) ? EDuplicateMode::World : EDuplicateMode::Normal;
			DupObject = StaticDuplicateObject( Object, CreatePackage(NULL,*PkgName), *ObjName, RF_AllFlags, nullptr, DuplicateMode );
		}

		if( DupObject )
		{
			ReplacementMap.Add( Object, DupObject );
			DupObject->MarkPackageDirty();

			// if the source object is in the MyLevel package and it's being duplicated into a content package, we need
			// to mark it RF_Standalone so that it will be saved (UWorld::CleanupWorld() clears this flag for all objects
			// inside the package)
			if (!Object->HasAnyFlags(RF_Standalone)
				&&	Object->GetOutermost()->ContainsMap()
				&&	!DupObject->GetOutermost()->ContainsMap() )
			{
				DupObject->SetFlags(RF_Standalone);
			}

			// Duplicating an asset should respect the export controls of the original.
			if (Object->GetOutermost()->HasAnyPackageFlags(PKG_DisallowExport))
			{
				DupObject->GetOutermost()->SetPackageFlags(PKG_DisallowExport);
			}

			// Notify the asset registry
			FAssetRegistryModule::AssetCreated(DupObject);

			// Notify the asset registry of world's duplicated MapBuildData
			UWorld* DupWorld = Cast<UWorld>(DupObject);
			if (DupWorld && DupWorld->PersistentLevel && DupWorld->PersistentLevel->MapBuildData)
			{
				FAssetRegistryModule::AssetCreated(DupWorld->PersistentLevel->MapBuildData);
			}

			ReturnObject = DupObject;
		}

		GEditor->GetSelectedObjects()->Select( Object );

		// Replace all references
		FArchiveReplaceObjectRef<UObject> ReplaceAr( DupObject, ReplacementMap, false, true, true );

		return ReturnObject;
	}
		
	/**
	 * Helper struct for passing multiple arrays to and from ForceReplaceReferences
	 */
	struct FForceReplaceInfo
	{
		// A list of packages which were dirtied as a result of a force replace
		TArray<UPackage*> DirtiedPackages;
		// Objects whose references were successfully replaced
		TArray<UObject*> ReplaceableObjects;
		// Objects whose references could not be successfully replaced
		TArray<UObject*> UnreplaceableObjects;

		void AppendUnique(const FForceReplaceInfo& ForceReplaceInfo)
		{
			const TArray<UPackage*>& ForceReplaceInfoDirtiedPackages = ForceReplaceInfo.DirtiedPackages;
			DirtiedPackages.Reserve(DirtiedPackages.Num() + ForceReplaceInfoDirtiedPackages.Num());
			for (UPackage* Package : ForceReplaceInfoDirtiedPackages)
			{
				DirtiedPackages.AddUnique(Package);
			}

			const TArray<UObject*>& ForceReplaceInfoReplaceableObjects = ForceReplaceInfo.ReplaceableObjects;
			ReplaceableObjects.Reserve(ReplaceableObjects.Num() + ForceReplaceInfoReplaceableObjects.Num());
			for (UObject* Object : ForceReplaceInfoReplaceableObjects)
			{
				ReplaceableObjects.Add(Object);
			}

			const TArray<UObject*>& ForceReplaceInfoUnreplaceableObjects = ForceReplaceInfo.UnreplaceableObjects;
			UnreplaceableObjects.Reserve(UnreplaceableObjects.Num() + ForceReplaceInfoUnreplaceableObjects.Num());
			for (UObject* Object : ForceReplaceInfoUnreplaceableObjects)
			{
				UnreplaceableObjects.Add(Object);
			}
		}
	};

	/**
	 * Forcefully replaces references to passed in objects
	 *
	 * @param ObjectToReplaceWith	Any references found to 'ObjectsToReplace' will be replaced with this object.  If the object is NULL references will be nulled.
	 * @param ObjectsToReplace		An array of objects that should be replaced with 'ObjectToReplaceWith'
	 * @param OutInfo				FForceReplaceInfo struct containing useful information about the result of the call to this function
	 * @param bWarnAboutRootSet		If True a message will be displayed to a user asking them if they would like to remove the rootset flag from objects which have it set.  
									If False, the message will not be displayed and rootset is automatically removed 
	 */
	void ForceReplaceReferences( UObject* ObjectToReplaceWith, TArray<UObject*>& ObjectsToReplace, TSet<UObject*>& ObjectsToReplaceWithin, FForceReplaceInfo& OutInfo, bool bWarnAboutRootSet = true)
	{
		FPropertyEditorModule& PropertyEditorModule = FModuleManager::LoadModuleChecked<FPropertyEditorModule>("PropertyEditor");
		PropertyEditorModule.RemoveDeletedObjects( ObjectsToReplace );
		TSet<UObject*> RootSetObjects;

		GWarn->StatusUpdate( 0, 0, NSLOCTEXT("UnrealEd", "ConsolidateAssetsUpdate_RootSetCheck", "Checking Assets for Root Set...") );

		// Iterate through all the objects to replace and see if they are in the root set.  If they are, offer to remove them from the root set.
		for ( TArray<UObject*>::TConstIterator ReplaceItr( ObjectsToReplace ); ReplaceItr; ++ReplaceItr )
		{
			UObject* CurObjToReplace = *ReplaceItr;
			if ( CurObjToReplace )
			{
				const bool bFlaggedRootSet = CurObjToReplace->IsRooted();
				if ( bFlaggedRootSet )
				{
					RootSetObjects.Add( CurObjToReplace );
				}
			}
		}
		if ( RootSetObjects.Num() )
		{
			if( bWarnAboutRootSet )
			{
				// Collect names of root set assets
				FString RootSetObjectNames;
				for ( TSet<UObject*>::TConstIterator RootSetIter( RootSetObjects ); RootSetIter; ++RootSetIter )
				{
					UObject* CurRootSetObject = *RootSetIter;
					RootSetObjectNames += CurRootSetObject->GetName() + TEXT("\n");
				}

				FFormatNamedArguments Arguments;
				Arguments.Add(TEXT("Objects"), FText::FromString( RootSetObjectNames ));
				FText MessageFormatting = NSLOCTEXT("ObjectTools", "ConsolidateAssetsRootSetDlgMsgFormatting", "The assets below were in the root set and we must remove that flag in order to proceed.  Being in the root set means that this was loaded at startup and is meant to remain in memory during gameplay.  For most assets this should be fine.  If, for some reason, there is an error, you will be notified.  Would you like to remove this flag?\n\n{Objects}");
				FText Message = FText::Format( MessageFormatting, Arguments );

				// Prompt the user to see if they'd like to remove the root set flag from the assets and attempt to replace them
				EAppReturnType::Type UserResponse = OpenMsgDlgInt( EAppMsgType::YesNo, EAppReturnType::No, Message, NSLOCTEXT("ObjectTools", "ConsolidateAssetsRootSetDlg_Title", "Failed to Consolidate Assets") );

				// The user elected to not remove the root set flag, so cancel the replacement
				if (UserResponse == EAppReturnType::No )
				{
					return;
				}
			}

			for ( FObjectIterator ObjIter; ObjIter; ++ObjIter )
			{
				// Always clear the root set flags
				UObject* CurrentObject = *ObjIter;
				if ( CurrentObject )
				{
					// If the current object is one of the objects the user is attempting to replace but is marked RF_RootSet, strip the flag by removing it
					// from root
					if ( RootSetObjects.Find( CurrentObject ) )
					{
						CurrentObject->RemoveFromRoot();
					}
					// If the current object is inside one of the objects to replace but is marked RF_RootSet, strip the flag by removing it from root
					else
					{
						for( UObject* CurObjOuter = CurrentObject->GetOuter(); CurObjOuter; CurObjOuter = CurObjOuter->GetOuter() )
						{
							if ( RootSetObjects.Find( CurObjOuter ) )
							{
								CurrentObject->RemoveFromRoot();
								break;
							}
						}
					}
				}
			}
		}

		// Reset linker loaders to remove the possibility that any references to 'ObjectsToReplace' exist in the loaders (these can't get picked up by the replace archives)
		ResetLoaders(nullptr);

		TMap<UObject*, int32> ObjToNumRefsMap;
		if( ObjectToReplaceWith != NULL )
		{
			GWarn->StatusUpdate( 0, 0, NSLOCTEXT("UnrealEd", "ConsolidateAssetsUpdate_CheckAssetValidity", "Determining Validity of Assets...") );
			// Determine if the "object to replace with" has any references to any of the "objects to replace," if so, we don't
			// want to allow those objects to be replaced, as the object would end up referring to itself!
			// We can skip this check if "object to replace with" is NULL since it is not useful to check for null references
			FFindReferencersArchive FindRefsAr( ObjectToReplaceWith, ObjectsToReplace );
			FindRefsAr.GetReferenceCounts( ObjToNumRefsMap );
		}

		// Objects already loaded and in memory have to have any of their references to the objects to replace swapped with a reference to
		// the "object to replace with". FArchiveReplaceObjectRef can serve this purpose, but it expects a TMap of object to replace : object to replace with. 
		// Therefore, populate a map with all of the valid objects to replace as keys, with the object to replace with as the value for each one.
		TMap<UObject*, UObject*> ReplacementMap;
		for ( TArray<UObject*>::TConstIterator ReplaceItr( ObjectsToReplace ); ReplaceItr; ++ReplaceItr )
		{
			UObject* CurObjToReplace = *ReplaceItr;
			if ( CurObjToReplace )
			{				
				// If any of the objects to replace are marked RF_RootSet at this point, an error has occurred
				const bool bFlaggedRootSet = CurObjToReplace->IsRooted();
				check( !bFlaggedRootSet );

				// Exclude root packages from being replaced
				const bool bRootPackage = ( CurObjToReplace->GetClass() == UPackage::StaticClass() ) && !( CurObjToReplace->GetOuter() );

				// Additionally exclude any objects that the "object to replace with" contains references to, in order to prevent the "object to replace with" from
				// referring to itself
				int32 NumRefsInObjToReplaceWith = 0;
				int32* PtrToNumRefs = ObjToNumRefsMap.Find( CurObjToReplace );
				if ( PtrToNumRefs )
				{
					NumRefsInObjToReplaceWith = *PtrToNumRefs;
				}

				if ( !bRootPackage && NumRefsInObjToReplaceWith == 0 )
				{
					ReplacementMap.Add( CurObjToReplace, ObjectToReplaceWith );

					// Fully load the packages of objects to replace
					CurObjToReplace->GetOutermost()->FullyLoad();
				}
				// If an object is "unreplaceable" store it separately to warn the user about later
				else
				{
					OutInfo.UnreplaceableObjects.AddUnique(CurObjToReplace);
				}
			}
		}

		GWarn->StatusUpdate( 0, 0, NSLOCTEXT("UnrealEd", "ConsolidateAssetsUpdate_FindingReferences", "Finding Asset References...") );

		ReplacementMap.GenerateKeyArray( OutInfo.ReplaceableObjects );

		// Find all the properties (and their corresponding objects) that refer to any of the objects to be replaced
		using PropertyArrayType = TArray<UProperty*, TInlineAllocator<1>>;
		TArray<UObject*> ReferencingPropertiesMapKeys;
		TArray<PropertyArrayType> ReferencingPropertiesMapValues;

		for ( FObjectIterator ObjIter; ObjIter; ++ObjIter )
		{
			UObject* CurObject = *ObjIter;

			if (ObjectsToReplaceWithin.Num() > 0 && !ObjectsToReplaceWithin.Contains(CurObject))
			{
				CurObject = nullptr;
			}

			// Unless the "object to replace with" is null, ignore any of the objects to replace to themselves
			if (CurObject && ( ObjectToReplaceWith == NULL || !ReplacementMap.Find( CurObject ) ))
			{
				// Find the referencers of the objects to be replaced
				FFindReferencersArchive FindRefsArchive( CurObject, OutInfo.ReplaceableObjects );

				// Inform the object referencing any of the objects to be replaced about the properties that are being forcefully
				// changed, and store both the object doing the referencing as well as the properties that were changed in a map (so that
				// we can correctly call PostEditChange later)
				TMap<UObject*, int32> CurNumReferencesMap;
				TMultiMap<UObject*, UProperty*> CurReferencingPropertiesMMap;
				if ( FindRefsArchive.GetReferenceCounts( CurNumReferencesMap, CurReferencingPropertiesMMap ) > 0  )
				{
					PropertyArrayType CurReferencedProperties;
					CurReferencingPropertiesMMap.GenerateValueArray( CurReferencedProperties );

					ReferencingPropertiesMapKeys.Add(CurObject);
					ReferencingPropertiesMapValues.Add(CurReferencedProperties);

					if ( CurReferencedProperties.Num() > 0)
					{
						for ( PropertyArrayType::TConstIterator RefPropIter( CurReferencedProperties ); RefPropIter; ++RefPropIter )
						{
							CurObject->PreEditChange( *RefPropIter );
						}
					}
					else
					{
						CurObject->PreEditChange(nullptr);
					}
				}
			}
		}

		{
			TBitArray<> TouchedThisItteration(false, ReferencingPropertiesMapKeys.Num());
			for (int CurrentIndex = 0; CurrentIndex < ReferencingPropertiesMapKeys.Num(); CurrentIndex++)
			{
				TouchedThisItteration.Init(false, ReferencingPropertiesMapKeys.Num());
				FFindReferencersArchive FindDependentArchive(ReferencingPropertiesMapKeys[CurrentIndex], ReferencingPropertiesMapKeys);
				for (int DependentIndex = CurrentIndex + 1; DependentIndex < ReferencingPropertiesMapKeys.Num(); DependentIndex++)
				{
					if (!TouchedThisItteration[DependentIndex] && FindDependentArchive.GetReferenceCount(ReferencingPropertiesMapKeys[DependentIndex]) > 0)
					{
						UObject* Key = ReferencingPropertiesMapKeys[CurrentIndex];
						PropertyArrayType Value = ReferencingPropertiesMapValues[CurrentIndex];
						ReferencingPropertiesMapKeys[CurrentIndex] = ReferencingPropertiesMapKeys[DependentIndex];
						ReferencingPropertiesMapValues[CurrentIndex] = ReferencingPropertiesMapValues[DependentIndex];
						ReferencingPropertiesMapKeys[DependentIndex] = Key;
						ReferencingPropertiesMapValues[DependentIndex] = Value;

						FindDependentArchive.ResetPotentialReferencer(ReferencingPropertiesMapKeys[CurrentIndex]);
						TouchedThisItteration[DependentIndex] = true;
						DependentIndex = CurrentIndex;
					}
				}
			}
		}

		if(ObjectsToReplaceWithin.Num() > 0)
		{
			for (UObject* CurObject : ObjectsToReplaceWithin)
			{
				UBlueprint* BPObjectToUpdate = Cast<UBlueprint>(CurObject);
				if (BPObjectToUpdate)
				{
					FArchiveReplaceObjectRef<UObject> ReplaceAr(BPObjectToUpdate->GeneratedClass->ClassDefaultObject, ReplacementMap, false, true, false);
				}
				FArchiveReplaceObjectRef<UObject> ReplaceAr(CurObject, ReplacementMap, false, true, false);
			}
		}
		else
		{
		// Iterate over the map of referencing objects/changed properties, forcefully replacing the references and
		int32 NumObjsReplaced = 0;
		for (int32 Index = 0; Index < ReferencingPropertiesMapKeys.Num(); Index++)
		{
			++NumObjsReplaced;
			GWarn->StatusUpdate( NumObjsReplaced, ReferencingPropertiesMapKeys.Num(), NSLOCTEXT("UnrealEd", "ConsolidateAssetsUpdate_ReplacingReferences", "Replacing Asset References...") );

			UObject* CurReplaceObj = ReferencingPropertiesMapKeys[Index];

			FArchiveReplaceObjectRef<UObject> ReplaceAr( CurReplaceObj, ReplacementMap, false, true, false );
		}
		}
		// Now alter the referencing objects the change has completed via PostEditChange, 
		// this is done in a separate loop to prevent reading of data that we want to overwrite
		int32 NumObjsPostEdited = 0;
		for (int32 Index = 0; Index < ReferencingPropertiesMapKeys.Num(); Index++)
		{
			++NumObjsPostEdited;
			GWarn->StatusUpdate( NumObjsPostEdited, ReferencingPropertiesMapKeys.Num(), NSLOCTEXT("UnrealEd", "ConsolidateAssetsUpdate_PostEditing", "Performing Post Update Edits...") );

			UObject* CurReplaceObj = ReferencingPropertiesMapKeys[Index];
			const PropertyArrayType& RefPropArray = ReferencingPropertiesMapValues[Index];

			if (RefPropArray.Num() > 0)
			{
				for ( PropertyArrayType::TConstIterator RefPropIter( RefPropArray ); RefPropIter; ++RefPropIter )
				{
					FPropertyChangedEvent PropertyEvent(*RefPropIter, EPropertyChangeType::Redirected);
					CurReplaceObj->PostEditChangeProperty( PropertyEvent );
				}
			}
			else
			{
				FPropertyChangedEvent PropertyEvent(nullptr, EPropertyChangeType::Redirected);
				CurReplaceObj->PostEditChangeProperty(PropertyEvent);
			}

			if ( !CurReplaceObj->HasAnyFlags(RF_Transient) && CurReplaceObj->GetOutermost() != GetTransientPackage() )
			{
				if ( !CurReplaceObj->RootPackageHasAnyFlags(PKG_CompiledIn) )
				{
					CurReplaceObj->MarkPackageDirty();
					OutInfo.DirtiedPackages.AddUnique( CurReplaceObj->GetOutermost() );
				}
			}
		}
	}

	/**
	 * Forcefully replaces references to passed in objects
	 *
	 * @param ObjectToReplaceWith	Any references found to 'ObjectsToReplace' will be replaced with this object.  If the object is NULL references will be nulled.
	 * @param ObjectsToReplace		An array of objects that should be replaced with 'ObjectToReplaceWith'
	 * @param OutInfo				FForceReplaceInfo struct containing useful information about the result of the call to this function
	 * @param bWarnAboutRootSet		If True a message will be displayed to a user asking them if they would like to remove the rootset flag from objects which have it set.
									If False, the message will not be displayed and rootset is automatically removed
	 */
	static void ForceReplaceReferences(UObject* ObjectToReplaceWith, TArray<UObject*>& ObjectsToReplace, FForceReplaceInfo& OutInfo, bool bWarnAboutRootSet = true)
	{
		TSet<UObject*> InObjectsToReplaceWithin;
		ForceReplaceReferences(ObjectToReplaceWith, ObjectsToReplace, InObjectsToReplaceWithin, OutInfo, bWarnAboutRootSet);
	}

	// ForceReplaceReferences version exposed to the public API
	void ForceReplaceReferences(UObject* ObjectToReplaceWith, TArray<UObject*>& ObjectsToReplace)
	{
		FForceReplaceInfo ReplaceInfo;
		ForceReplaceReferences(ObjectToReplaceWith, ObjectsToReplace, ReplaceInfo, false);
	}

	FConsolidationResults ConsolidateObjects(UObject* ObjectToConsolidateTo, TArray<UObject*>& ObjectsToConsolidate, TSet<UObject*>& ObjectsToConsolidateWithin, TSet<UObject*>& ObjectsToNotConsolidateWithin, bool bShouldDeleteAfterConsolidate)
	{
		FConsolidationResults ConsolidationResults;

		// Ensure the consolidation is headed toward a valid object and this isn't occurring in game
		if ( ObjectToConsolidateTo )
		{
			// Close all editors to avoid changing references to temporary objects used by the editor
<<<<<<< HEAD
			if ( !GEditor->GetEditorSubsystem<UAssetEditorSubsystem>()->CloseAllAssetEditors() )
=======
			if (!GEditor->GetEditorSubsystem<UAssetEditorSubsystem>()->CloseAllAssetEditors())
>>>>>>> b4bb4b20
			{
				// Failed to close at least one editor. It is possible that this editor has in-memory object references
				// which are not prepared to be changed dynamically so it is not safe to continue
				return ConsolidationResults;
			}

			GWarn->BeginSlowTask( NSLOCTEXT("UnrealEd", "ConsolidateAssetsUpdate_Consolidating", "Consolidating Assets..." ), true );

			// Clear audio components to allow previewed sounds to be consolidated
			GEditor->ClearPreviewComponents();

			// Make sure none of the objects are referenced by the editor's USelection
			GEditor->GetSelectedObjects()->Deselect( ObjectToConsolidateTo );
			for (int32 ObjectIdx = 0; ObjectIdx < ObjectsToConsolidate.Num(); ++ObjectIdx)
			{
				GEditor->GetSelectedObjects()->Deselect( ObjectsToConsolidate[ObjectIdx] );
			}

			// Keep track of which objects, if any, cannot be consolidated, in order to notify the user later
			TArray<UObject*> UnconsolidatableObjects;

			// Keep track of objects which became partially consolidated but couldn't be deleted for some reason;
			// these are critical failures, and the user needs to be alerted
			TArray<UObject*> CriticalFailureObjects;

			// Keep track of which packages the consolidate operation has dirtied so the user can be alerted to them
			// during a critical failure
			TArray<UPackage*> DirtiedPackages;

			// Keep track of root set objects so the user can be prompted about stripping the flag from them
			TSet<UObject*> RootSetObjects;

			// List of objects successfully deleted
			TArray<UObject*> ConsolidatedObjects;

			// A list of names for object redirectors created during the delete process
			// This is needed because the redirectors may not have the same name as the
			// objects they are replacing until the objects are garbage collected
			TMap<UObjectRedirector*, FName> RedirectorToObjectNameMap;

			{
				// Note reloading the world via ReloadEditorWorldForReferenceReplacementIfNecessary will cause a garbage collect and potentially cause entries in the ObjectsToConsolidate list to become invalid
				// We refresh the list here after reloading the editor world
				TArray< TWeakObjectPtr<UObject> > ObjectsToConsolidateWeakList;
				ObjectsToConsolidateWeakList.Reserve(ObjectsToConsolidate.Num());
				for(UObject* Object : ObjectsToConsolidate)
				{
					ObjectsToConsolidateWeakList.Add(Object);
				}

				ObjectsToConsolidate.Reset();

				// If the current editor world is in this list, transition to a new map and reload the world to finish the delete
				ReloadEditorWorldForReferenceReplacementIfNecessary(ObjectsToConsolidateWeakList);

				for(TWeakObjectPtr<UObject> WeakObject : ObjectsToConsolidateWeakList)
				{
					if( WeakObject.IsValid() )
					{
						ObjectsToConsolidate.Add(WeakObject.Get());
					}
				}
			}

			FForceReplaceInfo ReplaceInfo;
			FForceReplaceInfo GeneratedClassReplaceInfo;

			bool bNeedsGarbageCollection = false;

			// Scope the reregister context below to complete after object deletion and before garbage collection
			{
				// Replacing references inside already loaded objects could cause rendering issues, so globally detach all components from their scenes for now
				FGlobalComponentRecreateRenderStateContext ReregisterContext;

				// First, make sure that the class we're consolidating to has its hierarchy fixed so
				// that we don't create a cycle (e.g. directly or indirectly parent it to itself):
				UClass* ClassToConsolidateTo = nullptr;
				if (ObjectToConsolidateTo)
				{
					if (UBlueprint* BlueprintObject = Cast<UBlueprint>(ObjectToConsolidateTo))
					{
						ClassToConsolidateTo = BlueprintObject->GeneratedClass;

						if (!ClassToConsolidateTo)
						{
							ClassToConsolidateTo = UObject::StaticClass();
						}

						// Don't parent a blueprint to itself, instead fall back to the part of the 
						// hierarchy that is not being consolidated. Worst case, fall back to 
						// UObject::StaticClass():
						UClass* NewParent = BlueprintObject->ParentClass;
						UClass* ParentIter = NewParent;
						while (ParentIter)
						{
							if (ObjectsToConsolidate.Contains(ParentIter->ClassGeneratedBy))
							{
								NewParent = ParentIter->GetSuperClass();
							}
							ParentIter = ParentIter->GetSuperClass();
						}

						if (!NewParent || ObjectsToConsolidate.Contains(NewParent->ClassGeneratedBy))
						{
							NewParent = UObject::StaticClass();
						}

						BlueprintObject->ParentClass = NewParent;

						// Recompile the child blueprint to fix up the generated class
						FKismetEditorUtilities::CompileBlueprint(BlueprintObject, EBlueprintCompileOptions::SkipGarbageCollection);
					}
				}

				// Then reparent any direct children to the class we're consolidating to:
				for (UObject* Object : ObjectsToConsolidate)
				{
					if (UBlueprint* BlueprintObject = Cast<UBlueprint>(Object))
					{
						if (BlueprintObject->ParentClass != nullptr && BlueprintObject->GeneratedClass)
						{
							TArray<UClass*> ChildClasses;
							GetDerivedClasses(BlueprintObject->GeneratedClass, ChildClasses, false);
							for(UClass* ChildClass : ChildClasses)
							{
								UBlueprint* ChildBlueprint = Cast<UBlueprint>(ChildClass->ClassGeneratedBy);
								if (ChildBlueprint != nullptr && !ChildClass->HasAnyClassFlags(CLASS_NewerVersionExists))
								{
									// Do not reparent and recompile a Blueprint that is going to be deleted.
									if (ObjectsToConsolidate.Find(ChildBlueprint) == INDEX_NONE)
									{
										ChildBlueprint->Modify();

										UClass* NewParent = ClassToConsolidateTo;

										if (!NewParent)
										{
											NewParent = UObject::StaticClass();
										}

										ChildBlueprint->ParentClass = NewParent;

										// Recompile the child blueprint to fix up the generated class
										FKismetEditorUtilities::CompileBlueprint(ChildBlueprint, EBlueprintCompileOptions::SkipGarbageCollection);

										// Defer garbage collection until after we're done processing the list of objects
										bNeedsGarbageCollection = true;
									}
								}
							}
						}
					}
				}

				ForceReplaceReferences(ObjectToConsolidateTo, ObjectsToConsolidate, ObjectsToConsolidateWithin, ReplaceInfo);

				if (UBlueprint* ObjectToConsolidateTo_BP = Cast<UBlueprint>(ObjectToConsolidateTo))
				{
					// Replace all UClass/TSubClassOf properties of generated class.
					TArray<UObject*> ObjectsToConsolidate_BP;
					TArray<UClass*> OldGeneratedClasses;
					TMap<UClass*, UClass*> OldChildClassToOldParentClass;
					ObjectsToConsolidate_BP.Reserve(ObjectsToConsolidate.Num());
					OldGeneratedClasses.Reserve(ObjectsToConsolidate.Num());
					for (UObject* ObjectToConsolidate : ObjectsToConsolidate)
					{
						UClass* OldGeneratedClass = Cast<UBlueprint>(ObjectToConsolidate)->GeneratedClass;
						ObjectsToConsolidate_BP.Add(OldGeneratedClass);
						OldGeneratedClasses.Add(OldGeneratedClass);

						TArray<UClass*> OldChildClasses;
						GetDerivedClasses(OldGeneratedClass, OldChildClasses, false);
						for (UClass* OldChildClass : OldChildClasses)
						{
							OldChildClassToOldParentClass.Add(OldChildClass, OldGeneratedClass);
						}
					}

					ForceReplaceReferences(ObjectToConsolidateTo_BP->GeneratedClass, ObjectsToConsolidate_BP, ObjectsToConsolidateWithin, GeneratedClassReplaceInfo);

					// Repair the references of GeneratedClass on the object being consolidated so they can be properly disposed of upon deletion.
					for (int32 Index = 0, MaxIndex = ObjectsToConsolidate.Num(); Index < MaxIndex; ++Index)
					{
						Cast<UBlueprint>(ObjectsToConsolidate[Index])->GeneratedClass = OldGeneratedClasses[Index];
					}

					// repair superstruct references:
					for (const TPair<UClass*,UClass*>& OldChild : OldChildClassToOldParentClass)
					{
						OldChild.Key->SetSuperStruct(OldChild.Value);
					}

					ReplaceInfo.AppendUnique(GeneratedClassReplaceInfo);
				}
				DirtiedPackages.Append( ReplaceInfo.DirtiedPackages );
				UnconsolidatableObjects.Append( ReplaceInfo.UnreplaceableObjects );
			}

			// See if this is a blueprint consolidate and replace instances of the generated class
			UBlueprint* BlueprintToConsolidateTo = Cast<UBlueprint>(ObjectToConsolidateTo);
			if ( BlueprintToConsolidateTo != NULL && ensure(BlueprintToConsolidateTo->GeneratedClass) )
			{
				for ( TArray<UObject*>::TConstIterator ConsolIter( ReplaceInfo.ReplaceableObjects ); ConsolIter; ++ConsolIter )
				{
					UBlueprint* BlueprintToConsolidate = Cast<UBlueprint>(*ConsolIter);
					if ( BlueprintToConsolidate != NULL && ensure(BlueprintToConsolidate->GeneratedClass) )
					{
						// Replace all instances of objects based on the old blueprint's class with objects based on the new class,
						// then repair the references on the object being consolidated so those objects can be properly disposed of upon deletion.
						UClass* OldClass = BlueprintToConsolidate->GeneratedClass;
						UClass* OldSkeletonClass = BlueprintToConsolidate->SkeletonGeneratedClass;


						FBlueprintCompileReinstancer::ReplaceInstancesOfClass(OldClass, BlueprintToConsolidateTo->GeneratedClass, nullptr, &ObjectsToNotConsolidateWithin, true);
						BlueprintToConsolidate->GeneratedClass = OldClass;
						BlueprintToConsolidate->SkeletonGeneratedClass = OldSkeletonClass;
					}
				}

				bNeedsGarbageCollection = true;
			}

			if (bNeedsGarbageCollection)
			{
				CollectGarbage(GARBAGE_COLLECTION_KEEPFLAGS);
			}

			FEditorDelegates::OnAssetsPreDelete.Broadcast(ReplaceInfo.ReplaceableObjects);

			TSet<FString> AlreadyMappedObjectPaths;

			if (bShouldDeleteAfterConsolidate)
			{
			// With all references to the objects to consolidate to eliminated from objects that are currently loaded, it should now be safe to delete
			// the objects to be consolidated themselves, leaving behind a redirector in their place to fix up objects that were not currently loaded at the time
			// of this operation.
			for ( TArray<UObject*>::TConstIterator ConsolIter( ReplaceInfo.ReplaceableObjects ); ConsolIter; ++ConsolIter )
			{
				GWarn->StatusUpdate( ConsolIter.GetIndex(), ReplaceInfo.ReplaceableObjects.Num(), NSLOCTEXT("UnrealEd", "ConsolidateAssetsUpdate_DeletingObjects", "Deleting Assets...") );

				UObject* CurObjToConsolidate = *ConsolIter;
				UObject* CurObjOuter = CurObjToConsolidate->GetOuter();
				UPackage* CurObjPackage = CurObjToConsolidate->GetOutermost();
				const FName CurObjName = CurObjToConsolidate->GetFName();
				const FString CurObjPath = CurObjToConsolidate->GetPathName();
				UBlueprint* BlueprintToConsolidate = Cast<UBlueprint>(CurObjToConsolidate);

				// Attempt to delete the object that was consolidated
				if ( DeleteSingleObject( CurObjToConsolidate ) )
				{
					// DONT GC YET!!! we still need these objects around to notify other tools that they are gone and to create redirectors
					ConsolidatedObjects.Add(CurObjToConsolidate);

					if ( AlreadyMappedObjectPaths.Contains(CurObjPath) )
					{
						continue;
					}

					// Create a redirector with a unique name
					// It will have the same name as the object that was consolidated after the garbage collect
					UObjectRedirector* Redirector = NewObject<UObjectRedirector>(CurObjOuter, NAME_None, RF_Standalone | RF_Public);
					check( Redirector );

					// Set the redirector to redirect to the object to consolidate to
					Redirector->DestinationObject = ObjectToConsolidateTo;

					// Keep track of the object name so we can rename the redirector later
					RedirectorToObjectNameMap.Add(Redirector, CurObjName);
					AlreadyMappedObjectPaths.Add(CurObjPath);

					// If consolidating blueprints, make sure redirectors are created for the consolidated blueprint class and CDO
					if ( BlueprintToConsolidateTo != NULL && BlueprintToConsolidate != NULL )
					{
						// One redirector for the class
						UObjectRedirector* ClassRedirector = NewObject<UObjectRedirector>(CurObjOuter, NAME_None, RF_Standalone | RF_Public);
						check( ClassRedirector );
						ClassRedirector->DestinationObject = BlueprintToConsolidateTo->GeneratedClass;
						RedirectorToObjectNameMap.Add(ClassRedirector, BlueprintToConsolidate->GeneratedClass->GetFName());
						AlreadyMappedObjectPaths.Add(BlueprintToConsolidate->GeneratedClass->GetPathName());

						// One redirector for the CDO
						UObjectRedirector* CDORedirector = NewObject<UObjectRedirector>(CurObjOuter, NAME_None, RF_Standalone | RF_Public);
						check( CDORedirector );
						CDORedirector->DestinationObject = BlueprintToConsolidateTo->GeneratedClass->GetDefaultObject();
						RedirectorToObjectNameMap.Add(CDORedirector, BlueprintToConsolidate->GeneratedClass->GetDefaultObject()->GetFName());
						AlreadyMappedObjectPaths.Add(BlueprintToConsolidate->GeneratedClass->GetDefaultObject()->GetPathName());
					}

					DirtiedPackages.AddUnique( CurObjPackage );
				}
				// If the object couldn't be deleted, store it in the array that will be used to show the user which objects had errors
				else
				{
					CriticalFailureObjects.Add( CurObjToConsolidate );
				}
			}

			TArray<UPackage*> PotentialPackagesToDelete;
			for ( int32 ObjIdx = 0; ObjIdx < ConsolidatedObjects.Num(); ++ObjIdx )
			{
				PotentialPackagesToDelete.AddUnique(ConsolidatedObjects[ObjIdx]->GetOutermost());
			}

			CleanupAfterSuccessfulDelete(PotentialPackagesToDelete);

			// Now that the old objects have been garbage collected, give the redirectors a proper name
			for (TMap<UObjectRedirector*, FName>::TIterator RedirectIt(RedirectorToObjectNameMap); RedirectIt; ++RedirectIt)
			{
				UObjectRedirector* Redirector = RedirectIt.Key();
				const FName ObjName = RedirectIt.Value();

				if ( Redirector->Rename(*ObjName.ToString(), NULL, REN_Test) )
				{
					Redirector->Rename(*ObjName.ToString(), NULL, REN_DontCreateRedirectors | REN_ForceNoResetLoaders | REN_NonTransactional);
					FAssetRegistryModule::AssetCreated(Redirector);
				}
				else
				{
					// Could not rename the redirector back to the original object's name. This indicates the original
					// object could not be garbage collected even though DeleteSingleObject returned true.
					CriticalFailureObjects.AddUnique(Redirector);
				}
			}
			}

			// Empty the provided array so it's not full of pointers to deleted objects
			ObjectsToConsolidate.Empty();
			ConsolidatedObjects.Empty();

			GWarn->EndSlowTask();

			ConsolidationResults.DirtiedPackages = DirtiedPackages;
			ConsolidationResults.FailedConsolidationObjs = CriticalFailureObjects;
			ConsolidationResults.InvalidConsolidationObjs = UnconsolidatableObjects;

			// If some objects failed to consolidate, notify the user of the failed objects
			if ( UnconsolidatableObjects.Num() > 0 )
			{
				FString FailedObjectNames;
				for ( TArray<UObject*>::TConstIterator FailedIter( UnconsolidatableObjects ); FailedIter; ++FailedIter )
				{
					UObject* CurFailedObject = *FailedIter;
					FailedObjectNames += CurFailedObject->GetName() + TEXT("\n");
				}

				FFormatNamedArguments Arguments;
				Arguments.Add(TEXT("Objects"), FText::FromString( FailedObjectNames ));
				FText MessageFormatting = NSLOCTEXT("ObjectTools", "ConsolidateAssetsFailureDlgMFormattings", "The assets below were unable to be consolidated. This is likely because they are referenced by the object to consolidate to.\n\n{Objects}");
				FText Message = FText::Format( MessageFormatting, Arguments );

				OpenMsgDlgInt( EAppMsgType::Ok, Message, NSLOCTEXT("ObjectTools", "ConsolidateAssetsFailureDlg_Title", "Failed to Consolidate Assets") );
			}

			// Alert the user to critical object failure
			if ( CriticalFailureObjects.Num() > 0 )
			{
				FString CriticalFailedObjectNames;
				for ( TArray<UObject*>::TConstIterator FailedIter( CriticalFailureObjects ); FailedIter; ++FailedIter )
				{
					const UObject* CurFailedObject = *FailedIter;
					CriticalFailedObjectNames += CurFailedObject->GetName() + TEXT("\n");
				}

				FString DirtiedPackageNames;
				for ( TArray<UPackage*>::TConstIterator DirtyPkgIter( DirtiedPackages ); DirtyPkgIter; ++DirtyPkgIter )
				{
					const UPackage* CurDirtyPkg = *DirtyPkgIter;
					DirtiedPackageNames += CurDirtyPkg->GetName() + TEXT("\n");
				}

				FFormatNamedArguments Arguments;
				Arguments.Add(TEXT("Assets"), FText::FromString( CriticalFailedObjectNames ));
				Arguments.Add(TEXT("Packages"), FText::FromString( DirtiedPackageNames ));
				FText MessageFormatting = NSLOCTEXT("ObjectTools", "ConsolidateAssetsCriticalFailureDlgMsgFormatting", "CRITICAL FAILURE:\nOne or more assets were partially consolidated, yet still cannot be deleted for some reason. It is highly recommended that you restart the editor without saving any of the assets or packages.\n\nAffected Assets:\n{Assets}\n\nPotentially Affected Packages:\n{Packages}");
				FText Message = FText::Format( MessageFormatting, Arguments );

				OpenMsgDlgInt( EAppMsgType::Ok, Message, NSLOCTEXT("ObjectTools", "ConsolidateAssetsCriticalFailureDlg_Title", "Critical Failure to Consolidate Assets") );
			}
		}

		return ConsolidationResults;
	}

	FConsolidationResults ConsolidateObjects(UObject* ObjectToConsolidateTo, TArray<UObject*>& ObjectsToConsolidate, bool bShowDeleteConfirmation)
	{
		FConsolidationResults ConsolidationResults;

		// Ensure the consolidation is headed toward a valid object and this isn't occurring in game
		if (ObjectToConsolidateTo)
		{
			// Confirm that the consolidate was intentional
			if (bShowDeleteConfirmation)
			{
				if (!ShowDeleteConfirmationDialog(ObjectsToConsolidate))
				{
					return ConsolidationResults;
				}
			}
			TSet<UObject*> ObjectsToConsolidateWithin;
			TSet<UObject*> ObjectsToNotConsolidateWithin;
			return ConsolidateObjects(ObjectToConsolidateTo, ObjectsToConsolidate, ObjectsToConsolidateWithin, ObjectsToNotConsolidateWithin, true);
		}

		return ConsolidationResults;
	}

	void CompileBlueprintsAfterRefUpdate(TArray<UObject*>& ObjectsConsolidatedWithin)
	{
		for (UObject* CurObject : ObjectsConsolidatedWithin)
		{
			if (CurObject)
			{
				UBlueprint* BPObjectToUpdate = Cast<UBlueprint>(CurObject);
				if (BPObjectToUpdate)
				{
					FKismetEditorUtilities::CompileBlueprint(BPObjectToUpdate);
				}
			}
		}
	}

	/**
	 * Copies references for selected generic browser objects to the clipboard.
	 */
	void CopyReferences( const TArray< UObject* >& SelectedObjects ) // const
	{
		FString Ref;
		for ( int32 Index = 0 ; Index < SelectedObjects.Num() ; ++Index )
		{
			if( Ref.Len() )
			{
				Ref += LINE_TERMINATOR;
			}
			Ref += SelectedObjects[Index]->GetPathName();
		}

		FPlatformApplicationMisc::ClipboardCopy( *Ref );
	}

	/**
	 * Show the referencers of a selected object
	 *
	 * @param SelectedObjects	Array of the currently selected objects; the referencers of the first object are shown
	 */
	void ShowReferencers( const TArray< UObject* >& SelectedObjects ) // const
	{
		if( SelectedObjects.Num() > 0 )
		{
			UObject* Object = SelectedObjects[ 0 ];
			if ( Object )
			{
				GEditor->GetSelectedObjects()->Deselect( Object );

				CollectGarbage( GARBAGE_COLLECTION_KEEPFLAGS );

				FReferencerInformationList Refs;

				if (IsReferenced(Object, RF_Public, EInternalObjectFlags::Native, true, &Refs))
				{
					FStringOutputDevice Ar;
					Object->OutputReferencers(Ar, &Refs);
					UE_LOG(LogObjectTools, Warning, TEXT("%s"), *Ar);  // also print the objects to the log so you can actually utilize the data

					// Display a dialog containing all referencers; the dialog is designed to destroy itself upon being closed, so this
					// allocation is ok and not a memory leak
					SGenericDialogWidget::OpenDialog(NSLOCTEXT("ObjectTools", "ShowReferencers", "Show Referencers"), SNew(SEditableTextBox).Text(FText::FromString(Ar)).IsReadOnly(true));
				}
				else
				{
					FMessageDialog::Open(EAppMsgType::Ok, FText::Format(NSLOCTEXT("UnrealEd", "ObjectNotReferenced", "Object '{0}' Is Not Referenced"), FText::FromString(Object->GetName())));
				}

				GEditor->GetSelectedObjects()->Select( Object );
			}
		}
	}

	/**
	 * Displays a tree(currently) of all assets which reference the passed in object.  
	 *
	 * @param ObjectToGraph		The object to find references to.
	 */
	void ShowReferenceGraph( UObject* ObjectToGraph )
	{
		SReferenceTree::OpenDialog(ObjectToGraph);
	}

	/**
	 * Displays all of the objects the passed in object references
	 *
	 * @param	Object	Object whose references should be displayed
	 * @param	bGenerateCollection If true, generate a collection 
	 */
	void ShowReferencedObjs( UObject* Object, const FString& CollectionName, ECollectionShareType::Type ShareType )
	{
		if( Object )
		{
			GEditor->GetSelectedObjects()->Deselect( Object );

			// Find references.
			TSet<UObject*> ReferencedObjects;
			{
				const FScopedBusyCursor BusyCursor;
				TArray<UClass*> IgnoreClasses;
				TArray<FString> IgnorePackageNames;
				TArray<UObject*> IgnorePackages;

				// Assemble an ignore list.
				IgnoreClasses.Add( ULevel::StaticClass() );
				IgnoreClasses.Add( UWorld::StaticClass() );
				IgnoreClasses.Add( UPhysicalMaterial::StaticClass() );

				// Load the asset registry module
				FAssetRegistryModule& AssetRegistryModule = FModuleManager::LoadModuleChecked<FAssetRegistryModule>(TEXT("AssetRegistry"));

				TArray<FAssetData> AssetData;
				FARFilter Filter;
				Filter.PackagePaths.Add(FName(TEXT("/Engine/EngineMaterials")));
				Filter.PackagePaths.Add(FName(TEXT("/Engine/EditorMeshes")));
				Filter.PackagePaths.Add(FName(TEXT("/Engine/EditorResources")));
				Filter.PackagePaths.Add(FName(TEXT("/Engine/EngineMaterials")));
				Filter.PackagePaths.Add(FName(TEXT("/Engine/EngineFonts")));
				Filter.PackagePaths.Add(FName(TEXT("/Engine/EngineResources")));

				AssetRegistryModule.Get().GetAssets(Filter, AssetData);

				for (int32 AssetIdx = 0; AssetIdx < AssetData.Num(); ++AssetIdx)
				{
					IgnorePackageNames.Add( AssetData[AssetIdx].PackageName.ToString() );
				}
				
				// Construct the ignore package list.
				for( int32 PackageNameItr = 0; PackageNameItr < IgnorePackageNames.Num(); ++PackageNameItr )
				{
					UObject* PackageToIgnore = FindObject<UPackage>(NULL,*(IgnorePackageNames[PackageNameItr]),true);

					if( PackageToIgnore == NULL )
					{// An invalid package name was provided.
						UE_LOG(LogObjectTools, Log,  TEXT("Package to ignore \"%s\" in the list of referenced objects is NULL and should be removed from the list"), *(IgnorePackageNames[PackageNameItr]) );
					}
					else
					{
						IgnorePackages.Add(PackageToIgnore);
					}
				}

				FFindReferencedAssets::BuildAssetList( Object, IgnoreClasses, IgnorePackages, ReferencedObjects );
			}

			const int32 NumReferencedObjects = ReferencedObjects.Num();
			
			// Make sure that the only referenced object (if there's only one) isn't the object itself before outputting object references
			if ( NumReferencedObjects > 1 || ( NumReferencedObjects == 1 && !ReferencedObjects.Contains( Object ) ) )
			{
				if (CollectionName.Len() == 0)
				{
					FString OutString( FString::Printf( TEXT("\nObjects referenced by %s:\r\n"), *Object->GetFullName() ) );
					for(TSet<UObject*>::TConstIterator SetIt(ReferencedObjects); SetIt; ++SetIt)
					{
						const UObject *ReferencedObject = *SetIt;
						check(ReferencedObject);

						// Don't list an object as referring to itself.
						if ( ReferencedObject != Object )
						{
							OutString += FString::Printf( TEXT("\t%s:\r\n"), *ReferencedObject->GetFullName() );
						}
					}

					UE_LOG(LogObjectTools, Warning, TEXT("%s"), *OutString );

					// Display the object references in a copy-friendly dialog; the dialog is designed to destroy itself upon being closed, so this
					// allocation is ok and not a memory leak
					SGenericDialogWidget::OpenDialog(NSLOCTEXT("ObjectTools", "ShowReferencedAssets", "Show Referenced Assets"), SNew(SEditableTextBox).Text(FText::FromString(OutString)).IsReadOnly(true));
				}
				else
				{
					TArray<FName> ObjectsToAdd;
					for(TSet<UObject*>::TConstIterator SetIt(ReferencedObjects); SetIt; ++SetIt)
					{
						UObject* RefObj = *SetIt;
						if (RefObj != NULL)
						{
							if (RefObj != Object)
							{
								ObjectsToAdd.Add(FName(*RefObj->GetPathName()));
							}
						}
					}

					if (ObjectsToAdd.Num() > 0)
					{
						FContentHelper* ContentHelper = new FContentHelper();
						if (ContentHelper->Initialize() == true)
						{
							FName CollectionFName = FName(*CollectionName);
							ContentHelper->ClearCollection(CollectionFName, ShareType);
							const bool CollectionCreated = ContentHelper->SetCollection(CollectionFName, ShareType, ObjectsToAdd);

							// Notify the user whether the collection was successfully created
							FNotificationInfo Info( FText::Format( NSLOCTEXT("ObjectTools", "SuccessfulAddCollection", "{0} sucessfully added as a new collection."), FText::FromName(CollectionFName)) );
							Info.ExpireDuration = 3.0f;
							Info.bUseLargeFont = false;

							if ( !CollectionCreated )
							{
								ISourceControlModule& SourceControlModule = ISourceControlModule::Get();
								if ( !SourceControlModule.IsEnabled() && ShareType != ECollectionShareType::CST_Local )
								{
									// Private and Shared collection types require a source control connection
									Info.Text = NSLOCTEXT("ObjectTools", "FailedToAddCollection_SCC", "Failed to create new collection, requires source control connection");
								}
								else
								{
									Info.Text = NSLOCTEXT("ObjectTools", "FailedToAddCollection_Unknown", "Failed to create new collection");
								}
							}

							TSharedPtr<SNotificationItem> Notification = FSlateNotificationManager::Get().AddNotification(Info);
							if ( Notification.IsValid() )
							{
								Notification->SetCompletionState( CollectionCreated ? SNotificationItem::CS_Success : SNotificationItem::CS_Fail );
							}
						}
					} //-V773
				}
			}
			else
			{
				FMessageDialog::Open( EAppMsgType::Ok, FText::Format( NSLOCTEXT("UnrealEd", "ObjectNoReferences", "Object '{0}' doesn't refer to any non-ignored objects."), FText::FromString(Object->GetName()) ) );
			}

			GEditor->GetSelectedObjects()->Select( Object );
		}
	}

	/**
	 * Select the object referencers in the level
	 *
	 * @param	Object			Object whose references are to be selected
	 *
	 */
	void SelectActorsInLevelDirectlyReferencingObject( UObject* RefObj )
	{
		UPackage* Package = RefObj->GetOutermost();
		if (Package && Package->ContainsMap())
		{
			// Walk the chain of outers to find the object that is 'in' the level...
			UObject* ObjToSelect = NULL;
			UObject* CurrObject = RefObj;
			UObject* Outer = RefObj->GetOuter();
			while ((ObjToSelect == NULL) && (Outer != NULL) && (Outer != Package))
			{
				ULevel* Level = Cast<ULevel>(Outer);
				if (Level)
				{
					// We found it!
					ObjToSelect = CurrObject;
				}
				else
				{
					UObject* TempObject = Outer;
					Outer = Outer->GetOuter();
					CurrObject = TempObject;
				}
			}

			if (ObjToSelect)
			{
				AActor* ActorToSelect = Cast<AActor>(ObjToSelect);
				if (ActorToSelect)
				{
					GEditor->SelectActor( ActorToSelect, true, true );
				}
			}
		}
	}

	/**
	 * Select the object and it's external referencers' referencers in the level.
	 * This function calls AccumulateObjectReferencersForObjectRecursive to
	 * recursively build a list of objects to check for referencers in the level
	 *
	 * @param	Object				Object whose references are to be selected
	 * @param	bRecurseMaterial	Whether or not we're allowed to recurse the material
	 *
	 */
	void SelectObjectAndExternalReferencersInLevel( UObject* Object, const bool bRecurseMaterial )
	{
		if(Object)
		{
			if(IsReferenced(Object, RF_Public, EInternalObjectFlags::Native))
			{
				TArray<UObject*> ObjectsToSelect;

				GEditor->SelectNone( true, true );
				
				// Generate the list of objects.  This function is necessary if the object
				//	in question is indirectly referenced by an actor.  For example, a
				//	material used on a static mesh that is instanced in the level
				AccumulateObjectReferencersForObjectRecursive( Object, ObjectsToSelect, bRecurseMaterial );

				// Select the objects in the world
				for ( TArray<UObject*>::TConstIterator ObjToSelectItr( ObjectsToSelect ); ObjToSelectItr; ++ObjToSelectItr )
				{
					UObject* ObjToSelect = *ObjToSelectItr;
					SelectActorsInLevelDirectlyReferencingObject(ObjToSelect);
				}

				GEditor->GetSelectedObjects()->Select( Object );
			}
			else
			{
				FMessageDialog::Open( EAppMsgType::Ok, FText::Format(NSLOCTEXT("UnrealEd", "ObjectNotReferenced", "Object '{0}' Is Not Referenced"), FText::FromString(Object->GetName())) );
			}
		}
	}


	/**
	 * Recursively add the objects referencers to a single array
	 *
	 * @param	Object				Object whose references are to be selected
	 * @param	Referencers			Array of objects being referenced in level
	 * @param	bRecurseMaterial	Whether or not we're allowed to recurse the material
	 *
	 */
	void AccumulateObjectReferencersForObjectRecursive( UObject* Object, TArray<UObject*>& Referencers, const bool bRecurseMaterial )
	{
		TArray<FReferencerInformation> OutInternalReferencers;
		TArray<FReferencerInformation> OutExternalReferencers;
		Object->RetrieveReferencers(&OutInternalReferencers, &OutExternalReferencers);

		// dump the referencers
		for (int32 ExtIndex = 0; ExtIndex < OutExternalReferencers.Num(); ExtIndex++)
		{
			UObject* RefdObject = OutExternalReferencers[ExtIndex].Referencer;
			if (RefdObject)
			{
				Referencers.Push( RefdObject );
				// Recursively search for static meshes and materials so that textures and materials will recurse back
				// to the meshes in which they are used
				if	( !(Object->IsA(UStaticMesh::StaticClass()) ) // Added this check for safety in case of a circular reference
					&& (	(RefdObject->IsA(UStaticMesh::StaticClass())) 
						||	(RefdObject->IsA(UMaterialInterface::StaticClass()) && bRecurseMaterial)	// Only recurse the material if we're interested in it's children
						)
					)
				{
					AccumulateObjectReferencersForObjectRecursive( RefdObject, Referencers, bRecurseMaterial );
				}
			}
		}
	}

	bool ShowDeleteConfirmationDialog ( const TArray<UObject*>& ObjectsToDelete )
	{
		TArray<UPackage*> PackagesToDelete;

		// Gather a list of packages which may need to be deleted once the objects are deleted.
		for ( int32 ObjIdx = 0; ObjIdx < ObjectsToDelete.Num(); ++ObjIdx )
		{
			PackagesToDelete.AddUnique(ObjectsToDelete[ObjIdx]->GetOutermost());
		}

		// Cull out packages which cannot be found on disk or are not UAssets
		for ( int32 PackageIdx = PackagesToDelete.Num() - 1; PackageIdx >= 0; --PackageIdx )
		{
			UPackage* Package = PackagesToDelete[PackageIdx];

			FString PackageFilename;
			if( !FPackageName::DoesPackageExist( Package->GetName(), NULL, &PackageFilename ) )
			{
				// Could not determine filename for package so we can not delete
				PackagesToDelete.RemoveAt(PackageIdx);
			}
		}

		// If we found any packages that we may delete
		if ( PackagesToDelete.Num() )
		{
			// Set up the delete package dialog
			FPackagesDialogModule& PackagesDialogModule = FModuleManager::LoadModuleChecked<FPackagesDialogModule>( TEXT("PackagesDialog") );
			PackagesDialogModule.CreatePackagesDialog(NSLOCTEXT("PackagesDialogModule", "DeleteAssetsDialogTitle", "Delete Assets"), NSLOCTEXT("PackagesDialogModule", "DeleteAssetsDialogMessage", "The following assets will be deleted."), /*InReadOnly=*/true);
			PackagesDialogModule.AddButton(DRT_Save, NSLOCTEXT("PackagesDialogModule", "DeleteSelectedButton", "Delete"), NSLOCTEXT("PackagesDialogModule", "DeleteSelectedButtonTip", "Delete the listed assets"));
			if(!ISourceControlModule::Get().IsEnabled())
			{
				PackagesDialogModule.AddButton(DRT_MakeWritable, NSLOCTEXT("PackagesDialogModule", "MakeWritableAndDeleteSelectedButton", "Make Writable and Delete"), NSLOCTEXT("PackagesDialogModule", "MakeWritableAndDeleteSelectedButtonTip", "Makes the listed assets writable and deletes them"));
			}
			PackagesDialogModule.AddButton(DRT_Cancel, NSLOCTEXT("PackagesDialogModule", "CancelButton", "Cancel"), NSLOCTEXT("PackagesDialogModule", "CancelDeleteButtonTip", "Do not delete any assets and cancel the current operation"));

			for ( int32 PackageIdx = 0; PackageIdx < PackagesToDelete.Num(); ++PackageIdx )
			{
				UPackage* Package = PackagesToDelete[PackageIdx];
				PackagesDialogModule.AddPackageItem(Package, Package->GetName(), ECheckBoxState::Checked);
			}

			// Display the delete dialog
			const EDialogReturnType UserResponse = PackagesDialogModule.ShowPackagesDialog();

			if(UserResponse == DRT_MakeWritable)
			{
				// make each file writable before attempting to delete
				for ( int32 PackageIdx = 0; PackageIdx < PackagesToDelete.Num(); ++PackageIdx )
				{
					const UPackage* Package = PackagesToDelete[PackageIdx];
					FString PackageFilename;
					if(FPackageName::DoesPackageExist(Package->GetName(), NULL, &PackageFilename))
					{
						FPlatformFileManager::Get().GetPlatformFile().SetReadOnly(*PackageFilename, false);
					}
				}
			}

			// If the user selected a "Delete" option return true
			return UserResponse == DRT_Save || UserResponse == DRT_MakeWritable;
		}
		else
		{
			// There are no packages that are considered for deletion. Return true because this is a safe delete.
			return true;
		}
	}

	void CleanupAfterSuccessfulDelete (const TArray<UPackage*>& PotentialPackagesToDelete, bool bPerformReferenceCheck)
	{
		TArray<UPackage*> PackagesToDelete = PotentialPackagesToDelete;
		TArray<UPackage*> EmptyPackagesToUnload;
		TArray<FString> PackageFilesToDelete;
		TArray<TSharedRef<ISourceControlState, ESPMode::ThreadSafe> > PackageSCCStates;
		ISourceControlProvider& SourceControlProvider = ISourceControlModule::Get().GetProvider();

		GWarn->BeginSlowTask( NSLOCTEXT("ObjectTools", "OldPackageCleanupSlowTask", "Cleaning Up Old Assets"), true );
		const int32 OriginalNumPackagesToDelete = PackagesToDelete.Num();
		// Cull out packages which are still referenced, dont exist on disk, or are not UAssets
		// Record the filename and SCC state of any package which is not culled.
		for ( int32 PackageIdx = PackagesToDelete.Num() - 1; PackageIdx >= 0; --PackageIdx )
		{
			GWarn->StatusUpdate(OriginalNumPackagesToDelete - PackageIdx, OriginalNumPackagesToDelete, NSLOCTEXT("ObjectTools", "OldPackageCleanupSlowTask", "Cleaning Up Old Assets"));
			UObject* Package = PackagesToDelete[PackageIdx];

			bool bIsReferenced = false;
			
			if ( Package != nullptr && bPerformReferenceCheck )
			{
				FReferencerInformationList FoundReferences;
				bIsReferenced = IsReferenced(Package, GARBAGE_COLLECTION_KEEPFLAGS, EInternalObjectFlags::GarbageCollectionKeepFlags,  true, &FoundReferences);
				if ( bIsReferenced )
				{
					// determine whether the transaction buffer is the only thing holding a reference to the object
					// and if so, offer the user the option to reset the transaction buffer.
					GEditor->Trans->DisableObjectSerialization();
					bIsReferenced = IsReferenced(Package, GARBAGE_COLLECTION_KEEPFLAGS, EInternalObjectFlags::GarbageCollectionKeepFlags, true, &FoundReferences);
					GEditor->Trans->EnableObjectSerialization();

					// only ref to this object is the transaction buffer, clear the transaction buffer
					if ( !bIsReferenced )
					{
						GEditor->Trans->Reset(NSLOCTEXT("UnrealEd", "DeleteSelectedItem", "Delete Selected Item"));
					}
				}
			}

			if ( bIsReferenced )
			{
				PackagesToDelete.RemoveAt(PackageIdx);
			}
			else
			{
				UPackage* CurrentPackage = Cast<UPackage>(Package);

				FString PackageFilename;
				if( Package != nullptr && FPackageName::DoesPackageExist( Package->GetName(), NULL, &PackageFilename ) )
				{
					PackageFilesToDelete.Add(PackageFilename);
					CurrentPackage->SetDirtyFlag(false);
				}
				else
				{
					// Could not determine filename for package so we can not delete
					PackagesToDelete.RemoveAt(PackageIdx);

					if (UPackage::IsEmptyPackage(CurrentPackage))
					{
						// If the package is empty, unload it anyway
						EmptyPackagesToUnload.Add(CurrentPackage);
						CurrentPackage->SetDirtyFlag(false);
					}
				}
			}
		}

		// Get the current source control states of all the package files we're deleting at once.
		if (ISourceControlModule::Get().IsEnabled())
		{
			SourceControlProvider.GetState(PackageFilesToDelete, PackageSCCStates, EStateCacheUsage::ForceUpdate);
		}

		GWarn->EndSlowTask();

		if (GUnrealEd)
		{
			// Let the package auto-saver know that it needs to ignore the deleted packages
			GUnrealEd->GetPackageAutoSaver().OnPackagesDeleted(PackagesToDelete);
		}

		// Let the asset registry know that these packages are being removed
		for (UPackage* PackageToDelete : PackagesToDelete)
		{
			FAssetRegistryModule::PackageDeleted(PackageToDelete);
		}

		// Unload the packages and collect garbage.
		if ( PackagesToDelete.Num() > 0 || EmptyPackagesToUnload.Num() > 0 )
		{
			TArray<UPackage*> AllPackagesToUnload;
			AllPackagesToUnload.Reserve(PackagesToDelete.Num() + EmptyPackagesToUnload.Num());
			AllPackagesToUnload.Append(PackagesToDelete);
			AllPackagesToUnload.Append(EmptyPackagesToUnload);

			UPackageTools::UnloadPackages(AllPackagesToUnload);
		}
		CollectGarbage( GARBAGE_COLLECTION_KEEPFLAGS );

		// Now delete all packages that have become empty
		bool bMakeWritable = false;
		bool bSilent = false;
		TArray<FString> SCCFilesToRevert;
		TArray<FString> SCCFilesToDelete;

		for ( int32 PackageFileIdx = 0; PackageFileIdx < PackageFilesToDelete.Num(); ++PackageFileIdx )
		{
			const FString& PackageFilename = PackageFilesToDelete[PackageFileIdx];
			if ( ISourceControlModule::Get().IsEnabled() )
			{
				const FSourceControlStatePtr SourceControlState = PackageSCCStates.IsValidIndex(PackageFileIdx) ? PackageSCCStates[PackageFileIdx] : FSourceControlStatePtr();
				const bool bInDepot = SourceControlState.IsValid() && SourceControlState->IsSourceControlled();
				if ( bInDepot )
				{
					check(SourceControlState.IsValid());

					// The file is managed by source control. Open it for delete.
					FString FullPackageFilename = FPaths::ConvertRelativePathToFull(PackageFilename);

					// Revert the file if it is checked out
					const bool bIsAdded = SourceControlState->IsAdded();
					if ( SourceControlState->IsCheckedOut() || bIsAdded || SourceControlState->IsDeleted() )
					{
						// Batch the revert operation so that we only make one request to the source control module.
						SCCFilesToRevert.Add(FullPackageFilename);
					}

					if ( bIsAdded )
					{
						// The file was open for add and reverted, this leaves the file on disk so here we delete it
						IFileManager::Get().Delete(*PackageFilename);
					}
					else
					{
						// Batch this file for deletion so that we only send one deletion request to the source control module.
						if (SourceControlState->CanDelete())
						{
							SCCFilesToDelete.Add(FullPackageFilename);
						}
						else
						{
							UE_LOG(LogObjectTools, Warning, TEXT("SCC failed to open '%s' for deletion."), *PackageFilename);
						}
					}
				}
				else
				{
					// The file was never submitted to the depo, delete it locally
					IFileManager::Get().Delete(*PackageFilename);
				}
			}
			else
			{
				// Source control is compiled in, but is not enabled for some reason, delete the file locally
				if(IFileManager::Get().IsReadOnly(*PackageFilename))
				{
					EAppReturnType::Type ReturnType = EAppReturnType::No;
					if(!bMakeWritable && !bSilent)
					{
						FFormatNamedArguments Args;
						Args.Add(TEXT("Filename"), FText::FromString(PackageFilename));
						const FText Message = FText::Format(NSLOCTEXT("ObjectTools", "DeleteReadOnlyWarning", "File '{Filename}' is read-only on disk, are you sure you want to delete it?"), Args);

						ReturnType = FMessageDialog::Open(EAppMsgType::YesNoYesAllNoAll, Message);
						bMakeWritable = ReturnType == EAppReturnType::YesAll;
						bSilent = ReturnType == EAppReturnType::NoAll;
					}

					if(bMakeWritable || ReturnType == EAppReturnType::Yes)
					{
						FPlatformFileManager::Get().GetPlatformFile().SetReadOnly(*PackageFilename, false);
						IFileManager::Get().Delete(*PackageFilename);
					}
				}
				else
				{
					IFileManager::Get().Delete(*PackageFilename);
				}
			}
		}

		// Handle all source control revert and delete operations as a batched operation.
		if (ISourceControlModule::Get().IsEnabled())
		{
			if (SCCFilesToRevert.Num() > 0)
			{
				SourceControlProvider.Execute(ISourceControlOperation::Create<FRevert>(), SCCFilesToRevert);
			}

			if (SCCFilesToDelete.Num() > 0)
			{
				if (SourceControlProvider.Execute(ISourceControlOperation::Create<FDelete>(), SCCFilesToDelete) == ECommandResult::Failed)
				{
					UE_LOG(LogObjectTools, Warning, TEXT("SCC failed to open the selected files for deletion."));
				}
			}
		}

		// Let the level browser that we deleted a level (must happen after physically deleting the package file as it will rescan the folders)
		FEditorDelegates::RefreshLevelBrowser.Broadcast();
	}

	int32 DeleteAssets( const TArray<FAssetData>& AssetsToDelete, bool bShowConfirmation )
	{
		TArray<TWeakObjectPtr<UPackage>> PackageFilesToDelete;
		TArray<UObject*> ObjectsToDelete;
		for ( int i = 0; i < AssetsToDelete.Num(); i++ )
		{
			const FAssetData& AssetData = AssetsToDelete[i];
			UObject *ObjectToDelete = AssetData.GetAsset();
			// Assets can be loaded even when their underlying type/class no longer exists...
			if ( ObjectToDelete!=nullptr )
			{
				ObjectsToDelete.Add( ObjectToDelete );
			}
			else if ( AssetData.IsUAsset() )
			{
				// ... In this cases there is no underlying asset or type so remove the package itself directly after confirming it's valid to do so.
				FString PackageFilename;
				if( !FPackageName::DoesPackageExist( AssetData.PackageName.ToString(), NULL, &PackageFilename ) )
				{
					// Could not determine filename for package so we can not delete
					continue;
				}

				UPackage* Package = FindPackage(nullptr, *AssetData.PackageName.ToString());
				if ( Package )
				{
					PackageFilesToDelete.Add(Package);
				}
			}
		}

		int32 NumObjectsToDelete = ObjectsToDelete.Num();
		if ( NumObjectsToDelete > 0 )
		{
			NumObjectsToDelete = DeleteObjects( ObjectsToDelete, bShowConfirmation );
		}

		const int32 NumPackagesToDelete = PackageFilesToDelete.Num();
		if (NumPackagesToDelete > 0)
		{
			TArray<UPackage*> PackagePointers;
			for ( const auto& PkgIt : PackageFilesToDelete )
			{
				UPackage* Package = PkgIt.Get();
				if ( Package )
				{
					PackagePointers.Add(Package);
				}
			}
			
			if ( PackagePointers.Num() > 0 )
			{
				const bool bPerformReferenceCheck = true;
				CleanupAfterSuccessfulDelete(PackagePointers, bPerformReferenceCheck);
			}
		}

		return NumPackagesToDelete + NumObjectsToDelete;
	}

	void AddExtraObjectsToDelete(TArray< UObject* >& ObjectsToDelete)
	{
		const int32 OriginalNum = ObjectsToDelete.Num();
		for (int32 i=0; i < OriginalNum; ++i)
		{
			UObject* ObjectToDelete = ObjectsToDelete[i];

			// Delete MapBuildData with maps
			if (UWorld* World = Cast<UWorld>(ObjectToDelete))
			{
				if (World->PersistentLevel && World->PersistentLevel->MapBuildData)
				{
					ObjectsToDelete.AddUnique(World->PersistentLevel->MapBuildData);
				}
			}
		}
	}

	bool ContainsWorldInUse(const TArray< UObject* >& ObjectsToDelete)
	{
		TArray<const UWorld*> WorldsToDelete;

		for (const UObject* ObjectToDelete : ObjectsToDelete)
		{
			if (const UWorld* World = Cast<UWorld>(ObjectToDelete))
			{
				WorldsToDelete.AddUnique(World);
			}
		}

		if (WorldsToDelete.Num() == 0)
		{
			return false;
		}

		auto GetCombinedWorldNames = [](const TArray<const UWorld*>& Worlds) -> FString
		{ 
			return FString::JoinBy(Worlds, TEXT(", "), 
				[](const UWorld* World) -> FString
				{
					return World->GetPathName();
				});
		};

		UE_LOG(LogObjectTools, Log, TEXT("Deleting %d worlds: %s"), WorldsToDelete.Num(), *GetCombinedWorldNames(WorldsToDelete));

		TArray<const UWorld*> ActiveWorlds;

		for (const FWorldContext& WorldContext : GEditor->GetWorldContexts())
		{
			if (const UWorld* World = WorldContext.World())
			{
				ActiveWorlds.AddUnique(World);

				for (const ULevelStreaming* StreamingLevel : World->GetStreamingLevels())
				{
					if (StreamingLevel && StreamingLevel->GetLoadedLevel() && StreamingLevel->GetLoadedLevel()->GetOuter())
					{
						if (const UWorld* StreamingWorld = Cast<UWorld>(StreamingLevel->GetLoadedLevel()->GetOuter()))
						{
							ActiveWorlds.AddUnique(StreamingWorld);
						}
					}
				}
			}
		}

		UE_LOG(LogObjectTools, Log, TEXT("Currently %d active worlds: %s"), ActiveWorlds.Num(), *GetCombinedWorldNames(ActiveWorlds));

		for (const UWorld* World : WorldsToDelete)
		{
			if (ActiveWorlds.Contains(World))
			{
				return true;
			}
		}

		return false;
	}

	int32 DeleteObjects( const TArray< UObject* >& InObjectsToDelete, bool bShowConfirmation )
	{
		const FScopedBusyCursor BusyCursor;

		TArray<UObject*> ObjectsToDelete = InObjectsToDelete;
		AddExtraObjectsToDelete(ObjectsToDelete);

		// Allows deleting of sounds after they have been previewed
		GEditor->ClearPreviewComponents();

		// Ensure the audio manager is not holding on to any sounds
		FAudioDeviceManager* AudioDeviceManager = GEditor->GetAudioDeviceManager();
		if (AudioDeviceManager != nullptr)
		{
			AudioDeviceManager->UpdateActiveAudioDevices(false);

			const int32 NumAudioDevices = AudioDeviceManager->GetNumActiveAudioDevices();
			for (int32 DeviceIndex = 0; DeviceIndex < NumAudioDevices; DeviceIndex++)
			{
				FAudioDevice* AudioDevice = AudioDeviceManager->GetAudioDevice(DeviceIndex);
				if (AudioDevice != nullptr)
				{
					AudioDevice->StopAllSounds();
				}
			}
		}

		// Query delegate hook to validate if the delete operation is available
		FCanDeleteAssetResult CanDeleteResult;
		FEditorDelegates::OnAssetsCanDelete.Broadcast(ObjectsToDelete, CanDeleteResult);
		if (!CanDeleteResult.Get())
		{
			FMessageDialog::Open(EAppMsgType::Ok, NSLOCTEXT("UnrealEd", "CannotDelete", "Cannot currently delete selected objects. See log for details."));
			return 0;
		}

		// Make sure packages being saved are fully loaded.
		if( !HandleFullyLoadingPackages( ObjectsToDelete, NSLOCTEXT("UnrealEd", "Delete", "Delete") ) )
		{
			return 0;
		}

		// Load the asset registry module
		FAssetRegistryModule& AssetRegistryModule = FModuleManager::LoadModuleChecked<FAssetRegistryModule>(TEXT("AssetRegistry"));

		// Don't delete anything if we're still building the asset registry, warn the user and don't delete.
		if (AssetRegistryModule.Get().IsLoadingAssets())
		{
			FNotificationInfo Info( NSLOCTEXT("UnrealEd", "Warning_CantDeleteRebuildingAssetRegistry", "Unable To Delete While Discovering Assets") );
			Info.ExpireDuration = 3.0f;
			FSlateNotificationManager::Get().AddNotification(Info);
			return 0;
		}

		if (ContainsWorldInUse(ObjectsToDelete))
		{
			OpenMsgDlgInt(
				EAppMsgType::Ok,
				NSLOCTEXT("UnrealEd", "DeleteFailedWorldInUse", "Unable to delete level while it is open"),
				NSLOCTEXT("UnrealEd", "DeleteFailedWorldInUseTitle", "Unable to delete level")
			);

			return 0;
		}

		// let systems clean up any unnecessary references that they may have 
		// (so that they're not flagged in the dialog)
		FEditorDelegates::OnAssetsPreDelete.Broadcast(ObjectsToDelete);

		TSharedRef<FAssetDeleteModel> DeleteModel = MakeShared<FAssetDeleteModel>(ObjectsToDelete);

		if ( bShowConfirmation )
		{
			const FVector2D DEFAULT_WINDOW_SIZE = FVector2D( 600, 700 );

			/** Create the window to host our package dialog widget */
			TSharedRef< SWindow > DeleteAssetsWindow = SNew( SWindow )
				.Title( FText::FromString( "Delete Assets" ) )
				.ClientSize( DEFAULT_WINDOW_SIZE );

			/** Set the content of the window to our package dialog widget */
			TSharedRef< SDeleteAssetsDialog > DeleteDialog =
				SNew(SDeleteAssetsDialog, DeleteModel)
				.ParentWindow( DeleteAssetsWindow );

			DeleteAssetsWindow->SetContent( DeleteDialog );

			/** Show the package dialog window as a modal window */
			GEditor->EditorAddModalWindow( DeleteAssetsWindow );

			return DeleteModel->GetDeletedObjectCount();
		}
		
		bool bUserCanceled = false;

		GWarn->BeginSlowTask(NSLOCTEXT("UnrealEd", "VerifyingDelete", "Verifying Delete"), true, true);
		while ( !bUserCanceled && DeleteModel->GetState() != FAssetDeleteModel::Finished )
		{
			DeleteModel->Tick(0);
			GWarn->StatusUpdate((int32)( DeleteModel->GetProgress() * 100 ), 100, DeleteModel->GetProgressText());

			bUserCanceled = GWarn->ReceivedUserCancel();
		}
		GWarn->EndSlowTask();

		if ( bUserCanceled )
		{
			return 0;
		}

		if ( !DeleteModel->DoDelete() )
		{
			//@todo ndarnell explain why the delete failed?  Maybe we should show the delete UI
			// when this fails?
		}

		return DeleteModel->GetDeletedObjectCount();
	}

	static bool MakeReadOnlyPackageWritable(UObject* ObjectToDelete, bool& bMakeWritable, bool& bSilent)
	{
		// If an object's package is read only, and source control is not enabled, ask the user whether they wish
		// to make it writable.
		if (!ISourceControlModule::Get().IsEnabled())
		{
			UPackage* ObjectPackage = ObjectToDelete->GetOutermost();
			check(ObjectPackage != nullptr);

			FString PackageFilename;
			if (FPackageName::DoesPackageExist(ObjectPackage->GetName(), nullptr, &PackageFilename))
			{
				if (IFileManager::Get().IsReadOnly(*PackageFilename))
				{
					EAppReturnType::Type ReturnType = EAppReturnType::No;
					if (!bMakeWritable && !bSilent)
					{
						FFormatNamedArguments Args;
						Args.Add(TEXT("Filename"), FText::FromString(PackageFilename));
						const FText Message = FText::Format(NSLOCTEXT("ObjectTools", "DeleteReadOnlyWarning", "File '{Filename}' is read-only on disk, are you sure you want to delete it?"), Args);

						ReturnType = FMessageDialog::Open(EAppMsgType::YesNoYesAllNoAll, EAppReturnType::No, Message);
						bMakeWritable = ReturnType == EAppReturnType::YesAll;
						bSilent = ReturnType == EAppReturnType::NoAll;
					}

					if (bMakeWritable || ReturnType == EAppReturnType::Yes)
					{
						FPlatformFileManager::Get().GetPlatformFile().SetReadOnly(*PackageFilename, false);
					}
					else
					{
						return false;
					}
				}
			}
		}

		return true;
	}

	int32 DeleteObjectsUnchecked(const TArray< UObject* >& InObjectsToDelete)
	{
		GWarn->BeginSlowTask( NSLOCTEXT( "UnrealEd", "Deleting", "Deleting" ), true );

		TArray<UObject*> ObjectsDeletedSuccessfully;
		TArray<UObject*> ObjectsToDelete = InObjectsToDelete;
		AddExtraObjectsToDelete(ObjectsToDelete);

		bool bSawSuccessfulDelete = false;
		bool bMakeWritable = false;
		bool bSilent = false;

		for ( int32 Index = 0; Index < ObjectsToDelete.Num(); Index++ )
		{
			GWarn->StatusUpdate( Index, ObjectsToDelete.Num(), FText::Format( NSLOCTEXT( "UnrealEd", "Deletingf", "Deleting ({0} of {1})" ), FText::AsNumber( Index ), FText::AsNumber( ObjectsToDelete.Num() ) ) );
			UObject* ObjectToDelete = ObjectsToDelete[Index];

			if ( !ensure( ObjectToDelete != NULL ) )
			{
				continue;
			}

			// Early exclusion for assets contained in read-only packages if the user chooses not to write enable them
			if (!MakeReadOnlyPackageWritable(ObjectToDelete, bMakeWritable, bSilent))
			{
				continue;
			}

			// We already know it's not referenced or we wouldn't be performing the safe delete, so don't repeat the reference check.
			bool bPerformReferenceCheck = false;
			if ( DeleteSingleObject( ObjectToDelete, bPerformReferenceCheck ) )
			{
				ObjectsDeletedSuccessfully.Push( ObjectToDelete );
				bSawSuccessfulDelete = true;
			}
		}

		GWarn->EndSlowTask();

		// Record the number of objects deleted successfully so we can clear the list (once it is just full of pointers to deleted objects)
		const int32 NumObjectsDeletedSuccessfully = ObjectsDeletedSuccessfully.Num();

		// Update the browser if something was actually deleted.
		if ( bSawSuccessfulDelete )
		{
			TArray<UClass*> DeletedObjectClasses;
			TArray<UPackage*> PotentialPackagesToDelete;
			for ( int32 ObjIdx = 0; ObjIdx < ObjectsDeletedSuccessfully.Num(); ++ObjIdx )
			{
				DeletedObjectClasses.AddUnique(ObjectsDeletedSuccessfully[ObjIdx]->GetClass());
				PotentialPackagesToDelete.AddUnique( ObjectsDeletedSuccessfully[ObjIdx]->GetOutermost() );
			}
			// Broadcast the classes of the successfully deleted objects (before cleanup)
			FEditorDelegates::OnAssetsDeleted.Broadcast(DeletedObjectClasses);

			bool bPerformReferenceCheck = false;
			CleanupAfterSuccessfulDelete( PotentialPackagesToDelete, bPerformReferenceCheck );
			ObjectsDeletedSuccessfully.Empty();
		}

		return NumObjectsDeletedSuccessfully;
	}

	bool DeleteSingleObject( UObject* ObjectToDelete, bool bPerformReferenceCheck )
	{
		// Query delegate hook to validate if the delete operation is available
		FCanDeleteAssetResult CanDeleteResult;
		FEditorDelegates::OnAssetsCanDelete.Broadcast(TArray<UObject*>{ ObjectToDelete }, CanDeleteResult);
		if (!CanDeleteResult.Get())
		{
			FMessageDialog::Open(EAppMsgType::Ok, NSLOCTEXT("UnrealEd", "CannotDelete", "Cannot currently delete selected objects. See log for details."));
			return false;
		}

		GEditor->GetSelectedObjects()->Deselect( ObjectToDelete );

		{
			// @todo Animation temporary HACK to allow deleting of UMorphTargets. This will be removed when UMorphTargets are subobjects of USkeleton.
			// Get the base skeleton and unregister this morphtarget
			UMorphTarget* MorphTarget = Cast<UMorphTarget>(ObjectToDelete);
			if (MorphTarget && MorphTarget->BaseSkelMesh)
			{
				MorphTarget->BaseSkelMesh->UnregisterMorphTarget(MorphTarget);
			}
		}

		if ( bPerformReferenceCheck )
		{
			FReferencerInformationList Refs;

			// Check and see whether we are referenced by any objects that won't be garbage collected. 
			bool bIsReferenced = IsReferenced(ObjectToDelete, GARBAGE_COLLECTION_KEEPFLAGS, EInternalObjectFlags::GarbageCollectionKeepFlags, true, &Refs);
			if ( bIsReferenced )
			{
				// determine whether the transaction buffer is the only thing holding a reference to the object
				// and if so, offer the user the option to reset the transaction buffer.
				GEditor->Trans->DisableObjectSerialization();
				bIsReferenced = IsReferenced(ObjectToDelete, GARBAGE_COLLECTION_KEEPFLAGS, EInternalObjectFlags::GarbageCollectionKeepFlags, true, &Refs);
				GEditor->Trans->EnableObjectSerialization();

				// only ref to this object is the transaction buffer, clear the transaction buffer
				if ( !bIsReferenced )
				{
					GEditor->Trans->Reset( NSLOCTEXT( "UnrealEd", "DeleteSelectedItem", "Delete Selected Item" ) );
				}
			}

			if ( bIsReferenced )
			{
				// We cannot safely delete this object. Print out a list of objects referencing this one
				// that prevent us from being able to delete it.
				FStringOutputDevice Ar;
				ObjectToDelete->OutputReferencers( Ar, &Refs );
				FMessageDialog::Open( EAppMsgType::Ok,
					FText::Format( NSLOCTEXT( "UnrealEd", "Error_InUse", "{0} is in use.\n\n---\nRunning the editor with '-NoLoadStartupPackages' may help if the object is loaded at startup.\n---\n\n{1}" ),
					FText::FromString( ObjectToDelete->GetFullName() ), FText::FromString( *Ar ) ) );

				// Reselect the object as it failed to be deleted
				GEditor->GetSelectedObjects()->Select( ObjectToDelete );

				return false;
			}
		}

		// Mark its package as dirty as we're going to delete it.
		ObjectToDelete->MarkPackageDirty();

		// Remove standalone flag so garbage collection can delete the object.
		ObjectToDelete->ClearFlags( RF_Standalone );

		// Notify the asset registry
		FAssetRegistryModule::AssetDeleted( ObjectToDelete );

		return true;
	}

	static void RecursiveRetrieveReferencers(UObject* Object, TSet<UObject*>& ReferencingObjects)
	{
		TArray<FReferencerInformation> ExternalReferencers;
		Object->RetrieveReferencers(nullptr /* internal refs */, &ExternalReferencers);

		for (const FReferencerInformation& Referencer : ExternalReferencers)
		{
			bool bAlreadyIn = false;
			ReferencingObjects.Add(Referencer.Referencer, &bAlreadyIn);
			if (!bAlreadyIn)
			{
				RecursiveRetrieveReferencers(Referencer.Referencer, ReferencingObjects);
			}
		}
	}

	int32 ForceDeleteObjects(const TArray< UObject* >& InObjectsToDelete, bool ShowConfirmation)
	{
		int32 NumDeletedObjects = 0;

		TArray<UObject*> ShownObjectsToDelete = InObjectsToDelete;
		AddExtraObjectsToDelete(ShownObjectsToDelete);

		// Query delegate hook to validate if the delete operation is available
		FCanDeleteAssetResult CanDeleteResult;
		FEditorDelegates::OnAssetsCanDelete.Broadcast(ShownObjectsToDelete, CanDeleteResult);
		if (!CanDeleteResult.Get())
		{
			FMessageDialog::Open(EAppMsgType::Ok, NSLOCTEXT("UnrealEd", "CannotDelete", "Cannot currently delete selected objects. See log for details."));
			return 0;
		}

		// Confirm that the delete was intentional
		if (ShowConfirmation && !ShowDeleteConfirmationDialog(ShownObjectsToDelete))
		{
			return 0;
		}

		// Recursively find all references to objects being deleted
		TSet<UObject*> ReferencingObjects;
		for (UObject* ToDelete : InObjectsToDelete)
		{
			ReferencingObjects.Add(ToDelete);

			RecursiveRetrieveReferencers(ToDelete, ReferencingObjects);
		}

		// Attempt to close all editors referencing any of the deleted objects
		bool bClosedAllEditors = true;
		for (UObject* Object : ReferencingObjects)
		{
			if (Object->IsAsset())
			{
				const TArray<IAssetEditorInstance*> ObjectEditors = GEditor->GetEditorSubsystem<UAssetEditorSubsystem>()->FindEditorsForAsset(Object);
				for (IAssetEditorInstance* ObjectEditorInstance : ObjectEditors)
				{
					if (!ObjectEditorInstance->CloseWindow())
					{
						bClosedAllEditors = false;
					}
				}
			}
		}

		// Failed to close at least one editor. It is possible that this editor has in-memory object references
		// which are not prepared to be changed dynamically so it is not safe to continue
		if (!bClosedAllEditors)
		{
			return 0;
		}

		{
			// Force delete is a dangerous operation, add some fingerprints to the log:
			FString Msg;
			Msg.Append(FString::Printf(TEXT("Force Deleting %d Package(s):"), ShownObjectsToDelete.Num()));
			const int32 MAX_PACKAGES_TO_LOG = 10;
			for(int32 I = 0; I < ShownObjectsToDelete.Num() && I < MAX_PACKAGES_TO_LOG; ++I)
			{
				Msg.Append(TEXT("\n"));
				Msg.Append(FString::Printf(TEXT("\tAsset Name: %s"), *GetPathNameSafe(ShownObjectsToDelete[I])));
			}
			UE_LOG(LogUObjectGlobals, Log, TEXT("%s"), *Msg);
		}

		GWarn->BeginSlowTask( NSLOCTEXT("UnrealEd", "Deleting", "Deleting"), true );

		struct FSCSNodeToDelete
		{
			USimpleConstructionScript* SimpleConstructionScript;
			USCS_Node* SCS_Node;
		};

		TArray<FSCSNodeToDelete> SCSNodesToDelete;
		TArray<UActorComponent*> ComponentsToDelete;
		TArray<AActor*> ActorsToDelete;
		TArray<TWeakObjectPtr<UObject>> ObjectsToDelete;
		bool bNeedsGarbageCollection = false;
		bool bMakeWritable = false;
		bool bSilent = false;

		// Clear audio components to allow previewed sounds to be consolidated
		GEditor->ClearPreviewComponents();

		for ( TArray<UObject*>::TConstIterator ObjectItr(ShownObjectsToDelete); ObjectItr; ++ObjectItr )
		{
			UObject* CurrentObject = *ObjectItr;

			GEditor->GetSelectedObjects()->Deselect( CurrentObject );

			// Early exclusion for assets contained in read-only packages if the user chooses not to write enable them
			if (!MakeReadOnlyPackageWritable(CurrentObject, bMakeWritable, bSilent))
			{
				continue;
			}

			ObjectsToDelete.Add( CurrentObject );

			// If the object about to be deleted is a Blueprint asset, make sure that any instances of the Blueprint class get deleted as well
			UBlueprint* BlueprintObject = Cast<UBlueprint>(CurrentObject);
			if ( BlueprintObject && BlueprintObject->GeneratedClass && BlueprintObject->GeneratedClass->ClassDefaultObject )
			{
				TArray<UObject*> InstancesToDelete;
				BlueprintObject->GeneratedClass->ClassDefaultObject->GetArchetypeInstances( InstancesToDelete );

				for ( TArray<UObject*>::TConstIterator InstanceItr( InstancesToDelete ); InstanceItr; ++InstanceItr )
				{
					UObject* CurrentInstance = *InstanceItr;

					// Don't include derived class CDOs.
					if(CurrentInstance->HasAnyFlags(RF_ClassDefaultObject))
					{
						continue;
					}

					AActor* CurrentInstanceAsActor = Cast<AActor>( CurrentInstance );
					UActorComponent* CurrentInstanceAsComponent = Cast<UActorComponent>(CurrentInstance);
					if ( CurrentInstanceAsActor )
					{
						ActorsToDelete.Add( CurrentInstanceAsActor );
					}
					else if ( CurrentInstanceAsComponent )
					{
						ComponentsToDelete.Add( CurrentInstanceAsComponent );

						// Find all the SCS_Node references that need to be destroyed before this component is destroyed.
						UBlueprintGeneratedClass* UBGC = CurrentInstanceAsComponent->GetTypedOuter<UBlueprintGeneratedClass>();
						if (UBGC && UBGC->SimpleConstructionScript)
						{
							for (USCS_Node* SCS_Node : UBGC->SimpleConstructionScript->GetAllNodes())
							{
								if (SCS_Node && SCS_Node->ComponentTemplate == CurrentInstanceAsComponent)
								{
									FSCSNodeToDelete DeleteNode;
									DeleteNode.SimpleConstructionScript = UBGC->SimpleConstructionScript;
									DeleteNode.SCS_Node = SCS_Node;
									SCSNodesToDelete.Add(DeleteNode);
								}
							}
						}
					}
					else
					{
						ObjectsToDelete.Add( CurrentInstance );
					}
				}
			}
		}

		// Destroy all SCSNodes
		if (SCSNodesToDelete.Num() > 0)
		{
			for (TArray<FSCSNodeToDelete>::TConstIterator SCSNodeItr(SCSNodesToDelete); SCSNodeItr; ++SCSNodeItr)
			{
				FSCSNodeToDelete SCSNodeToDelete = *SCSNodeItr;
				
				SCSNodeToDelete.SimpleConstructionScript->RemoveNodeAndPromoteChildren(SCSNodeToDelete.SCS_Node);

				GWarn->StatusUpdate(SCSNodeItr.GetIndex(), SCSNodesToDelete.Num(), NSLOCTEXT("UnrealEd", "ConsolidateAssetsUpdate_DeletingSCSNodes", "Deleting Blueprint Component references..."));
			}
		}

		bool bSelectionChanged = false;

		// Destroy all Components
		if (ComponentsToDelete.Num() > 0)
		{
			for (TArray<UActorComponent*>::TConstIterator ComponentItr(ComponentsToDelete); ComponentItr; ++ComponentItr)
			{
				UActorComponent* CurComponent = *ComponentItr;

				// Skip if already pending GC
				if (!CurComponent->IsPendingKill())
				{
					// Deselect if active
					USelection* SelectedComponents = GEditor->GetSelectedComponents();
					if (SelectedComponents && CurComponent->IsSelected())
					{
						SelectedComponents->Deselect(CurComponent);

						bSelectionChanged = true;
					}

					// Destroy the Component Instance
					CurComponent->DestroyComponent(true);

					bNeedsGarbageCollection = true;
				}

				GWarn->StatusUpdate(ComponentItr.GetIndex(), ComponentsToDelete.Num(), NSLOCTEXT("UnrealEd", "ConsolidateAssetsUpdate_DeletingComponentInstances", "Deleting Component Instances..."));
			}
		}

		// Destroy all Actor instances
		if ( ActorsToDelete.Num() > 0 )
		{
			ULayersSubsystem* Layers = GEditor->GetEditorSubsystem<ULayersSubsystem>();
			for ( TArray<AActor*>::TConstIterator ActorItr( ActorsToDelete ); ActorItr; ++ActorItr )
			{
				AActor* CurActor = *ActorItr;

				// Skip if already pending GC
				if ( !CurActor->IsPendingKill() )
				{
					// Deselect if active
					USelection* SelectedActors = GEditor->GetSelectedActors();
					if ( SelectedActors && CurActor->IsSelected() )
					{
						SelectedActors->Deselect( CurActor );

						bSelectionChanged = true;
					}

					// Destroy the Actor instance. This is similar to edactDeleteSelected(), but we don't request user confirmation here.
					Layers->DisassociateActorFromLayers( CurActor );
					if( CurActor->GetWorld() )
					{
						CurActor->GetWorld()->EditorDestroyActor( CurActor, false );
					}

					bNeedsGarbageCollection = true;
				}

				GWarn->StatusUpdate( ActorItr.GetIndex(), ActorsToDelete.Num(), NSLOCTEXT( "UnrealEd", "ConsolidateAssetsUpdate_DeletingActorInstances", "Deleting Actor Instances..." ) );
			}
		}

		if (bSelectionChanged)
		{
			GEditor->NoteSelectionChange();
		}

		{
			// If the current editor world is in this list, transition to a new map and reload the world to finish the delete
			ReloadEditorWorldForReferenceReplacementIfNecessary(ObjectsToDelete);
		}

		{
			int32 ReplaceableObjectsNum = 0;
			{
				TArray<UObject*> ObjectsToReplace;
				ObjectsToReplace.Reserve(ObjectsToDelete.Num());

				for(TWeakObjectPtr<UObject>& Object : ObjectsToDelete)
				{
					if(Object.IsValid())
					{
						ObjectsToReplace.Add(Object.Get());

						UBlueprint* BlueprintObject = Cast<UBlueprint>(Object.Get());
						if (BlueprintObject)
						{
							// If we're a blueprint add our generated class as well
							if (BlueprintObject->GeneratedClass)
							{
								ObjectsToReplace.AddUnique(BlueprintObject->GeneratedClass);
							}

							// Reparent any direct children to the parent class of the blueprint that's about to be deleted
							if (BlueprintObject->ParentClass != nullptr)
							{
								for (TObjectIterator<UClass> ClassIt; ClassIt; ++ClassIt)
								{
									UClass* ChildClass = *ClassIt;
									if (ChildClass->GetSuperStruct() == BlueprintObject->GeneratedClass)
									{
										UBlueprint* ChildBlueprint = Cast<UBlueprint>(ChildClass->ClassGeneratedBy);
										if (ChildBlueprint != nullptr)
										{
											// Do not reparent and recompile a Blueprint that is going to be deleted.
											if (ObjectsToDelete.Find(ChildBlueprint) == INDEX_NONE)
											{
												ChildBlueprint->Modify();
												ChildBlueprint->ParentClass = BlueprintObject->ParentClass;

												// Recompile the child blueprint to fix up the generated class
												FKismetEditorUtilities::CompileBlueprint(ChildBlueprint, EBlueprintCompileOptions::SkipGarbageCollection);

												// Defer garbage collection until after we're done processing the list of objects
												bNeedsGarbageCollection = true;
											}
										}
									}
								}
							}

							BlueprintObject->RemoveChildRedirectors();
							BlueprintObject->RemoveGeneratedClasses();
						}
					}
				}

				// Replacing references inside already loaded objects could cause rendering issues, so globally detach all components from their scenes for now
				FGlobalComponentRecreateRenderStateContext ReregisterContext;

				// UserDefinedStructs (probably all SctiptStructs) should be replaced with the FallbackStruct
				{
					TArray<UObject*> UDStructToReplace;
					for (int32 Iter = 0; Iter < ObjectsToReplace.Num(); )
					{
						if (auto UDStruct = Cast<UUserDefinedStruct>(ObjectsToReplace[Iter]))
						{
							ObjectsToReplace.RemoveAtSwap(Iter);
							UDStructToReplace.Add(UDStruct);
						}
						else
						{
							Iter++;
						}
					}

					if (UDStructToReplace.Num())
					{
						FForceReplaceInfo ReplaceInfo;
						ForceReplaceReferences(GetFallbackStruct(), UDStructToReplace, ReplaceInfo, false);
						ReplaceableObjectsNum += ReplaceInfo.ReplaceableObjects.Num();
					}
				}

				{
					FForceReplaceInfo ReplaceInfo;
					ForceReplaceReferences(NULL, ObjectsToReplace, ReplaceInfo, false);
					ReplaceableObjectsNum += ReplaceInfo.ReplaceableObjects.Num();
				}
			}

			// Handle deferred garbage collection
			if (bNeedsGarbageCollection)
			{
				CollectGarbage(GARBAGE_COLLECTION_KEEPFLAGS);
				bNeedsGarbageCollection = false;
			}

			// Load the asset tools module to get access to the browser type maps
			FAssetToolsModule& AssetToolsModule = FModuleManager::LoadModuleChecked<FAssetToolsModule>(TEXT("AssetTools"));

			int32 Count = 0;
			for(TWeakObjectPtr<UObject>& Object : ObjectsToDelete)
			{
				UObject* CurObject = Object.Get();

				if ( !ensure(CurObject != NULL) )
				{
					continue;
				}

				if( DeleteSingleObject( CurObject ) )
				{
					// Only count the objects we were given to delete, as this function may have added more (eg, BP instances)
					if (InObjectsToDelete.Contains(CurObject))
					{
						// Update return val
						++NumDeletedObjects;
					}
				}

				GWarn->StatusUpdate(Count, ReplaceableObjectsNum, NSLOCTEXT("UnrealEd", "ConsolidateAssetsUpdate_DeletingObjects", "Deleting Assets..."));
				++Count;

			}
		}

		TArray<UPackage*> PotentialPackagesToDelete;
		for(TWeakObjectPtr<UObject>& Object : ObjectsToDelete)
		{
			if(Object.IsValid())
			{
				PotentialPackagesToDelete.AddUnique(Object->GetOutermost());
			}
		}

		if (PotentialPackagesToDelete.Num() > 0)
		{
			CleanupAfterSuccessfulDelete(PotentialPackagesToDelete);
		}
		ObjectsToDelete.Empty();

		GWarn->EndSlowTask();

		if (GUnrealEd)
		{
			// Redraw viewports
			GUnrealEd->RedrawAllViewports();
		}

		return NumDeletedObjects;
	}	

	/**
	 * Utility function to compose a string list of referencing objects
	 *
	 * @param References			Array of references to the relevant object
	 * @param RefObjNames			String list of all objects
	 * @param DefObjNames			String list of all objects referenced in default properties
	 *
	 * @return Whether or not any objects are in default properties
	 */
	bool ComposeStringOfReferencingObjects( TArray<FReferencerInformation>& References, FString& RefObjNames, FString& DefObjNames )
	{
		bool bInDefaultProperties = false;

		for ( TArray<FReferencerInformation>::TConstIterator ReferenceInfoItr( References ); ReferenceInfoItr; ++ReferenceInfoItr )
		{
			FReferencerInformation RefInfo = *ReferenceInfoItr;
			UObject* ReferencingObject = RefInfo.Referencer;
			RefObjNames = RefObjNames + TEXT("\n") + ReferencingObject->GetPathName();

			if( ReferencingObject->GetPathName().Contains( FString(DEFAULT_OBJECT_PREFIX)) )
			{
				DefObjNames = DefObjNames + TEXT("\n") + ReferencingObject->GetName();
				bInDefaultProperties = true;
			}
		}

		return bInDefaultProperties;
	}

	void DeleteRedirector (UObjectRedirector* Redirector)
	{
		// We can't actually delete the redirector. We will just send it to the transient package where it will get cleaned up later
		if (Redirector)
		{
			FAssetRegistryModule::AssetDeleted(Redirector);

			// Remove public flag if set and set transient flag to ensure below rename doesn't create a redirect.
			Redirector->ClearFlags( RF_Public );
			Redirector->SetFlags( RF_Transient );

			// Instead of deleting we rename the redirector into a dummy package where it will be GCed later.
			Redirector->Rename(NULL, GetTransientPackage(), REN_DontCreateRedirectors);
			Redirector->DestinationObject = NULL;
		}
	}

	bool GetMoveDialogInfo(const FText& DialogTitle, UObject* Object, bool bUniqueDefaultName, const FString& SourcePath, const FString& DestinationPath, FMoveDialogInfo& InOutInfo)
	{
		if ( !ensure(Object) )
		{
			return false;
		}

		const FString CurrentPackageName = Object->GetOutermost()->GetName();

		FString PreviousPackage = InOutInfo.PGN.PackageName;
		FString PreviousGroup = InOutInfo.PGN.GroupName;

		FString PackageName;
		FString GroupName;
		FString ObjectName;

		ObjectName = Object->GetName();
		
		const bool bIsRelativeOperation = SourcePath.Len() && DestinationPath.Len() && CurrentPackageName.StartsWith(SourcePath);
		if ( bIsRelativeOperation )
		{
			// Folder copy/move.
			
			// Collect the relative path then use it to determine the new location
			// For example, if SourcePath = /Game/MyPath and CurrentPackageName = /Game/MyPath/MySubPath/MyAsset
			//     /Game/MyPath/MySubPath/MyAsset -> /MySubPath/

			const int32 ShortPackageNameLen = FPackageName::GetLongPackageAssetName(CurrentPackageName).Len();
			const int32 RelativePathLen = CurrentPackageName.Len() - ShortPackageNameLen - SourcePath.Len();
			const FString RelativeDestPath = CurrentPackageName.Mid(SourcePath.Len(), RelativePathLen);

			PackageName = DestinationPath + RelativeDestPath + ObjectName;
			GroupName = TEXT("");

			// Folder copies dont need a dialog
			InOutInfo.bOkToAll = true;
		}
		else if ( PreviousPackage.Len() )
		{
			// Use the last supplied path
			// Non-relative move/copy, use the location from the previous operation
			PackageName = FPackageName::GetLongPackagePath(PreviousPackage) + "/" + ObjectName;
			GroupName = TEXT("");
		}
		else if ( DestinationPath.Len() )
		{
			// Use the passed in default path
			// Normal path
			PackageName = DestinationPath + "/" + ObjectName;
			GroupName = TEXT("");
		}
		else
		{
			// Use the path from the old package
			PackageName = Object->GetOutermost()->GetName();
				
			GroupName = TEXT("");
		}

		// If the target package already exists, check for name clashes and find a unique name
		if ( bUniqueDefaultName )
		{
			UPackage* NewPackage = FindPackage(NULL, *PackageName);

			if ( NewPackage )
			{
				NewPackage->FullyLoad();
			}
			else
			{
				FString PackageFilename;
				if ( FPackageName::DoesPackageExist(PackageName, NULL, &PackageFilename) )
				{
					NewPackage = LoadPackage(NULL, *PackageFilename, LOAD_None);
				}
			}

			if (NewPackage)
			{
				FString ObjectPrefix = ObjectName;
				int32 Suffix = 2;

				// Check if this is already a copied object name and increment it if it is
				FString LeftSplit;
				FString RightSplit;
				if( ObjectName.Split( "_", &LeftSplit, &RightSplit, ESearchCase::CaseSensitive, ESearchDir::FromEnd ) == true )
				{
					bool bOnlyNumeric = true;
					for( int index = 0; index < RightSplit.Len(); index++ )
					{
						if( FChar::IsDigit(RightSplit[index] ) == false )
						{
							bOnlyNumeric = false;
							break;
						}
					}
					if( bOnlyNumeric == true )
					{
						Suffix = FCString::Atoi(*RightSplit) + 1;
						ObjectPrefix = LeftSplit;
					}
				}
				
				// If the package and object names were equal before, ensure that the generated names are also equal
				const FString PackageShortName = FPackageName::GetLongPackageAssetName(*PackageName);
				const FString PackagePath = FPackageName::GetLongPackagePath(*PackageName);
				FString PackagePrefix = (ObjectName == PackageShortName) ? (PackagePath / ObjectPrefix) : PackageName;

				for (; NewPackage && StaticFindObjectFast(NULL, NewPackage, FName(*ObjectName)); Suffix++)
				{
					// DlgName exists in DlgPackage - generate a new one with a numbered suffix
					ObjectName = FString::Printf(TEXT("%s_%d"), *ObjectPrefix, Suffix);

					// Don't change the package name if we encounter an object name clash when moving to a legacy package
					{
						PackageName = FString::Printf(TEXT("%s_%d"), *PackagePrefix, Suffix);
						NewPackage = FindPackage(NULL, *PackageName);

						if ( NewPackage )
						{
							NewPackage->FullyLoad();
						}
						else
						{
							FString PackageFilename;
							if ( FPackageName::DoesPackageExist(PackageName, NULL, &PackageFilename) )
							{
								NewPackage = LoadPackage(NULL, *PackageFilename, LOAD_None);
							}
						}
					}
				}
			}
		}

		if( !InOutInfo.bOkToAll && InOutInfo.bPromptForRenameOnConflict )
		{
			// Present the user with a rename dialog for each asset.
			FDlgMoveAsset MoveDialog(/*bIsLegacyOrMapPackage*/ false, PackageName, GroupName, ObjectName, DialogTitle);

			const FDlgMoveAsset::EResult MoveDialogResult = MoveDialog.ShowModal();

			// Abort if the user cancelled.
			if( MoveDialogResult == FDlgMoveAsset::Cancel)
			{
				return false;
			}

			// Don't show the dialog again if "Ok to All" was selected.
			if( MoveDialogResult == FDlgMoveAsset::OKToAll )
			{
				InOutInfo.bOkToAll = true;
			}

			// Store the entered package/group/name for later retrieval.
			PackageName = MoveDialog.GetNewPackage();
			GroupName = MoveDialog.GetNewGroup();
			ObjectName = MoveDialog.GetNewName();

			// @todo asset: Should we interactively add localized packages
			//bSawOKToAll |= bLocPackages;
		}

		InOutInfo.PGN.PackageName = PackageName;
		InOutInfo.PGN.GroupName = GroupName;
		InOutInfo.PGN.ObjectName = ObjectName;

		return true;
	}


	bool RenameObjectsInternal( const TArray<UObject*>& Objects, bool bLocPackages, const TMap< UObject*, FString >* ObjectToLanguageExtMap, const FString& SourcePath, const FString& DestinationPath, bool bOpenDialog )
	{
		TSet<UPackage*> PackagesUserRefusedToFullyLoad;
		TArray<UPackage*> OutermostPackagesToSave;
		FText ErrorMessage;
		
		bool bSawSuccessfulRename = false;

		FMoveDialogInfo MoveDialogInfo;
		MoveDialogInfo.bOkToAll = !bOpenDialog;

		// The default value for save packages is true if SCC is enabled because the user can use SCC to revert a change
		MoveDialogInfo.bSavePackages = ISourceControlModule::Get().IsEnabled();

		for( int32 Index = 0; Index < Objects.Num(); Index++ )
		{
			UObject* Object = Objects[ Index ];
			if( !Object )
			{
				continue;
			}

			if ( !GetMoveDialogInfo(NSLOCTEXT("UnrealEd", "RenameObjects", "Move/Rename Objects" ), Object, /*bUniqueDefaultName=*/false, SourcePath, DestinationPath, MoveDialogInfo) )
			{
				// The user aborted the operation
				return false;
			}

			UPackage* OldPackage = Object->GetOutermost();
			if ( RenameSingleObject(Object, MoveDialogInfo.PGN, PackagesUserRefusedToFullyLoad, ErrorMessage, ObjectToLanguageExtMap) )
			{
				OutermostPackagesToSave.AddUnique( OldPackage );
				OutermostPackagesToSave.AddUnique( Object->GetOutermost() );
				bSawSuccessfulRename = true;
			}
		} // Selected objects.

		// Display any error messages that accumulated.
		if ( !ErrorMessage.IsEmpty() )
		{
			FMessageDialog::Open( EAppMsgType::Ok, ErrorMessage );
		}

		// Update the browser if something was actually renamed.
		if ( bSawSuccessfulRename )
		{
			bool bUpdateSCC = false;
			if ( MoveDialogInfo.bSavePackages )
			{
				const bool bCheckDirty = false;
				const bool bPromptToSave = false;
				FEditorFileUtils::PromptForCheckoutAndSave(OutermostPackagesToSave, bCheckDirty, bPromptToSave);
				bUpdateSCC = true;
			}

			if ( bUpdateSCC )
			{
				ISourceControlModule::Get().QueueStatusUpdate(OutermostPackagesToSave);
			}
		}

		return ErrorMessage.IsEmpty();
	}

	bool RenameSingleObject(UObject* Object, FPackageGroupName& PGN, TSet<UPackage*>& InOutPackagesUserRefusedToFullyLoad, FText& InOutErrorMessage, const TMap< UObject*, FString >* ObjectToLanguageExtMap, bool bLeaveRedirector)
	{
		FString ErrorMessage;

		if( !Object )
		{
			// Can not rename NULL objects.
			return false;
		}

		// @todo asset: Find an appropriate place for localized sounds
		bool bLocPackages = false;

		const FString& NewPackageName = PGN.PackageName;
		const FString& NewGroupName = PGN.GroupName;
		const FString& NewObjectName = PGN.ObjectName;

		const FScopedBusyCursor BusyCursor;

		bool bMoveFailed = false;
		bool bMoveRedirectorFailed = false;
		FMoveInfo MoveInfo;

		// The language extension for localized packages. Defaults to int32
		FString LanguageExt = TEXT("INT");

		// If the package the object is being moved to is new
		bool bPackageIsNew = false;

		if( bLocPackages && NewPackageName != Object->GetOutermost()->GetName() )
		{
			// If localized sounds are being moved to a different package 
			// make sure the package they are being moved to is valid
			if( ObjectToLanguageExtMap )
			{
				// Language extension package this object is in
				const FString* FoundLanguageExt = ObjectToLanguageExtMap->Find( Object );

				if( FoundLanguageExt && *FoundLanguageExt != TEXT("INT") )
				{
					// A language extension has been found for this object.
					// Append the package name with the language extension.
					// Do not append int32 packages as they have no extension
					LanguageExt = *FoundLanguageExt->ToUpper();
					PGN.PackageName += FString::Printf( TEXT("_%s"), *LanguageExt );
					PGN.GroupName += FString::Printf( TEXT("_%s"), *LanguageExt );
				}

			}

			// Check to see if the language specific path is the same as the path in the filename
			const FString LanguageSpecificPath = FString::Printf( TEXT("%s/%s"), TEXT("Sounds"), *LanguageExt );

			// Filename of the package we are moving from
			FString OriginPackageFilename;
			// If the object was is in a localized directory.  SoundWaves in non localized package file paths should  be able to move anywhere.
			bool bOriginPackageInLocalizedDir = false;
			if ( FPackageName::DoesPackageExist( Object->GetOutermost()->GetName(), NULL, &OriginPackageFilename ) )
			{
				// if the language specific path cant be found in the origin package filename, this package is not in a directory for only localized packages
				bOriginPackageInLocalizedDir = (OriginPackageFilename.Contains( LanguageSpecificPath ) );
			}

			// Filename of the package we are moving to
			FString DestPackageName;
			// Find the package filename of the package we are moving to.
			bPackageIsNew = !FPackageName::DoesPackageExist( NewPackageName, NULL, &DestPackageName );
			if( !bPackageIsNew && bOriginPackageInLocalizedDir && !DestPackageName.Contains( LanguageSpecificPath ) )
			{	
				// Skip new packages or packages not in localized dirs (objects in these can move anywhere)
				// If the the language specific path cannot be found in the destination package filename
				// This package is being moved to an invalid location.
				bMoveFailed = true;
				ErrorMessage += FText::Format( NSLOCTEXT("UnrealEd", "Error_InvalidMoveOfLocalizedObject", "Attempting to move localized sound {0} into non localized package or package with different localization.\n" ),
					FText::FromString(Object->GetName()) ).ToString();
			}
		}

		if ( !bMoveFailed )
		{
			// Make sure that a target package exists.
			if ( !NewPackageName.Len() )
			{
				ErrorMessage += TEXT("Invalid package name supplied\n");
				bMoveFailed = true;
			}
			else
			{
				// Make a full path from the target package and group.
				const FString FullPackageName = NewGroupName.Len()
					? FString::Printf(TEXT("%s.%s"), *NewPackageName, *NewGroupName)
					: NewPackageName;

				// Make sure the target package is fully loaded.
				TArray<UPackage*> TopLevelPackages;
				UPackage* ExistingPackage = FindPackage(NULL, *FullPackageName);
				UPackage* ExistingOutermostPackage = NewGroupName.Len() ? FindPackage(NULL, *NewPackageName) : ExistingPackage;

				if( ExistingPackage )
				{
					TopLevelPackages.Add( ExistingPackage->GetOutermost() );
				}

				// If there's an existing outermost package, try to find its filename
				FString ExistingOutermostPackageFilename;
				if ( ExistingOutermostPackage )
				{
					FPackageName::DoesPackageExist( ExistingOutermostPackage->GetName(), NULL, &ExistingOutermostPackageFilename );
				}

				// Fully load the ref objects package
				TopLevelPackages.Add( Object->GetOutermost() );

				// Used in the IsValidObjectName checks below
				FText Reason;

				if( ExistingPackage && ( InOutPackagesUserRefusedToFullyLoad.Contains(ExistingPackage) || !UPackageTools::HandleFullyLoadingPackages( TopLevelPackages, NSLOCTEXT("UnrealEd", "Rename", "Rename") ) ) )
				{
					// HandleFullyLoadingPackages should never return false for empty input.
					check( ExistingPackage );
					InOutPackagesUserRefusedToFullyLoad.Add( ExistingPackage );
					bMoveFailed = true;
				}
				// Don't allow a move/rename to occur into a package that has a filename invalid for saving. This is a rare case
				// that should not happen often, but could occur using packages created before the editor checked against file name length
				else if ( ExistingOutermostPackage && ExistingOutermostPackageFilename.Len() > 0 && !FFileHelper::IsFilenameValidForSaving( ExistingOutermostPackageFilename, Reason ) )
				{
					bMoveFailed = true;
				}
				else if( !NewObjectName.Len() )
				{
					ErrorMessage += TEXT("Invalid object name\n");
					bMoveFailed = true;
				}
				else if(!FName(*NewObjectName).IsValidObjectName( Reason ) 
					||	!FPackageName::IsValidLongPackageName( NewPackageName, /*bIncludeReadOnlyRoots=*/false, &Reason )
					||	!FName(*NewGroupName).IsValidGroupName(Reason,true) )
				{
					// Make sure the object name is valid.
					ErrorMessage += FString::Printf(TEXT("    %s to %s.%s: %s\n"), *Object->GetPathName(), *FullPackageName, *NewObjectName, *Reason.ToString() );
					bMoveFailed = true;
				}
				else
				{
					// We can rename on top of an object redirection (basically destroy the redirection and put us in its place).
					UPackage* NewPackage = CreatePackage( NULL, *FullPackageName );
					NewPackage->GetOutermost()->FullyLoad();

					// Make sure we copy all the cooked package flags if the asset was already cooked.
					if (Object->GetOutermost()->HasAnyPackageFlags(PKG_FilterEditorOnly))
					{
						NewPackage->SetPackageFlags(PKG_FilterEditorOnly);
					}
					NewPackage->bIsCookedForEditor = Object->GetOutermost()->bIsCookedForEditor;

					// Renaming an asset should respect the export controls of the original.
					if (Object->GetOutermost()->HasAnyPackageFlags(PKG_DisallowExport))
					{
						NewPackage->SetPackageFlags(PKG_DisallowExport);
					}

					UObjectRedirector* Redirector = Cast<UObjectRedirector>( StaticFindObject(UObjectRedirector::StaticClass(), NewPackage, *NewObjectName) );
					bool bFoundCompatibleRedirector = false;
					// If we found a redirector, check that the object it points to is of the same class.
					if ( Redirector
						&& Redirector->DestinationObject
						&& Redirector->DestinationObject->GetClass() == Object->GetClass() )
					{
						// Test renaming the redirector into a dummy package.
						if ( Redirector->Rename(*Redirector->GetName(), CreatePackage(NULL, TEXT("/Temp/TempRedirectors")), REN_Test) )
						{
							// Actually rename the redirector here so it doesn't get in the way of the rename below.
							Redirector->Rename(*Redirector->GetName(), CreatePackage(NULL, TEXT("/Temp/TempRedirectors")), REN_DontCreateRedirectors);

							bFoundCompatibleRedirector = true;
						}
						else
						{
							bMoveFailed = true;
							bMoveRedirectorFailed = true;
						}
					}

					if ( !bMoveFailed )
					{
						// Test to see if the rename will succeed.
						if ( Object->Rename(*NewObjectName, NewPackage, REN_Test) )
						{
							// No errors!  Set asset move info.
							MoveInfo.Set( *FullPackageName, *NewObjectName );

							// @todo asset: Find an appropriate place for localized sounds
							bLocPackages = false;
							if( bLocPackages && bPackageIsNew )
							{
								// Setup the path this localized package should be saved to.
								FString Path;

								// Newly renamed objects must have the single asset package extension
								Path = FPaths::Combine(*FPaths::ProjectDir(), TEXT("Content"), TEXT("Sounds"), *LanguageExt, *(FPackageName::GetLongPackageAssetName(NewPackageName) + FPackageName::GetAssetPackageExtension()));

								// Move the package into the correct file location by saving it
								GEditor->Exec( NULL, *FString::Printf(TEXT("OBJ SAVEPACKAGE PACKAGE=\"%s\" FILE=\"%s\""), *NewPackageName, *Path) );
							}
						}
						else
						{
							const FString FullObjectPath = FString::Printf(TEXT("%s.%s"), *FullPackageName, *NewObjectName);
							ErrorMessage += FText::Format( NSLOCTEXT("UnrealEd", "Error_ObjectNameAlreadyExists", "An object named '{0}' already exists.\n"), FText::FromString(FullObjectPath) ).ToString();
							bMoveFailed = true;
						}
					}

					if (bFoundCompatibleRedirector)
					{
						// Rename the redirector back since we are just testing
						UPackage* DestinationPackage = FindPackage(NULL, *FullPackageName);

						if ( ensure(DestinationPackage) )
						{
							if ( Redirector->Rename(*Redirector->GetName(), DestinationPackage, REN_Test) )
							{
								Redirector->Rename(*Redirector->GetName(), DestinationPackage, REN_DontCreateRedirectors);
							}
							else
							{
								UE_LOG(LogObjectTools, Warning, TEXT("RenameObjectsInternal failed to return a redirector '%s' to its original location. This was because there was already an asset in the way. Deleting redirector."), *Redirector->GetName());
								DeleteRedirector(Redirector);
								Redirector = NULL;
							}
						}
					}
				}
			} // NewPackageName valid?
		}

		if ( !bMoveFailed )
		{
			// Actually perform the move!
			check( MoveInfo.IsValid() );

			const FString& PkgName = MoveInfo.FullPackageName;
			const FString& ObjName = MoveInfo.NewObjName;
			const FString FullObjectPath = FString::Printf(TEXT("%s.%s"), *PkgName, *ObjName);

			// We can rename on top of an object redirection (basically destroy the redirection and put us in its place).
			UObjectRedirector* Redirector = Cast<UObjectRedirector>( StaticFindObject(UObjectRedirector::StaticClass(), NULL, *FullObjectPath) );
			// If we found a redirector, check that the object it points to is of the same class.
			if ( Redirector
				&& Redirector->DestinationObject
				&& Redirector->DestinationObject->GetClass() == Object->GetClass() )
			{
				DeleteRedirector(Redirector);
				Redirector = NULL;
			}

			UPackage* NewPackage = CreatePackage( NULL, *PkgName );
			// if this object is being renamed out of the MyLevel package into a content package, we need to mark it RF_Standalone
			// so that it will be saved (UWorld::CleanupWorld() clears this flag for all objects inside the package)
			if (!Object->HasAnyFlags(RF_Standalone)
				&&	Object->GetOutermost()->ContainsMap()
				&&	!NewPackage->GetOutermost()->ContainsMap() )
			{
				Object->SetFlags(RF_Standalone);
			}

			UPackage *OldPackage = Object->GetOutermost();
			FString OldObjectFullName = Object->GetFullName();
			FString OldObjectPathName = Object->GetPathName();
			GEditor->RenameObject( Object, NewPackage, *ObjName, bLeaveRedirector ? REN_None : REN_DontCreateRedirectors );

			if (OldPackage && OldPackage->MetaData)
			{
				// Migrate the localization ID to the new package
				TextNamespaceUtil::ForcePackageNamespace(NewPackage, TextNamespaceUtil::GetPackageNamespace(OldPackage));
				TextNamespaceUtil::ClearPackageNamespace(OldPackage);

				// Remove any metadata from old package pointing to moved objects
				OldPackage->MetaData->RemoveMetaDataOutsidePackage();
			}

			// Notify the asset registry of the rename
			FAssetRegistryModule::AssetRenamed(Object, OldObjectPathName);

			// If a redirector was created, notify the asset registry
			UObjectRedirector* NewRedirector = FindObject<UObjectRedirector>(NULL, *OldObjectPathName);
			if ( NewRedirector )
			{
				FAssetRegistryModule::AssetCreated(NewRedirector);
			}

			// Saw Successful Rename
			InOutErrorMessage = FText::FromString( ErrorMessage );
			return true;
		}
		else
		{
			if(bMoveRedirectorFailed)
			{
				ErrorMessage += FText::Format( NSLOCTEXT("UnrealEd", "Error_CouldntRenameObjectRedirectorF", "Couldn't rename '{0}' object because there is an object redirector of the same name, please fixup redirect from editor by enabling Show Redirects in content browser.\n"),
					FText::FromString(Object->GetFullName()) ).ToString();
			}
			else
			{
				ErrorMessage += FText::Format( NSLOCTEXT("UnrealEd", "Error_CouldntRenameObjectF", "Couldn't rename '{0}'.\n"), FText::FromString(Object->GetFullName()) ).ToString();
			}

			// @todo asset: Find an appropriate place for localized sounds
			bLocPackages = false;
			if( bLocPackages )
			{
				// Inform the user that no localized objects will be moved or renamed
				ErrorMessage += FString::Printf( TEXT("No localized objects could be moved"));
				// break out of the main loop, 
				//break;
			}
		}

		InOutErrorMessage = FText::FromString( ErrorMessage );
		return false;
	}

	/** 
	 * Finds all language variants for the passed in sound wave
	 * 
	 * @param OutObjects	A list of found localized sound wave objects
	 * @param OutObjectToLanguageExtMap	A mapping of sound wave objects to their language extension
	 * @param Wave	The sound wave to search for
	 */
	void AddLanguageVariants( TArray<UObject*>& OutObjects, TMap< UObject*, FString >& OutObjectToLanguageExtMap, USoundWave* Wave )
	{
		//@todo-packageloc Handle sound localization packages.
	}

	bool RenameObjects( const TArray< UObject* >& SelectedObjects, bool bIncludeLocInstances, const FString& SourcePath, const FString& DestinationPath, bool bOpenDialog ) 
	{
		// @todo asset: Find a proper location for localized files
		bIncludeLocInstances = false; //-V763
		if( !bIncludeLocInstances )
		{
			return RenameObjectsInternal( SelectedObjects, bIncludeLocInstances, NULL, SourcePath, DestinationPath, bOpenDialog );
		}
		else
		{
			bool bSucceed = true;
			// For each object, find any localized variations and rename them as well
			for( int32 Index = 0; Index < SelectedObjects.Num(); Index++ )
			{
				TArray<UObject*> LocObjects;
				LocObjects.Empty();

				UObject* Object = SelectedObjects[ Index ];
				if( Object )
				{
					// NOTE: Only supported for SoundWaves right now
					USoundWave* Wave = ExactCast<USoundWave>( Object );
					if( Wave )
					{
						// A mapping of object to language extension, so we know where to move the localized sounds to if the user requests it.
						TMap< UObject*, FString > ObjectToLanguageExtMap;
						// Find if this is localized and add in the other languages
						AddLanguageVariants( LocObjects, ObjectToLanguageExtMap, Wave );
						// Prompt the user, and rename the files.
						bSucceed &= RenameObjectsInternal( LocObjects, bIncludeLocInstances, &ObjectToLanguageExtMap, SourcePath, DestinationPath, bOpenDialog );
					}
				}
			}

			return bSucceed;
		}
	}

	FString SanitizeObjectName(const FString& InObjectName)
	{
		return SanitizeInvalidChars(InObjectName, INVALID_OBJECTNAME_CHARACTERS);
	}

	FString SanitizeObjectPath(const FString& InObjectPath)
	{
		return SanitizeInvalidChars(InObjectPath, INVALID_OBJECTPATH_CHARACTERS);
	}

	FString SanitizeInvalidChars(const FString& InObjectName, const FString& InvalidChars)
	{
		FString SanitizedName;

		// See if the name contains invalid characters.
		FString Char;
		for (int32 CharIdx = 0; CharIdx < InObjectName.Len(); ++CharIdx)
		{
			Char = InObjectName.Mid(CharIdx, 1);

			if (InvalidChars.Contains(*Char))
			{
				SanitizedName += TEXT("_");
			}
			else
			{
				SanitizedName += Char;
			}
		}

		return SanitizedName;
	}

	/**
	 * Internal helper function to obtain format descriptions and extensions of formats supported by the provided factory
	 *
	 * @param	InFactory			Factory whose formats should be retrieved
	 * @param	out_Descriptions	Array of format descriptions associated with the current factory; should equal the number of extensions
	 * @param	out_Extensions		Array of format extensions associated with the current factory; should equal the number of descriptions
	 */
	void InternalGetFactoryFormatInfo( const UFactory* InFactory, TArray<FString>& out_Descriptions, TArray<FString>& out_Extensions )
	{
		check(InFactory);

		// Iterate over each format the factory accepts
		for ( TArray<FString>::TConstIterator FormatIter( InFactory->Formats ); FormatIter; ++FormatIter )
		{
			const FString& CurFormat = *FormatIter;

			// Parse the format into its extension and description parts
			TArray<FString> FormatComponents;
			CurFormat.ParseIntoArray( FormatComponents, TEXT(";"), false );

			for ( int32 ComponentIndex = 0; ComponentIndex < FormatComponents.Num(); ComponentIndex += 2 )
			{
				check( FormatComponents.IsValidIndex( ComponentIndex + 1 ) );
				out_Extensions.Add( FormatComponents[ComponentIndex] );
				out_Descriptions.Add( FormatComponents[ComponentIndex + 1] );
			}
		}
	}

	/**
	 * Populates two strings with all of the file types and extensions the provided factory supports.
	 *
	 * @param	InFactory		Factory whose supported file types and extensions should be retrieved
	 * @param	out_Filetypes	File types supported by the provided factory, concatenated into a string
	 * @param	out_Extensions	Extensions supported by the provided factory, concatenated into a string
	 */
	void GenerateFactoryFileExtensions( UFactory* InFactory, FString& out_Filetypes, FString& out_Extensions, TMultiMap<uint32, UFactory*>& out_FilterIndexToFactory )
	{
		// Place the factory in an array and call the overloaded version of this function
		TArray<UFactory*> FactoryArray;
		FactoryArray.Add( InFactory );
		GenerateFactoryFileExtensions( FactoryArray, out_Filetypes, out_Extensions, out_FilterIndexToFactory );
	}

	/**
	 * Populates two strings with all of the file types and extensions the provided factories support.
	 *
	 * @param	InFactories		Factories whose supported file types and extensions should be retrieved
	 * @param	out_Filetypes	File types supported by the provided factory, concatenated into a string
	 * @param	out_Extensions	Extensions supported by the provided factory, concatenated into a string
	 */
	void GenerateFactoryFileExtensions( const TArray<UFactory*>& InFactories, FString& out_Filetypes, FString& out_Extensions, TMultiMap<uint32, UFactory*>& out_FilterIndexToFactory )
	{
		// Store all the descriptions and their corresponding extensions in a map
		TMultiMap<FString, FString> DescToExtensionMap;
		TMultiMap<FString, UFactory*> DescToFactory;

		// Iterate over each factory, retrieving their supported file descriptions and extensions, and storing them into the map
		for ( TArray<UFactory*>::TConstIterator FactoryIter(InFactories); FactoryIter; ++FactoryIter )
		{
			const UFactory* CurFactory = *FactoryIter;
			check(CurFactory);

			TArray<FString> Descriptions;
			TArray<FString> Extensions;
			InternalGetFactoryFormatInfo( CurFactory, Descriptions, Extensions );
			check( Descriptions.Num() == Extensions.Num() );

			// Make sure to only store each key, value pair once
			for ( int32 FormatIndex = 0; FormatIndex < Descriptions.Num() && FormatIndex < Extensions.Num(); ++FormatIndex )
			{
				DescToExtensionMap.AddUnique( Descriptions[FormatIndex], Extensions[FormatIndex ] );
				DescToFactory.AddUnique( Descriptions[FormatIndex], *FactoryIter );
			}
		}
		
		// Zero out the output strings in case they came in with data already
		out_Filetypes = ""; 
		out_Extensions = "";

		// Sort the map's keys alphabetically
		DescToExtensionMap.KeySort( TLess<FString>() );
		
		// Retrieve an array of all of the unique keys within the map
		TArray<FString> DescriptionKeyMap;
		DescToExtensionMap.GetKeys( DescriptionKeyMap );
		const TArray<FString>& DescriptionKeys = DescriptionKeyMap;

		uint32 IdxFilter = 1; // the type list will start by an all supported files wildcard value

		// Keep track of added extensions to prevent duplicates
		TArray<FString> AddedExtensions;

		// Iterate over each unique map key, retrieving all of each key's associated values in order to populate the strings
		for ( TArray<FString>::TConstIterator DescIter( DescriptionKeys ); DescIter; ++DescIter )
		{
			const FString& CurDescription = *DescIter;
			
			// Retrieve each value associated with the current key
			TArray<FString> Extensions;
			DescToExtensionMap.MultiFind( CurDescription, Extensions );
			if ( Extensions.Num() > 0 )
			{
				// Sort each extension alphabetically, so that the output is alphabetical by description, and in the event of
				// a description with multiple extensions, alphabetical by extension as well
				Extensions.Sort();
				
				for ( TArray<FString>::TConstIterator ExtIter( Extensions ); ExtIter; ++ExtIter )
				{
					const FString& CurExtension = *ExtIter;
					const FString& CurLine = FString::Printf( TEXT("%s (*.%s)|*.%s"), *CurDescription, *CurExtension, *CurExtension );

					// The same extension could be used for multiple types (like with t3d), so ensure any given extension is only added to the string once
					if ( !AddedExtensions.Contains(CurExtension))
					{
						if ( out_Extensions.Len() > 0 )
						{
							out_Extensions += TEXT(";");
						}
						out_Extensions += FString::Printf(TEXT("*.%s"), *CurExtension);
                       				AddedExtensions.Add(CurExtension);
					}

					// Each description-extension pair can only appear once in the map, so no need to check the string for duplicates
					if ( out_Filetypes.Len() > 0 )
					{
						out_Filetypes += TEXT("|");
					}
					out_Filetypes += CurLine;

					// save the order in which descriptions are added to be able to identify 
					// factories using filter index
					TArray<UFactory*> Factories;
					DescToFactory.MultiFind( CurDescription, Factories );
					TArray<UFactory*>::TIterator FactIt(Factories);
					for (;FactIt;++FactIt)
					{
						out_FilterIndexToFactory.Add( IdxFilter, *FactIt );
					}
					++IdxFilter;
				}
			}
		}
	}

	/**
	 * Generates a list of file types for a given class.
	 */
	void AppendFactoryFileExtensions ( UFactory* InFactory, FString& out_Filetypes, FString& out_Extensions )
	{
		TArray<FString> Descriptions;
		TArray<FString> Extensions;
		InternalGetFactoryFormatInfo( InFactory, Descriptions, Extensions );
		check( Descriptions.Num() == Extensions.Num() );

		for ( int32 FormatIndex = 0; FormatIndex < Descriptions.Num() && FormatIndex < Extensions.Num(); ++FormatIndex )
		{
			const FString& CurDescription = Descriptions[FormatIndex];
			const FString& CurExtension = Extensions[FormatIndex];
			const FString& CurLine = FString::Printf( TEXT("%s (*.%s)|*.%s"), *CurDescription, *CurExtension, *CurExtension );

			// Only append the extension if it's not already one of the found extensions
			if ( !out_Extensions.Contains( CurExtension) )
			{
				if ( out_Extensions.Len() > 0 )
				{
					out_Extensions += TEXT(";");
				}
				out_Extensions += FString::Printf(TEXT("*.%s"), *CurExtension);
			}

			// Only append the line if it's not already one of the found filetypes
			if ( !out_Filetypes.Contains( CurLine) )
			{
				if ( out_Filetypes.Len() > 0 )
				{
					out_Filetypes += TEXT("|");
				}
				out_Filetypes += CurLine;
			}
		}
	}

	/**
	 * Iterates over all classes and assembles a list of non-abstract UExport-derived type instances.
	 */
	void AssembleListOfExporters(TArray<UExporter*>& OutExporters)
	{
		auto TransientPackage = GetTransientPackage();

		// @todo DB: Assemble this set once.
		OutExporters.Empty();
		for( TObjectIterator<UClass> It ; It ; ++It )
		{
			if( It->IsChildOf(UExporter::StaticClass()) && !It->HasAnyClassFlags(CLASS_Abstract) )
			{
				UExporter* Exporter = NewObject<UExporter>(TransientPackage, *It);
				OutExporters.Add( Exporter );		
			}
		}
	}

	/**
	 * Assembles a path from the outer chain of the specified object.
	 */
	void GetDirectoryFromObjectPath(const UObject* Obj, FString& OutResult)
	{
		if( Obj )
		{
			GetDirectoryFromObjectPath( Obj->GetOuter(), OutResult );
			OutResult /= Obj->GetName();
		}
	}
	
	/**
	 * Exports the specified objects to file.
	 *
	 * @param	ObjectsToExport					The set of objects to export.
	 * @param	bPromptIndividualFilenames		If true, prompt individually for filenames.  If false, bulk export to a single directory.
	 * @param	ExportPath						receives the value of the path the user chose for exporting.
	 * @param	bUseProvidedExportPath			If true and out_ExportPath is specified, use the value in out_ExportPath as the export path w/o prompting for a directory when applicable
	 */
	void ExportObjects(const TArray<UObject*>& ObjectsToExport, bool bPromptIndividualFilenames, FString* ExportPath/*=NULL*/, bool bUseProvidedExportPath /*= false*/ )
	{
		FAssetToolsModule& AssetToolsModule = FModuleManager::LoadModuleChecked<FAssetToolsModule>(TEXT("AssetTools"));

		if (ExportPath && bUseProvidedExportPath && !bPromptIndividualFilenames)
		{
			AssetToolsModule.Get().ExportAssets(ObjectsToExport, *ExportPath);
		}
		else
		{
			AssetToolsModule.Get().ExportAssetsWithDialog(ObjectsToExport, bPromptIndividualFilenames);
		}
	}

	/**
	 * Tags objects which are in use by levels specified by the search option 
	 *
	 * @param SearchOption	 The search option for finding in use objects
	 */
	void TagInUseObjects( EInUseSearchOption SearchOption )
	{
		UWorld* World = GWorld;
		TSet<UObject*> LevelPackages;
		TSet<UObject*> Levels;

		if( !World )
		{
			// Don't do anything if there is no World.  This could be called during a level load transition
			return;
		}

		switch( SearchOption )
		{
		case SO_CurrentLevel:
			LevelPackages.Add( World->GetCurrentLevel()->GetOutermost() );
			Levels.Add( World->GetCurrentLevel() );
			break;
		case SO_VisibleLevels:
			// Add the persistent level if its visible
			if( FLevelUtils::IsLevelVisible( World->PersistentLevel ) ) 
			{
				LevelPackages.Add( World->PersistentLevel->GetOutermost() );
				Levels.Add( World->PersistentLevel );
			}
			// Add all other levels if they are visible
			for (ULevelStreaming* StreamingLevel  : World->GetStreamingLevels())
			{
				if (StreamingLevel && FLevelUtils::IsStreamingLevelVisibleInEditor( StreamingLevel ) )
				{
					if (ULevel* Level = StreamingLevel->GetLoadedLevel())
					{
						LevelPackages.Add( Level->GetOutermost() );
						Levels.Add( Level );
					}
				}
			}
			break;
		case SO_LoadedLevels:
			// Add the persistent level as its always loaded
			LevelPackages.Add( World->PersistentLevel->GetOutermost() );
			Levels.Add( World->PersistentLevel );
			
			// Add all other levels
			for (ULevelStreaming* StreamingLevel : World->GetStreamingLevels())
			{
				if (StreamingLevel)
				{
					if (ULevel* Level = StreamingLevel->GetLoadedLevel())
					{
						LevelPackages.Add( Level->GetOutermost() );
						Levels.Add( Level );
					}
				}
			}
			break;
		default:
			// A bad option was passed in.
			check(0);
		}	

		TArray<UObject*> ObjectsInLevels;

		for( FObjectIterator It; It; ++It )
		{
			UObject* Obj = *It;

			// Clear all marked flags that could have been tagged in a previous search or by another system.
			Obj->UnMark(EObjectMark(OBJECTMARK_TagImp | OBJECTMARK_TagExp));

		
			// If the object is not flagged for GC and it is in one of the level packages do an indepth search to see what references it.
			if( !Obj->IsPendingKillOrUnreachable() && LevelPackages.Find( Obj->GetOutermost() ) != NULL )
			{
				// Determine if the current object is in one of the search levels.  This is the same as UObject::IsIn except that we can
				// search through many levels at once.
				for ( UObject* ObjectOuter = Obj->GetOuter(); ObjectOuter; ObjectOuter = ObjectOuter->GetOuter() )
				{
					if ( Levels.Find(ObjectOuter) != NULL )
					{
						// this object was contained within one of our ReferenceRoots
						ObjectsInLevels.Add( Obj );

						// If the object is using a blueprint generated class, also add the blueprint as a reference
						UBlueprint* const Blueprint = Cast<UBlueprint>(Obj->GetClass()->ClassGeneratedBy);
						if ( Blueprint )
						{
							ObjectsInLevels.Add( Blueprint );
						}
						break;
					}
				}
			}
			else if( Obj->IsA( AWorldSettings::StaticClass() ) )
			{
				// If a skipped object is a world info ensure it is not serialized because it may contain 
				// references to levels (and by extension, their actors) that we are not searching for references to.
				Obj->Mark(OBJECTMARK_TagImp);
			}
		}

		// Tag all objects that are referenced by objects in the levels were are searching.
		FArchiveReferenceMarker Marker( ObjectsInLevels );
	}

	TSharedPtr<SWindow> OpenPropertiesForSelectedObjects( const TArray<UObject*>& SelectedObjects )
	{
		TSharedPtr<SWindow> FloatingDetailsView;
		if ( SelectedObjects.Num() > 0 )
		{
			FPropertyEditorModule& PropertyEditorModule = FModuleManager::LoadModuleChecked<FPropertyEditorModule>( "PropertyEditor" );

			FloatingDetailsView = PropertyEditorModule.CreateFloatingDetailsView( SelectedObjects, false );
		}

		return FloatingDetailsView;
	}
	
	void RemoveDeletedObjectsFromPropertyWindows( TArray<UObject*>& DeletedObjects )
	{
		FPropertyEditorModule& PropertyEditorModule = FModuleManager::LoadModuleChecked<FPropertyEditorModule>("PropertyEditor");
		PropertyEditorModule.RemoveDeletedObjects( DeletedObjects );
	}

	bool IsAssetValidForPlacing(UWorld* InWorld, const FString& ObjectPath)
	{
		bool bResult = ObjectPath.Len() > 0;
		if ( bResult )
		{
			bResult = !FEditorFileUtils::IsMapPackageAsset(ObjectPath);
			if ( !bResult )
			{
				// if this map is loaded, allow the asset to be placed
				FString AssetPackageName = FEditorFileUtils::ExtractPackageName(ObjectPath);
				if ( AssetPackageName.Len() > 0 )
				{
					UPackage* AssetPackage = FindObjectSafe<UPackage>(NULL, *AssetPackageName, true);
					if ( AssetPackage != NULL )
					{
						// so it's loaded - make sure it is the current map
						TArray<UWorld*> CurrentMapWorlds;
						EditorLevelUtils::GetWorlds(InWorld, CurrentMapWorlds, true);
						for ( int32 WorldIndex = 0; WorldIndex < CurrentMapWorlds.Num(); WorldIndex++ )
						{
							UWorld* World = CurrentMapWorlds[WorldIndex];
							if ( World != NULL && World->GetOutermost() == AssetPackage )
							{
								bResult = true;
								break;
							}
						}
					}
				}
			}
		}

		return bResult;
	}

	bool IsClassValidForPlacing(const UClass* InClass)
	{
		check(InClass);

		const bool bIsPlaceable = !InClass->HasAllClassFlags(CLASS_NotPlaceable) && (InClass->IsChildOf(AActor::StaticClass()) || InClass->IsChildOf(ABrush::StaticClass()) || InClass->IsChildOf(AVolume::StaticClass()));
		const bool bIsAbstractOrDeprecated = InClass->HasAnyClassFlags(CLASS_Abstract | CLASS_Deprecated | CLASS_NewerVersionExists);
		const bool bIsSkeletonClass = FKismetEditorUtilities::IsClassABlueprintSkeleton(InClass);
		
		return bIsPlaceable && !bIsAbstractOrDeprecated && !bIsSkeletonClass;
	}

	bool AreObjectsOfEquivalantType( const TArray<UObject*>& InProposedObjects )
	{
		if ( InProposedObjects.Num() > 0 )
		{
			// Use the first proposed object as the basis for the compatible check.
			const UObject* ComparisonObject = InProposedObjects[0];
			check( ComparisonObject );

			const UClass* ComparisonClass = ComparisonObject->GetClass();
			check( ComparisonClass );

			// Iterate over each proposed consolidation object, checking if each shares a common class with the consolidation objects, or at least, a common base that
			// is allowed as an exception (currently only exceptions made for textures and materials).
			for ( TArray<UObject*>::TConstIterator ProposedObjIter( InProposedObjects ); ProposedObjIter; ++ProposedObjIter )
			{
				UObject* CurProposedObj = *ProposedObjIter;
				check( CurProposedObj );

				const UClass* CurProposedClass = CurProposedObj->GetClass();

				if (ComparisonClass->IsChildOf(UBlueprint::StaticClass()) && CurProposedClass->IsChildOf(UBlueprint::StaticClass()))
				{
					if (*CastChecked<UBlueprint>(ComparisonObject)->ParentClass != *CastChecked<UBlueprint>(CurProposedObj)->ParentClass)
					{
						return false;
					}
				}

				if ( !AreClassesInterchangeable( ComparisonClass, CurProposedClass ) )
				{
					return false;
				}
			}
		}

		return true;
	}

	bool IsClassRedirector( const UClass* Class )
	{
		if ( Class == nullptr )
		{
			return false;
		}

		// You may not consolidate object redirectors
		if ( Class->IsChildOf( UObjectRedirector::StaticClass() ) )
		{
			return true;
		}

		return false;
	}

	bool AreClassesInterchangeable( const UClass* ClassA, const UClass* ClassB )
	{
		// You may not consolidate object redirectors
		if ( IsClassRedirector( ClassB ) )
		{
			return false;
		}

		if ( ClassB != ClassA )
		{
			const UClass* NearestCommonBase = ClassB->FindNearestCommonBaseClass( ClassA );

			// If the proposed object doesn't share a common class or a common base that is allowed as an exception, it is not a compatible object
			if ( !( NearestCommonBase->IsChildOf( UTexture::StaticClass() ) ) && !( NearestCommonBase->IsChildOf( UMaterialInterface::StaticClass() ) ) )
			{
				return false;
			}
		}

		return true;
	}
}





namespace ThumbnailTools
{

	/** Renders a thumbnail for the specified object */
	void RenderThumbnail( UObject* InObject, const uint32 InImageWidth, const uint32 InImageHeight, EThumbnailTextureFlushMode::Type InFlushMode, FTextureRenderTargetResource* InTextureRenderTargetResource, FObjectThumbnail* OutThumbnail )
	{
		// Renderer must be initialized before generating thumbnails
		check( GIsRHIInitialized );

		// Store dimensions
		if ( OutThumbnail )
		{
			OutThumbnail->SetImageSize( InImageWidth, InImageHeight );
		}

		// Grab the actual render target resource from the texture.  Note that we're absolutely NOT ALLOWED to
		// dereference this pointer.  We're just passing it along to other functions that will use it on the render
		// thread.  The only thing we're allowed to do is check to see if it's NULL or not.
		FTextureRenderTargetResource* RenderTargetResource = InTextureRenderTargetResource;
		if ( RenderTargetResource == NULL )
		{
			// No render target was supplied, just use a scratch texture render target
			const uint32 MinRenderTargetSize = FMath::Max( InImageWidth, InImageHeight );
			UTextureRenderTarget2D* RenderTargetTexture = GEditor->GetScratchRenderTarget( MinRenderTargetSize );
			check( RenderTargetTexture != NULL );

			// Make sure the input dimensions are OK.  The requested dimensions must be less than or equal to
			// our scratch render target size.
			check( InImageWidth <= RenderTargetTexture->GetSurfaceWidth() );
			check( InImageHeight <= RenderTargetTexture->GetSurfaceHeight() );

			RenderTargetResource = RenderTargetTexture->GameThread_GetRenderTargetResource();
		}
		check( RenderTargetResource != NULL );

		if (GShaderCompilingManager)
		{
			GShaderCompilingManager->ProcessAsyncResults(false, true);
		}

		// Create a canvas for the render target and clear it to black
		FCanvas Canvas( RenderTargetResource, NULL, FApp::GetCurrentTime() - GStartTime, FApp::GetDeltaTime(), FApp::GetCurrentTime() - GStartTime, GMaxRHIFeatureLevel );
		Canvas.Clear( FLinearColor::Black );


		// Get the rendering info for this object
		FThumbnailRenderingInfo* RenderInfo = GUnrealEd ? GUnrealEd->GetThumbnailManager()->GetRenderingInfo( InObject ) : nullptr;

		// Wait for all textures to be streamed in before we render the thumbnail
		// @todo CB: This helps but doesn't result in 100%-streamed-in resources every time! :(
		if( InFlushMode == EThumbnailTextureFlushMode::AlwaysFlush )
		{
			FlushAsyncLoading();

			IStreamingManager::Get().StreamAllResources( 100.0f );
		}

		// If this object's thumbnail will be rendered to a texture on the GPU.
		bool bUseGPUGeneratedThumbnail = true;

		if( RenderInfo != NULL && RenderInfo->Renderer != NULL )
		{
			const float ZoomFactor = 1.0f;

			uint32 DrawWidth = InImageWidth;
			uint32 DrawHeight = InImageHeight;
			if ( OutThumbnail )
			{
				// Find how big the thumbnail WANTS to be
				uint32 DesiredWidth = 0;
				uint32 DesiredHeight = 0;
				{
					// Currently we only allow textures/icons (and derived classes) to override our desired size
					// @todo CB: Some thumbnail renderers (like particles and lens flares) hard code their own
					//	   arbitrary thumbnail size even though they derive from TextureThumbnailRenderer
					if( RenderInfo->Renderer->IsA( UTextureThumbnailRenderer::StaticClass() ) )
					{
						RenderInfo->Renderer->GetThumbnailSize(
							InObject,
							ZoomFactor,
							DesiredWidth,		// Out
							DesiredHeight );	// Out
					}
				}

				// Does this thumbnail have a size associated with it?  Materials and textures often do!
				if( DesiredWidth > 0 && DesiredHeight > 0 )
				{
					// Scale the desired size down if it's too big, preserving aspect ratio
					if( DesiredWidth > InImageWidth )
					{
						DesiredHeight = ( DesiredHeight * InImageWidth ) / DesiredWidth;
						DesiredWidth = InImageWidth;
					}
					if( DesiredHeight > InImageHeight )
					{
						DesiredWidth = ( DesiredWidth * InImageHeight ) / DesiredHeight;
						DesiredHeight = InImageHeight;
					}

					// Update dimensions
					DrawWidth = FMath::Max<uint32>(1, DesiredWidth);
					DrawHeight = FMath::Max<uint32>(1, DesiredHeight);
					OutThumbnail->SetImageSize( DrawWidth, DrawHeight );
				}
			}
			
			// Draw the thumbnail
			const int32 XPos = 0;
			const int32 YPos = 0;
			RenderInfo->Renderer->Draw(
				InObject,
				XPos,
				YPos,
				DrawWidth,
				DrawHeight,
				RenderTargetResource,
				&Canvas
				);
		}

		// GPU based thumbnail rendering only
		if( bUseGPUGeneratedThumbnail )
		{
			// Tell the rendering thread to draw any remaining batched elements
			Canvas.Flush_GameThread();


			{
				ENQUEUE_RENDER_COMMAND(UpdateThumbnailRTCommand)(
					[RenderTargetResource](FRHICommandListImmediate& RHICmdList)
					{
						// Copy (resolve) the rendered thumbnail from the render target to its texture
						RHICmdList.CopyToResolveTarget(
							RenderTargetResource->GetRenderTargetTexture(),		// Source texture
							RenderTargetResource->TextureRHI,					// Dest texture
							FResolveParams() );									// Resolve parameters
					});

				if(OutThumbnail)
				{
					const FIntRect InSrcRect(0,	0, OutThumbnail->GetImageWidth(), OutThumbnail->GetImageHeight());

					TArray<uint8>& OutData = OutThumbnail->AccessImageData();

					OutData.Empty();
					OutData.AddUninitialized(OutThumbnail->GetImageWidth() * OutThumbnail->GetImageHeight() * sizeof(FColor));

					// Copy the contents of the remote texture to system memory
					// NOTE: OutRawImageData must be a preallocated buffer!
					RenderTargetResource->ReadPixelsPtr((FColor*)OutData.GetData(), FReadSurfaceDataFlags(), InSrcRect);
				}
			}
		}
	}


	/** Generates a thumbnail for the specified object and caches it */
	FObjectThumbnail* GenerateThumbnailForObjectToSaveToDisk( UObject* InObject )
	{
		// Does the object support thumbnails?
		FThumbnailRenderingInfo* RenderInfo = GUnrealEd ? GUnrealEd->GetThumbnailManager()->GetRenderingInfo( InObject ) : nullptr;
		if( RenderInfo != NULL && RenderInfo->Renderer != NULL )
		{
			// Set the size of cached thumbnails
			const int32 ImageWidth = 	ThumbnailTools::DefaultThumbnailSize;
			const int32 ImageHeight = ThumbnailTools::DefaultThumbnailSize;
			
			// For cached thumbnails we want to make sure that textures are fully streamed in so that the thumbnail we're saving won't have artifacts
			// However, this can add 30s - 100s to editor load
			//@todo - come up with a cleaner solution for this, preferably not blocking on texture streaming at all but updating when textures are fully streamed in
			ThumbnailTools::EThumbnailTextureFlushMode::Type TextureFlushMode = ThumbnailTools::EThumbnailTextureFlushMode::NeverFlush;

			// When generating a material thumbnail to save in a package, make sure we finish compilation on the material first
			if ( UMaterial* InMaterial = Cast<UMaterial>(InObject) )
			{
				FScopedSlowTask SlowTask(0, NSLOCTEXT( "ObjectTools", "FinishingCompilationStatus", "Finishing Shader Compilation..." ) );
				SlowTask.MakeDialog();

				// Block until the shader maps that we will save have finished being compiled
				InMaterial->GetMaterialResource(GMaxRHIFeatureLevel)->FinishCompilation();
			}

			// Generate the thumbnail
			FObjectThumbnail NewThumbnail;
			ThumbnailTools::RenderThumbnail(
				InObject, ImageWidth, ImageHeight, TextureFlushMode, NULL,
				&NewThumbnail );		// Out

			UPackage* MyOutermostPackage = InObject->GetOutermost();
			return CacheThumbnail( InObject->GetFullName(), &NewThumbnail, MyOutermostPackage );
		}

		return NULL;
	}

	/**
	 * Caches a thumbnail into a package's thumbnail map.
	 *
	 * @param	ObjectFullName	the full name for the object to associate with the thumbnail
	 * @param	Thumbnail		the thumbnail to cache; specify NULL to remove the current cached thumbnail
	 * @param	DestPackage		the package that will hold the cached thumbnail
	 *
	 * @return	pointer to the thumbnail data that was cached into the package
	 */
	FObjectThumbnail* CacheThumbnail( const FString& ObjectFullName, FObjectThumbnail* Thumbnail, UPackage* DestPackage )
	{
		FObjectThumbnail* Result = NULL;

		if ( ObjectFullName.Len() > 0 && DestPackage != NULL )
		{
			// Create a new thumbnail map if we don't have one already
			if( !DestPackage->ThumbnailMap )
			{
				DestPackage->ThumbnailMap = MakeUnique<FThumbnailMap>();
			}

			// @todo thumbnails: Backwards compat
			FName ObjectFullNameFName( *ObjectFullName );
			FObjectThumbnail* CachedThumbnail = DestPackage->ThumbnailMap->Find( ObjectFullNameFName );
			if ( Thumbnail != NULL )
			{
				// Cache the thumbnail (possibly replacing an existing thumb!)
				Result = &DestPackage->ThumbnailMap->Add( ObjectFullNameFName, *Thumbnail );
			}
			//only let thumbnails loaded from disk to be removed.  
			//When capturing thumbnails from the content browser, it will only exist in memory until it is saved out to a package.
			//Don't let the recycling purge them
			else if ((CachedThumbnail != NULL) && (CachedThumbnail->IsLoadedFromDisk()))
			{
				DestPackage->ThumbnailMap->Remove( ObjectFullNameFName );
			}
		
		}

		return Result;
	}



	/**
	 * Caches an empty thumbnail entry
	 *
	 * @param	ObjectFullName	the full name for the object to associate with the thumbnail
	 * @param	DestPackage		the package that will hold the cached thumbnail
	 */
	void CacheEmptyThumbnail( const FString& ObjectFullName, UPackage* DestPackage )
	{
		FObjectThumbnail EmptyThumbnail;
		CacheThumbnail( ObjectFullName, &EmptyThumbnail, DestPackage );
	}

	/** Returns the long path name of the package from InFullName */
	FString GetPackageNameForObject( const FString& InFullName )
	{
		// First strip off the class name
		int32 FirstSpaceIndex = InFullName.Find( TEXT( " " ) );
		if( FirstSpaceIndex == INDEX_NONE || FirstSpaceIndex <= 0 )
		{
			// Malformed full name
			return FString();
		}

		// Determine the package file path/name for the specified object
		FString ObjectPathName = InFullName.Mid( FirstSpaceIndex + 1 );

		// Pull the package out of the fully qualified object path
		int32 FirstDotIndex = ObjectPathName.Find( TEXT( "." ) );
		if( FirstDotIndex == INDEX_NONE || FirstDotIndex <= 0 )
		{
			// Malformed object path
			return FString();
		}

		return ObjectPathName.Left( FirstDotIndex );
	}

	/** Returns the package file name on disk from InFullName */
	bool QueryPackageFileNameForObject( const FString& InFullName, FString& OutPackageFileName )
	{
		FString PackageName = GetPackageNameForObject( InFullName );

		// Ask the package file cache for the full path to this package
		if( PackageName.IsEmpty() || !FPackageName::DoesPackageExist( PackageName, NULL, &OutPackageFileName ) )
		{
			// Couldn't find the package
			return false;
		}

		return true;
	}



	/** Searches for an object's thumbnail in memory and returns it if found */
	FObjectThumbnail* FindCachedThumbnailInPackage( UPackage* InPackage, const FName InObjectFullName )
	{
		FObjectThumbnail* FoundThumbnail = NULL;

		// We're expecting this to be an outermost package!
		check( InPackage->GetOutermost() == InPackage );

		// Does the package have any thumbnails?
		if( InPackage->HasThumbnailMap() )
		{
			// @todo thumbnails: Backwards compat
			FThumbnailMap& PackageThumbnailMap = InPackage->AccessThumbnailMap();
			FoundThumbnail = PackageThumbnailMap.Find( InObjectFullName );
		}

		return FoundThumbnail;
	}



	/** Searches for an object's thumbnail in memory and returns it if found */
	FObjectThumbnail* FindCachedThumbnailInPackage( const FString& InPackageFileName, const FName InObjectFullName )
	{
		FObjectThumbnail* FoundThumbnail = nullptr;

		FString PackageName = InPackageFileName;
		if (FPackageName::TryConvertFilenameToLongPackageName(PackageName, PackageName))
		{
			if (PackageName == TEXT("None"))
			{
				UE_LOG(LogUObjectGlobals, Warning, TEXT("Attempted to FindCachedThumbnailInPackage named 'None' - PackageName: %s InPackageFileName: %s"), *PackageName, *InPackageFileName);
				return nullptr;
			}

			// First check to see if the package is already in memory.  If it is, some or all of the thumbnails
			// may already be loaded and ready.
			UObject* PackageOuter = nullptr;
			UPackage* Package = FindPackage(PackageOuter, *PackageName);
			if (Package != nullptr)
			{
				FoundThumbnail = FindCachedThumbnailInPackage(Package, InObjectFullName);
			}
		}
		return FoundThumbnail;
	}



	/** Searches for an object's thumbnail in memory and returns it if found */
	const FObjectThumbnail* FindCachedThumbnail( const FString& InFullName )
	{
		// Determine the package file path/name for the specified object
		const FString PackageFileName = GetPackageNameForObject(InFullName);

		if (PackageFileName.IsEmpty())
		{
			// Couldn't find the package
			return nullptr;
		}

		return FindCachedThumbnailInPackage( PackageFileName, FName( *InFullName ) );
	}



	/** Returns the thumbnail for the specified object or NULL if one doesn't exist yet */
	FObjectThumbnail* GetThumbnailForObject( UObject* InObject )
	{
		UPackage* ObjectPackage = InObject->GetOutermost();
		return FindCachedThumbnailInPackage( ObjectPackage, FName( *InObject->GetFullName() ) );
	}



	/** Loads thumbnails from the specified package file name */
	bool LoadThumbnailsFromPackage( const FString& InPackageFileName, const TSet< FName >& InObjectFullNames, FThumbnailMap& InOutThumbnails )
	{
		// Create a file reader to load the file
		TUniquePtr< FArchive > FileReader( IFileManager::Get().CreateFileReader( *InPackageFileName ) );
		if( FileReader == nullptr )
		{
			// Couldn't open the file
			return false;
		}


		// Read package file summary from the file
		FPackageFileSummary FileSummary;
		(*FileReader) << FileSummary;


		// Make sure this is indeed a package
		if( FileSummary.Tag != PACKAGE_FILE_TAG || FileReader->IsError() )
		{
			// Unrecognized or malformed package file
			return false;
		}

		
		// Does the package contains a thumbnail table?
		if( FileSummary.ThumbnailTableOffset == 0 )
		{
			// No thumbnails to be loaded
			return false;
		}

		
		// Seek the the part of the file where the thumbnail table lives
		FileReader->Seek( FileSummary.ThumbnailTableOffset );

		int32 LastFileOffset = -1;
		// Load the thumbnail table of contents
		TMap< FName, int32 > ObjectNameToFileOffsetMap;
		{
			// Load the thumbnail count
			int32 ThumbnailCount = 0;
			*FileReader << ThumbnailCount;

			// Load the names and file offsets for the thumbnails in this package
			for( int32 CurThumbnailIndex = 0; CurThumbnailIndex < ThumbnailCount; ++CurThumbnailIndex )
			{
				bool bHaveValidClassName = false;
				FString ObjectClassName;
				*FileReader << ObjectClassName;

				// Object path
				FString ObjectPathWithoutPackageName;
				*FileReader << ObjectPathWithoutPackageName;

				FString ObjectPath;
				
				// handle UPackage thumbnails differently from usual assets
				if (ObjectClassName == UPackage::StaticClass()->GetName())
				{
					ObjectPath = ObjectPathWithoutPackageName;
				}
				else
				{
					ObjectPath = ( FPackageName::FilenameToLongPackageName(InPackageFileName) + TEXT( "." ) + ObjectPathWithoutPackageName );
				}
				
				// If the thumbnail was stored with a missing class name ("???") when we'll catch that here
				if( ObjectClassName.Len() > 0 && ObjectClassName != TEXT( "???" ) )
				{
					bHaveValidClassName = true;
				}
				else
				{
					// Class name isn't valid.  Probably legacy data.  We'll try to fix it up below.
				}


				if( !bHaveValidClassName )
				{
					// Try to figure out a class name based on input assets.  This should really only be needed
					// for packages saved by older versions of the editor (VER_CONTENT_BROWSER_FULL_NAMES)
					for ( TSet<FName>::TConstIterator It(InObjectFullNames); It; ++It )
					{
						const FName& CurObjectFullNameFName = *It;

						FString CurObjectFullName;
						CurObjectFullNameFName.ToString( CurObjectFullName );

						if( CurObjectFullName.EndsWith( ObjectPath ) )
						{
							// Great, we found a path that matches -- we just need to add that class name
							const int32 FirstSpaceIndex = CurObjectFullName.Find( TEXT( " " ) );
							check( FirstSpaceIndex != -1 );
							ObjectClassName = CurObjectFullName.Left( FirstSpaceIndex );
							
							// We have a useful class name now!
							bHaveValidClassName = true;
							break;
						}
					}
				}


				// File offset to image data
				int32 FileOffset = 0;
				*FileReader << FileOffset;

				if ( FileOffset != -1 && FileOffset < LastFileOffset )
				{
					UE_LOG(LogObjectTools, Warning, TEXT("Loaded thumbnail '%s' out of order!: FileOffset:%i    LastFileOffset:%i"), *ObjectPath, FileOffset, LastFileOffset);
				}


				if( bHaveValidClassName )
				{
					// Create a full name string with the object's class and fully qualified path
					const FString ObjectFullName( ObjectClassName + TEXT( " " ) + ObjectPath );


					// Add to our map
					ObjectNameToFileOffsetMap.Add( FName( *ObjectFullName ), FileOffset );
				}
				else
				{
					// Oh well, we weren't able to fix the class name up.  We won't bother making this
					// thumbnail available to load
				}
			}
		}


		// @todo CB: Should sort the thumbnails to load by file offset to reduce seeks [reviewed; pre-qa release]
		for ( TSet<FName>::TConstIterator It(InObjectFullNames); It; ++It )
		{
			const FName& CurObjectFullName = *It;

			// Do we have this thumbnail in the file?
			// @todo thumbnails: Backwards compat
			const int32* pFileOffset = ObjectNameToFileOffsetMap.Find(CurObjectFullName);
			if ( pFileOffset != NULL )
			{
				// Seek to the location in the file with the image data
				FileReader->Seek( *pFileOffset );

				// Load the image data
				FObjectThumbnail LoadedThumbnail;
				LoadedThumbnail.Serialize( *FileReader );

				// Store the data!
				InOutThumbnails.Add( CurObjectFullName, LoadedThumbnail );
			}
			else
			{
				// Couldn't find the requested thumbnail in the file!
			}		
		}


		return true;
	}



	/** Loads thumbnails from a package unless they're already cached in that package's thumbnail map */
	bool ConditionallyLoadThumbnailsFromPackage( const FString& InPackageFileName, const TSet< FName >& InObjectFullNames, FThumbnailMap& InOutThumbnails )
	{
		// First check to see if any of the requested thumbnails are already in memory
		TSet< FName > ObjectFullNamesToLoad;
		ObjectFullNamesToLoad.Empty(InObjectFullNames.Num());
		for ( TSet<FName>::TConstIterator It(InObjectFullNames); It; ++It )
		{
			const FName& CurObjectFullName = *It;

			// Do we have this thumbnail in our cache already?
			// @todo thumbnails: Backwards compat
			const FObjectThumbnail* FoundThumbnail = FindCachedThumbnailInPackage( InPackageFileName, CurObjectFullName );
			if( FoundThumbnail != NULL )
			{
				// Great, we already have this thumbnail in memory!  Copy it to our output map.
				InOutThumbnails.Add( CurObjectFullName, *FoundThumbnail );
			}
			else
			{
				ObjectFullNamesToLoad.Add(CurObjectFullName);
			}
		}


		// Did we find all of the requested thumbnails in our cache?
		if( ObjectFullNamesToLoad.Num() == 0 )
		{
			// Done!
			return true;
		}

		// OK, go ahead and load the remaining thumbnails!
		return LoadThumbnailsFromPackage( InPackageFileName, ObjectFullNamesToLoad, InOutThumbnails );
	}



	/** Loads thumbnails for the specified objects (or copies them from a cache, if they're already loaded.) */
	bool ConditionallyLoadThumbnailsForObjects( const TArray< FName >& InObjectFullNames, FThumbnailMap& InOutThumbnails )
	{
		// Create a list of unique package file names that we'll need to interrogate
		struct FObjectFullNamesForPackage
		{
			TSet< FName > ObjectFullNames;
		};

		typedef TMap< FString, FObjectFullNamesForPackage > PackageFileNameToObjectPathsMap;
		PackageFileNameToObjectPathsMap PackagesToProcess;
		for( int32 CurObjectIndex = 0; CurObjectIndex < InObjectFullNames.Num(); ++CurObjectIndex )
		{
			const FName ObjectFullName = InObjectFullNames[ CurObjectIndex ];


			// Determine the package file path/name for the specified object
			FString PackageFilePathName;
			if( !QueryPackageFileNameForObject( ObjectFullName.ToString(), PackageFilePathName ) )
			{
				// Couldn't find the package in our cache
				return false;
			}


			// Do we know about this package yet?
			FObjectFullNamesForPackage* ObjectFullNamesForPackage = PackagesToProcess.Find( PackageFilePathName );
			if( ObjectFullNamesForPackage == NULL )
			{
				ObjectFullNamesForPackage = &PackagesToProcess.Add( PackageFilePathName, FObjectFullNamesForPackage() );
			}

			if ( ObjectFullNamesForPackage->ObjectFullNames.Find(ObjectFullName) == NULL )
			{
				ObjectFullNamesForPackage->ObjectFullNames.Add(ObjectFullName);
			}
		}


		// Load thumbnails, one package at a time
		for( PackageFileNameToObjectPathsMap::TConstIterator PackageIt( PackagesToProcess ); PackageIt; ++PackageIt )
		{
			const FString& CurPackageFileName = PackageIt.Key();
			const FObjectFullNamesForPackage& CurPackageObjectPaths = PackageIt.Value();
			
			if( !ConditionallyLoadThumbnailsFromPackage( CurPackageFileName, CurPackageObjectPaths.ObjectFullNames, InOutThumbnails ) )
			{
				// Failed to load thumbnail data
				return false;
			}
		}


		return true;
	}

	bool AssetHasCustomThumbnail(const FString& InAssetDataFullName)
	{
		FObjectThumbnail Thumbnail;
		return AssetHasCustomThumbnail(InAssetDataFullName, Thumbnail);
	}

	bool AssetHasCustomThumbnail(const FString& InAssetDataFullName, FObjectThumbnail& OutThumbnail)
	{
		const FObjectThumbnail* CachedThumbnail = FindCachedThumbnail(InAssetDataFullName);
		if (CachedThumbnail != NULL && !CachedThumbnail->IsEmpty())
		{
			OutThumbnail = *CachedThumbnail;
			return true;
		}

		// If we don't yet have a thumbnail map, check the disk
		FName ObjectFullName = FName(*InAssetDataFullName);
		TArray<FName> ObjectFullNames;
		FThumbnailMap LoadedThumbnails;
		ObjectFullNames.Add(ObjectFullName);
		if (ConditionallyLoadThumbnailsForObjects(ObjectFullNames, LoadedThumbnails))
		{
			const FObjectThumbnail* Thumbnail = LoadedThumbnails.Find(ObjectFullName);

			if (Thumbnail != NULL && !Thumbnail->IsEmpty())
			{
				OutThumbnail = *Thumbnail;
				return true;
			}
		}
		return false;
	}

	bool AssetHasCustomCreatedThumbnail(const FString& InAssetDataFullName)
	{
		FObjectThumbnail Thumbnail;
		if (AssetHasCustomThumbnail(InAssetDataFullName, Thumbnail))
		{
			return Thumbnail.IsCreatedAfterCustomThumbsEnabled();
		}

		return false;
	}
}
<|MERGE_RESOLUTION|>--- conflicted
+++ resolved
@@ -72,10 +72,6 @@
 #include "ReferencedAssetsUtils.h"
 #include "AssetRegistryModule.h"
 #include "PackagesDialog.h"
-<<<<<<< HEAD
-
-=======
->>>>>>> b4bb4b20
 #include "PropertyEditorModule.h"
 #include "Kismet2/KismetEditorUtilities.h"
 #include "Kismet2/KismetReinstanceUtilities.h"
@@ -926,11 +922,7 @@
 		if ( ObjectToConsolidateTo )
 		{
 			// Close all editors to avoid changing references to temporary objects used by the editor
-<<<<<<< HEAD
-			if ( !GEditor->GetEditorSubsystem<UAssetEditorSubsystem>()->CloseAllAssetEditors() )
-=======
 			if (!GEditor->GetEditorSubsystem<UAssetEditorSubsystem>()->CloseAllAssetEditors())
->>>>>>> b4bb4b20
 			{
 				// Failed to close at least one editor. It is possible that this editor has in-memory object references
 				// which are not prepared to be changed dynamically so it is not safe to continue
