--- conflicted
+++ resolved
@@ -107,8 +107,9 @@
 				bool bSkinCache = IsGPUSkinCacheAvailable(Platform) && (VertexFactoryType == FindVertexFactoryType(FName(TEXT("FGPUSkinPassthroughVertexFactory"), FNAME_Find)));
 					
 				if (
-					VertexFactoryType != FindVertexFactoryType(FName(TEXT("TGPUSkinVertexFactoryfalse"), FNAME_Find)) &&
-					VertexFactoryType != FindVertexFactoryType(FName(TEXT("TGPUSkinVertexFactorytrue"), FNAME_Find)) &&
+					VertexFactoryType != FindVertexFactoryType(FName(TEXT("TGPUSkinVertexFactoryDefault"), FNAME_Find)) &&
+					VertexFactoryType != FindVertexFactoryType(FName(TEXT("TGPUSkinVertexFactoryExtra"), FNAME_Find)) &&
+					VertexFactoryType != FindVertexFactoryType(FName(TEXT("TGPUSkinVertexFactoryUnlimited"), FNAME_Find)) &&
 					!bSkinCache
 					)
 				{
@@ -1681,11 +1682,7 @@
 {
 	Super::PostEditUndo();
 
-<<<<<<< HEAD
 	if (bIsFunctionPreviewMaterial && SourceFunction)
-=======
-	if (bIsFunctionPreviewMaterial)
->>>>>>> fa8a8d0d
 	{
 		bIsFunctionInstanceDirty = true;
 		ApplySourceFunctionChanges();
