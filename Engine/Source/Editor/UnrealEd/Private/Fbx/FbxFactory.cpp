--- conflicted
+++ resolved
@@ -624,11 +624,7 @@
 								uint32 bImportTextures = ImportOptions->bImportTextures;
 								ImportOptions->bImportTextures = 0;
 
-<<<<<<< HEAD
-								FbxImporter->ImportFbxMorphTarget(SkelMeshNodeArray, Cast<USkeletalMesh>(NewObject), InParent, ImportedSuccessfulLodIndex, OutData);
-=======
 								FbxImporter->ImportFbxMorphTarget(SkelMeshNodeArray, Cast<USkeletalMesh>(CreatedObject), InParent, ImportedSuccessfulLodIndex, OutData);
->>>>>>> 28020755
 							
 								ImportOptions->bImportMaterials = !!bImportMaterials;
 								ImportOptions->bImportTextures = !!bImportTextures;
