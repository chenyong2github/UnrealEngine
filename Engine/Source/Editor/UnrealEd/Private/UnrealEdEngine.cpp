// Copyright Epic Games, Inc. All Rights Reserved.

#include "Editor/UnrealEdEngine.h"
#include "HAL/PlatformFilemanager.h"
#include "HAL/FileManager.h"
#include "Misc/FileHelper.h"
#include "Misc/ConfigCacheIni.h"
#include "Misc/CoreDelegates.h"
#include "Misc/App.h"
#include "Modules/ModuleManager.h"
#include "UObject/UObjectIterator.h"
#include "Framework/Application/SlateApplication.h"
#include "Components/PrimitiveComponent.h"
#include "CookOnTheSide/CookOnTheFlyServer.h"
#include "Materials/Material.h"
#include "Editor/EditorPerProjectUserSettings.h"
#include "ISourceControlModule.h"
#include "SourceControlHelpers.h"
#include "SourceControlOperations.h"
#include "Settings/EditorExperimentalSettings.h"
#include "Settings/EditorLoadingSavingSettings.h"
#include "ThumbnailRendering/ThumbnailManager.h"
#include "Preferences/UnrealEdKeyBindings.h"
#include "Preferences/UnrealEdOptions.h"
#include "GameFramework/Volume.h"
#include "Components/ArrowComponent.h"
#include "Components/BillboardComponent.h"
#include "Components/BrushComponent.h"
#include "Engine/Selection.h"
#include "Editor.h"
#include "LevelEditorViewport.h"
#include "EditorModeRegistry.h"
#include "EditorModeManager.h"
#include "EditorModes.h"
#include "UnrealEdMisc.h"
#include "UnrealEdGlobals.h"

#include "Matinee/InterpData.h"
#include "Matinee/MatineeActor.h"
#include "Animation/AnimCompress.h"

#include "EditorSupportDelegates.h"
#include "EditorLevelUtils.h"
#include "EdMode.h"
#include "PropertyEditorModule.h"
#include "LevelEditor.h"
#include "Interfaces/IMainFrameModule.h"
#include "Settings/EditorLoadingSavingSettingsCustomization.h"
#include "Settings/GameMapsSettingsCustomization.h"
#include "Settings/LevelEditorPlaySettingsCustomization.h"
#include "Settings/ProjectPackagingSettingsCustomization.h"
#include "Settings/LevelEditorPlayNetworkEmulationSettings.h"
#include "StatsViewerModule.h"
#include "SnappingUtils.h"
#include "PackageAutoSaver.h"
#include "DDCNotifications.h"
#include "PerformanceMonitor.h"
#include "BSPOps.h"
#include "SourceCodeNavigation.h"
#include "AutoReimport/AutoReimportManager.h"
#include "Framework/Notifications/NotificationManager.h"
#include "Widgets/Notifications/SNotificationList.h"
#include "AutoReimport/AssetSourceFilenameCache.h"
#include "UObject/UObjectThreadContext.h"
#include "EngineUtils.h"
#include "EngineAnalytics.h"
#include "CookerSettings.h"
#include "Logging/MessageLog.h"
#include "Misc/MessageDialog.h"
#include "Logging/MessageLog.h"

DEFINE_LOG_CATEGORY_STATIC(LogUnrealEdEngine, Log, All);


void UUnrealEdEngine::Init(IEngineLoop* InEngineLoop)
{
	Super::Init(InEngineLoop);

	// Display warnings to the user about disk space issues
	ValidateFreeDiskSpace();

	// Build databases used by source code navigation
	FSourceCodeNavigation::Initialize();

	PackageAutoSaver.Reset(new FPackageAutoSaver);
	PackageAutoSaver->LoadRestoreFile();	

#if !UE_BUILD_DEBUG
	if( !GEditorSettingsIni.IsEmpty() )
	{
		// We need the game agnostic ini for this code
		PerformanceMonitor = new FPerformanceMonitor;
	}
#endif

	// Register for the package dirty state updated callback to catch packages that have been modified and need to be checked out.
	UPackage::PackageDirtyStateChangedEvent.AddUObject(this, &UUnrealEdEngine::OnPackageDirtyStateUpdated);

	// Set-up the initial set of content mount paths to check for write permision
	TArray<FString> RootPaths;
	FPackageName::QueryRootContentPaths(RootPaths);
	for (const FString& RootPath : RootPaths)
	{
		VerifyMountPointWritePermission(*RootPath);
	}
	// Watch for new content mount paths
	FPackageName::OnContentPathMounted().AddUObject(this, &UUnrealEdEngine::OnContentPathMounted);
	FPackageName::OnContentPathDismounted().AddUObject(this, &UUnrealEdEngine::OnContentPathDismounted);

	// Register to the PostGarbageCollect delegate, as we want to use this to trigger the RefreshAllBroweser delegate from 
	// here rather then from Core
	FCoreUObjectDelegates::GetPostGarbageCollect().AddUObject(this, &UUnrealEdEngine::OnPostGarbageCollect);

	// register to color picker changed event and trigger RedrawAllViewports when that happens */
	FCoreDelegates::ColorPickerChanged.AddUObject(this, &UUnrealEdEngine::OnColorPickerChanged);

	// register windows message pre and post handler
	FEditorSupportDelegates::PreWindowsMessage.AddUObject(this, &UUnrealEdEngine::OnPreWindowsMessage);
	FEditorSupportDelegates::PostWindowsMessage.AddUObject(this, &UUnrealEdEngine::OnPostWindowsMessage);

	USelection::SelectionChangedEvent.AddUObject(this, &UUnrealEdEngine::OnEditorSelectionChanged);

	// Initialize the snap manager
	FSnappingUtils::InitEditorSnappingTools();

	// Register for notification of volume changes
	AVolume::GetOnVolumeShapeChangedDelegate().AddStatic(&FBSPOps::HandleVolumeShapeChanged);

	// Iterate over all always fully loaded packages and load them.
	if (!IsRunningCommandlet())
	{
		DDCNotifications.Reset(new FDDCNotifications);

		for( int32 PackageNameIndex=0; PackageNameIndex<PackagesToBeFullyLoadedAtStartup.Num(); PackageNameIndex++ )
		{
			const FString& PackageName = PackagesToBeFullyLoadedAtStartup[PackageNameIndex];
			// Load package if it's found in the package file cache.
			if( FPackageName::DoesPackageExist( PackageName ) )
			{
				LoadPackage( NULL, *PackageName, LOAD_None );
			}
		}
	}

	// Populate the data structures related to the sprite category visibility feature for use elsewhere in the editor later
	TArray<FSpriteCategoryInfo> SortedSpriteInfo;
	UUnrealEdEngine::MakeSortedSpriteInfo(SortedSpriteInfo);

	// Iterate over the sorted list, constructing a mapping of unlocalized categories to the index the localized category
	// resides in. This is an optimization to prevent having to localize values repeatedly.
	for( int32 InfoIndex = 0; InfoIndex < SortedSpriteInfo.Num(); ++InfoIndex )
	{
		const FSpriteCategoryInfo& SpriteInfo = SortedSpriteInfo[InfoIndex];
		SpriteIDToIndexMap.Add( SpriteInfo.Category, InfoIndex );
	}

	if (FPaths::IsProjectFilePathSet() && GIsEditor && !FApp::IsUnattended())
	{
		AutoReimportManager = NewObject<UAutoReimportManager>();
		AutoReimportManager->Initialize();
	}

	// register details panel customizations
	if (!HasAnyFlags(RF_ClassDefaultObject))
	{
		FPropertyEditorModule& PropertyModule = FModuleManager::LoadModuleChecked<FPropertyEditorModule>("PropertyEditor");

		PropertyModule.RegisterCustomClassLayout("EditorLoadingSavingSettings", FOnGetDetailCustomizationInstance::CreateStatic(&FEditorLoadingSavingSettingsCustomization::MakeInstance));
		PropertyModule.RegisterCustomClassLayout("GameMapsSettings", FOnGetDetailCustomizationInstance::CreateStatic(&FGameMapsSettingsCustomization::MakeInstance));
		PropertyModule.RegisterCustomClassLayout("LevelEditorPlaySettings", FOnGetDetailCustomizationInstance::CreateStatic(&FLevelEditorPlaySettingsCustomization::MakeInstance));
		PropertyModule.RegisterCustomClassLayout("ProjectPackagingSettings", FOnGetDetailCustomizationInstance::CreateStatic(&FProjectPackagingSettingsCustomization::MakeInstance));

		PropertyModule.RegisterCustomPropertyTypeLayout("LevelEditorPlayNetworkEmulationSettings", FOnGetPropertyTypeCustomizationInstance::CreateStatic(&FLevelEditorPlayNetworkEmulationSettingsDetail::MakeInstance));
		
	}

	if (!IsRunningCommandlet())
	{
		UEditorExperimentalSettings const* ExperimentalSettings = GetDefault<UEditorExperimentalSettings>();
		UCookerSettings const* CookerSettings = GetDefault<UCookerSettings>();
		ECookInitializationFlags BaseCookingFlags = ECookInitializationFlags::AutoTick | ECookInitializationFlags::AsyncSave;
		BaseCookingFlags |= CookerSettings->bEnableBuildDDCInBackground ? ECookInitializationFlags::BuildDDCInBackground : ECookInitializationFlags::None;

		if (CookerSettings->bIterativeCookingForLaunchOn)
		{
			BaseCookingFlags |= ECookInitializationFlags::Iterative;
			BaseCookingFlags |= CookerSettings->bIgnoreIniSettingsOutOfDateForIteration ? ECookInitializationFlags::IgnoreIniSettingsOutOfDate : ECookInitializationFlags::None;
			BaseCookingFlags |= CookerSettings->bIgnoreScriptPackagesOutOfDateForIteration ? ECookInitializationFlags::IgnoreScriptPackagesOutOfDate : ECookInitializationFlags::None;
		}
		
		if (CookerSettings->bEnableCookOnTheSide)
		{
			if ( ExperimentalSettings->bSharedCookedBuilds )
			{
				BaseCookingFlags |= ECookInitializationFlags::IterateSharedBuild | ECookInitializationFlags::IgnoreIniSettingsOutOfDate;
			}

			CookServer = NewObject<UCookOnTheFlyServer>();
			CookServer->Initialize(ECookMode::CookOnTheFlyFromTheEditor, BaseCookingFlags);
			CookServer->StartNetworkFileServer(false);
		}
		else if (!ExperimentalSettings->bDisableCookInEditor)
		{
			CookServer = NewObject<UCookOnTheFlyServer>();
			CookServer->Initialize(ECookMode::CookByTheBookFromTheEditor, BaseCookingFlags);
		}
	}

	if (FParse::Param(FCommandLine::Get(), TEXT("nomcp")))
	{
		// If our editor has nomcp, pass it through to any subprocesses.
		FCommandLine::AddToSubprocessCommandline(TEXT(" -nomcp"));
	}

	bPivotMovedIndependently = false;
}

bool CanCookForPlatformInThisProcess( const FString& PlatformName )
{
	////////////////////////////////////////
	// hack remove this hack when we properly support changing the mobileHDR setting 
	// check if our mobile hdr setting in memory is different from the one which is saved in the config file
	
	
	FConfigFile PlatformEngineIni;
	GConfig->LoadLocalIniFile(PlatformEngineIni, TEXT("Engine"), true, *PlatformName );

	FString IniValueString;
	bool ConfigSetting = false;
	if ( PlatformEngineIni.GetString( TEXT("/Script/Engine.RendererSettings"), TEXT("r.MobileHDR"), IniValueString ) == false )
	{
		// must always match the RSetting setting because we don't have a config setting
		return true; 
	}
	ConfigSetting = IniValueString.ToBool();

	// this was stolen from void IsMobileHDR()
	static TConsoleVariableData<int32>* MobileHDRCvar = IConsoleManager::Get().FindTConsoleVariableDataInt(TEXT("r.MobileHDR"));
	const bool CurrentRSetting = MobileHDRCvar->GetValueOnAnyThread() == 1;

	if ( CurrentRSetting != ConfigSetting )
	{
		UE_LOG(LogUnrealEdEngine, Warning, TEXT("Unable to use cook in editor because r.MobileHDR from Engine ini doesn't match console value r.MobileHDR"));
		return false;
	}
	////////////////////////////////////////
	return true;
}


bool UUnrealEdEngine::CanCookByTheBookInEditor(const FString& PlatformName) const 
{ 	
	if ( !CookServer )
	{
		return false;
	}

	if ( !CanCookForPlatformInThisProcess(PlatformName) )
	{
		CookServer->ClearAllCookedData();
		return false;
	}

	return CookServer->GetCookMode() == ECookMode::CookByTheBookFromTheEditor; 
}

bool UUnrealEdEngine::CanCookOnTheFlyInEditor(const FString& PlatformName) const
{
	if ( !CookServer )
	{
		return false;
	}

	if ( !CanCookForPlatformInThisProcess(PlatformName) )
	{
		CookServer->ClearAllCookedData();
		return false;
	}

	return CookServer->GetCookMode() == ECookMode::CookOnTheFlyFromTheEditor;
}

void UUnrealEdEngine::StartCookByTheBookInEditor( const TArray<ITargetPlatform*> &TargetPlatforms, const TArray<FString> &CookMaps, const TArray<FString> &CookDirectories, const TArray<FString> &CookCultures, const TArray<FString> &IniMapSections )
{
	UCookOnTheFlyServer::FCookByTheBookStartupOptions StartupOptions;
	StartupOptions.CookMaps = CookMaps;
	StartupOptions.TargetPlatforms = TargetPlatforms;
	StartupOptions.CookDirectories = CookDirectories;
	StartupOptions.CookCultures = CookCultures;
	StartupOptions.IniMapSections = IniMapSections;

	CookServer->StartCookByTheBook( StartupOptions );
}

bool UUnrealEdEngine::IsCookByTheBookInEditorFinished() const 
{ 
	return !CookServer->IsCookByTheBookRunning();
}

void UUnrealEdEngine::CancelCookByTheBookInEditor()
{
	CookServer->QueueCancelCookByTheBook();
}

void UUnrealEdEngine::MakeSortedSpriteInfo(TArray<FSpriteCategoryInfo>& OutSortedSpriteInfo)
{
	struct Local
	{
		static void AddSortedSpriteInfo(TArray<FSpriteCategoryInfo>& InOutSortedSpriteInfo, const FSpriteCategoryInfo& InSpriteInfo )
		{
			const FSpriteCategoryInfo* ExistingSpriteInfo = InOutSortedSpriteInfo.FindByPredicate([&InSpriteInfo](const FSpriteCategoryInfo& SpriteInfo){ return InSpriteInfo.Category == SpriteInfo.Category; });
			if (ExistingSpriteInfo != NULL)
			{
				//Already present
				checkSlow(ExistingSpriteInfo->DisplayName.EqualTo(InSpriteInfo.DisplayName)); //Catch mismatches between DisplayNames
			}
			else
			{
				// Add the category to the correct position in the array to keep it sorted
				const int32 CatIndex = InOutSortedSpriteInfo.IndexOfByPredicate([&InSpriteInfo](const FSpriteCategoryInfo& SpriteInfo){ return InSpriteInfo.DisplayName.CompareTo( SpriteInfo.DisplayName ) < 0; });
				if (CatIndex != INDEX_NONE)
				{
					InOutSortedSpriteInfo.Insert( InSpriteInfo, CatIndex );
				}
				else
				{
					InOutSortedSpriteInfo.Add( InSpriteInfo );
				}
			}
		}
	};

	// Iterate over all classes searching for those which derive from AActor and are neither deprecated nor abstract.
	// It would be nice to only check placeable classes here, but we cannot do that as some non-placeable classes
	// still end up in the editor (with sprites) procedurally, such as prefab instances and landscape actors.
	for ( UClass* Class : TObjectRange<UClass>() )
	{
		if ( Class->IsChildOf( AActor::StaticClass() )
		&& !( Class->HasAnyClassFlags(CLASS_Abstract | CLASS_Deprecated) ) )
		{
			// Check if the class default actor has billboard components or arrow components that should be treated as
			// sprites, and if so, add their categories to the array
			const AActor* CurDefaultClassActor = Class->GetDefaultObject<AActor>();
			if ( CurDefaultClassActor )
			{
				for ( UActorComponent* Comp : CurDefaultClassActor->GetComponents() )
				{
					const UBillboardComponent* CurSpriteComponent = Cast<UBillboardComponent>( Comp );
					const UArrowComponent* CurArrowComponent = (CurSpriteComponent ? nullptr : Cast<UArrowComponent>( Comp ));
					if ( CurSpriteComponent )
					{
						Local::AddSortedSpriteInfo( OutSortedSpriteInfo, CurSpriteComponent->SpriteInfo );
					}
					else if ( CurArrowComponent && CurArrowComponent->bTreatAsASprite )
					{
						Local::AddSortedSpriteInfo( OutSortedSpriteInfo, CurArrowComponent->SpriteInfo );
					}
				}
			}
		}
	}

	// It wont find sounds, but we want it to be there
	{
		FSpriteCategoryInfo SpriteInfo;
		SpriteInfo.Category = TEXT("Sounds");
		SpriteInfo.DisplayName = NSLOCTEXT( "SpriteCategory", "Sounds", "Sounds" );
		Local::AddSortedSpriteInfo( OutSortedSpriteInfo, SpriteInfo );
	}
}


void UUnrealEdEngine::PreExit()
{
	FAssetSourceFilenameCache::Get().Shutdown();

	Super::PreExit();
}


UUnrealEdEngine::~UUnrealEdEngine()
{
	if (this == GUnrealEd)
	{
		GUnrealEd = NULL; 
	}
}


void UUnrealEdEngine::FinishDestroy()
{
	if( CookServer)
	{
		FCoreUObjectDelegates::OnObjectPropertyChanged.RemoveAll(CookServer);
		FCoreUObjectDelegates::OnObjectModified.RemoveAll(CookServer);
	}

	if(PackageAutoSaver.Get())
	{
		// We've finished shutting down, so disable the auto-save restore
		PackageAutoSaver->UpdateRestoreFile(false);
		PackageAutoSaver.Reset();
	}

	DDCNotifications.Reset();

	if( PerformanceMonitor )
	{
		delete PerformanceMonitor;
	}

	FPackageName::OnContentPathMounted().RemoveAll(this);
	FPackageName::OnContentPathDismounted().RemoveAll(this);
	UPackage::PackageDirtyStateChangedEvent.RemoveAll(this);
	FCoreUObjectDelegates::GetPostGarbageCollect().RemoveAll(this);
	FCoreDelegates::ColorPickerChanged.RemoveAll(this);
	Super::FinishDestroy();
}


void UUnrealEdEngine::Tick(float DeltaSeconds, bool bIdleMode)
{
	Super::Tick( DeltaSeconds, bIdleMode );

	// Increment the "seconds since last autosave" counter, then try to autosave.
	if (!GSlowTaskOccurred)
	{
		// Don't increment autosave count while in game/pie/automation testing or while in Matinee
		const bool PauseAutosave = (PlayWorld != nullptr) || GIsAutomationTesting;
		if (!PauseAutosave && PackageAutoSaver.Get())
		{
			PackageAutoSaver->UpdateAutoSaveCount(DeltaSeconds);
		}
	}
	if (!GIsSlowTask)
	{
		GSlowTaskOccurred = false;
	}

	// Display any load errors that happened while starting up the editor.
	static bool bFirstTick = true;
	if (bFirstTick)
	{
		FEditorDelegates::DisplayLoadErrors.Broadcast();
	}
	bFirstTick = false;

	if(PackageAutoSaver.Get())
	{
		PackageAutoSaver->AttemptAutoSave();
	}

	// Try and notify the user about modified packages needing checkout and write permission warnings
	AttemptModifiedPackageNotification();

	// Update lightmass
	UpdateBuildLighting();
}


void UUnrealEdEngine::OnPackageDirtyStateUpdated( UPackage* Pkg)
{
	// The passed in object should never be NULL
	check(Pkg);

	UPackage* Package = Pkg->GetOutermost();
	const FString PackageName = Package->GetName();

	if( Package->IsDirty() )
	{
		// Find out if we have already asked the user to modify this package
		const uint8* PromptState = PackageToNotifyState.Find( Package );
		const bool bAlreadyAsked = PromptState != NULL;

		// During an autosave, packages are saved in the autosave directory which switches off their dirty flags.
		// To preserve the pre-autosave state, any saved package is then remarked as dirty because it wasn't saved in the normal location where it would be picked up by source control.
		// Any callback that happens during an autosave is bogus since a package wasn't marked dirty due to a user modification.
		const bool bIsAutoSaving = PackageAutoSaver.Get() && PackageAutoSaver->IsAutoSaving();

		if( !bIsAutoSaving && 
			!GIsEditorLoadingPackage && // Don't ask if the package was modified as a result of a load
			!GIsCookerLoadingPackage)   // don't ask if the package was modified as a result of a cooker load
		{
			PackagesDirtiedThisTick.Add(Package);

			const UEditorLoadingSavingSettings* Settings = GetDefault<UEditorLoadingSavingSettings>();
			if (!bAlreadyAsked && // Don't ask if we already asked once!
				(Settings->bPromptForCheckoutOnAssetModification || Settings->bAutomaticallyCheckoutOnAssetModification))
			{
				PackageToNotifyState.Add(Package, NS_Updating);
			}
		}
	}
	else
	{
		// This package was saved, the user should be prompted again if they checked in the package
		PackagesDirtiedThisTick.Remove(Package);
		PackageToNotifyState.Remove( Package );
	}
}

void UUnrealEdEngine::AttemptModifiedPackageNotification()
{
	bool bIsCooking = CookServer && CookServer->IsCookingInEditor() && CookServer->IsCookByTheBookRunning();

	if (bShowPackageNotification && !bIsCooking)
	{
		ShowPackageNotification();
	}

	bool bShowWritePermissionWarning = false;
	FMessageLog EditorLog("EditorErrors");
	if (PackagesDirtiedThisTick.Num() > 0 && !bIsCooking)
	{
		// Force source control state to be updated
		ISourceControlProvider& SourceControlProvider = ISourceControlModule::Get().GetProvider();

		FString PackageName;
		TArray<FString> Files;
		TArray<TWeakObjectPtr<UPackage>> Packages;
		for (const TWeakObjectPtr<UPackage>& Package : PackagesDirtiedThisTick)
		{
			if (Package.IsValid())
			{
				Packages.Add(Package);
				Files.Add(SourceControlHelpers::PackageFilename(Package.Get()));

				// if we do not have write permission under the mount point for this package log an error in the message log to link to.
				PackageName = Package->GetName();
				if (!HasMountWritePersmissionForPackage(PackageName))
				{
					bShowWritePermissionWarning = true;
					EditorLog.Warning(FText::Format(NSLOCTEXT("UnrealEd", "WritePermissionFailureLog", "Insufficient writing permission to save {0}"), FText::FromString(PackageName)));
				}
			}
		}
		SourceControlProvider.Execute(ISourceControlOperation::Create<FUpdateStatus>(), SourceControlHelpers::AbsoluteFilenames(Files), EConcurrency::Asynchronous, FSourceControlOperationComplete::CreateUObject(this, &UUnrealEdEngine::OnSourceControlStateUpdated, Packages));
	}
	
	if (bShowWritePermissionWarning)
	{
		// Display a toast notification when a writing permission failure occurs.
		FText WarningText = NSLOCTEXT("UnrealEd", "WritePermissionFailureNotification", "Insufficient permission to save content.");
		if (!WritePermissionWarningNotificationWeakPtr.IsValid())
		{
			FNotificationInfo WarningNotification(WarningText);
			WarningNotification.bFireAndForget = true;
			WarningNotification.Hyperlink = FSimpleDelegate::CreateLambda([]()
			{
				FMessageLog("EditorErrors").Open();
			});
			WarningNotification.HyperlinkText = NSLOCTEXT("UnrealEd", "WritePermissionFailureHyperlink", "Open Message Log");
			WarningNotification.ExpireDuration = 6.0f;
			WarningNotification.bUseThrobber = false;

			// For adding notifications.
			WritePermissionWarningNotificationWeakPtr = FSlateNotificationManager::Get().AddNotification(WarningNotification);
		}
		else
		{
			WritePermissionWarningNotificationWeakPtr.Pin()->SetText(WarningText);
			WritePermissionWarningNotificationWeakPtr.Pin()->ExpireAndFadeout();
		}
	}

	PackagesDirtiedThisTick.Empty();
}

void UUnrealEdEngine::OnSourceControlStateUpdated(const FSourceControlOperationRef& SourceControlOp, ECommandResult::Type ResultType, TArray<TWeakObjectPtr<UPackage>> Packages)
{
	if (ResultType == ECommandResult::Succeeded)
	{
		// Get the source control state of the package
		ISourceControlProvider& SourceControlProvider = ISourceControlModule::Get().GetProvider();

		TArray<TWeakObjectPtr<UPackage>> PackagesToAutomaticallyCheckOut;
		TArray<FString> FilesToAutomaticallyCheckOut;

		const UEditorLoadingSavingSettings* Settings = GetDefault<UEditorLoadingSavingSettings>();
		for (const TWeakObjectPtr<UPackage>& PackagePtr : Packages)
		{
			if (PackagePtr.IsValid())
			{
				UPackage* Package = PackagePtr.Get();

				FSourceControlStatePtr SourceControlState = SourceControlProvider.GetState(Package, EStateCacheUsage::Use);
				if (SourceControlState.IsValid())
				{
					if (SourceControlState->CanCheckout())
					{
						// If this package is checked out or modified in another branch
						if (SourceControlState->IsCheckedOutOrModifiedInOtherBranch())
						{
							PackageToNotifyState.Add(PackagePtr, NS_PendingWarning);
							bShowPackageNotification = true;
						}
						else
						{
							if (Settings->bAutomaticallyCheckoutOnAssetModification)
							{
								PackagesToAutomaticallyCheckOut.Add(PackagePtr);
								FilesToAutomaticallyCheckOut.Add(SourceControlHelpers::PackageFilename(Package));
							}
							else
							{
								PackageToNotifyState.Add(PackagePtr, NS_PendingPrompt);
								bShowPackageNotification = true;
							}
						}
					}
					else if (!SourceControlState->IsCurrent() || SourceControlState->IsCheckedOutOther())
					{
						PackageToNotifyState.Add(PackagePtr, NS_PendingWarning);
						bShowPackageNotification = true;
					}
				}
			}
		}

		if (FilesToAutomaticallyCheckOut.Num() > 0)
		{
			SourceControlProvider.Execute(ISourceControlOperation::Create<FCheckOut>(), SourceControlHelpers::AbsoluteFilenames(FilesToAutomaticallyCheckOut), EConcurrency::Asynchronous, FSourceControlOperationComplete::CreateUObject(this, &UUnrealEdEngine::OnPackagesCheckedOut, PackagesToAutomaticallyCheckOut));
		}
	}
}


void UUnrealEdEngine::OnPackagesCheckedOut(const FSourceControlOperationRef& SourceControlOp, ECommandResult::Type ResultType, TArray<TWeakObjectPtr<UPackage>> Packages)
{
	if (ResultType == ECommandResult::Succeeded)
	{
		FNotificationInfo Notification(NSLOCTEXT("SourceControl", "AutoCheckOutNotification", "Packages automatically checked out."));
		Notification.bFireAndForget = true;
		Notification.ExpireDuration = 4.0f;
		Notification.bUseThrobber = true;

		FSlateNotificationManager::Get().AddNotification(Notification);

		for (const TWeakObjectPtr<UPackage>& Package : Packages)
		{
			PackageToNotifyState.Add(Package, NS_DialogPrompted);
		}
	}
	else
	{
		FNotificationInfo ErrorNotification(NSLOCTEXT("SourceControl", "AutoCheckOutFailedNotification", "Unable to automatically check out packages."));
		ErrorNotification.bFireAndForget = true;
		ErrorNotification.ExpireDuration = 4.0f;
		ErrorNotification.bUseThrobber = true;

		FSlateNotificationManager::Get().AddNotification(ErrorNotification);

		for (const TWeakObjectPtr<UPackage>& Package : Packages)
		{
			PackageToNotifyState.Add(Package, NS_PendingPrompt);
		}
	}
}


void UUnrealEdEngine::OnPostGarbageCollect()
{
	// Refresh Editor browsers after GC in case objects where removed.  Note that if the user is currently
	// playing in a PIE level, we don't want to interrupt performance by refreshing the Generic Browser window.
	if( GIsEditor && !GIsPlayInEditorWorld )
	{
		FEditorDelegates::RefreshAllBrowsers.Broadcast();
	}

	// Clean up any GCed packages in the PackageToNotifyState
	for( TMap<TWeakObjectPtr<UPackage>,uint8>::TIterator It(PackageToNotifyState); It; ++It )
	{
		if( It.Key().IsValid() == false )
		{
			It.RemoveCurrent();
		}
	}
}


void UUnrealEdEngine::OnColorPickerChanged()
{
	FEditorSupportDelegates::RedrawAllViewports.Broadcast();

	FEditorSupportDelegates::PreWindowsMessage.RemoveAll(this);
	FEditorSupportDelegates::PostWindowsMessage.RemoveAll(this);
}


UWorld* SavedGWorld = NULL;


void UUnrealEdEngine::OnPreWindowsMessage(FViewport* Viewport, uint32 Message)
{
	// Make sure the proper GWorld is set before handling the windows message
	if( GameViewport && !bIsSimulatingInEditor && GameViewport->Viewport == Viewport && !GIsPlayInEditorWorld )
	{
		// remember the current GWorld that will be restored in the PostWindowsMessage callback
		SavedGWorld = GWorld;
		SetPlayInEditorWorld( PlayWorld );
	}
	else
	{
		SavedGWorld = NULL;
	}
}


void UUnrealEdEngine::OnPostWindowsMessage(FViewport* Viewport, uint32 Message)
{
	if( SavedGWorld )
	{
		RestoreEditorWorld( SavedGWorld );
	}		
}


void UUnrealEdEngine::OnOpenMatinee()
{
	// Register a delegate to pickup when Matinee is closed.
	UpdateEdModeOnMatineeCloseDelegateHandle = GLevelEditorModeTools().OnEditorModeIDChanged().AddUObject( this, &UUnrealEdEngine::UpdateEdModeOnMatineeClose );
}

bool UUnrealEdEngine::IsAutosaving() const
{
	if (PackageAutoSaver)
	{
		return PackageAutoSaver->IsAutoSaving();
	}
	
	return false;
}


void UUnrealEdEngine::ConvertMatinees()
{
	FVector StartLocation= FVector::ZeroVector;
	UWorld* World = GWorld;
	if( World )
	{
		ULevel* Level = World->GetCurrentLevel();
		if( !Level )
		{
			Level = World->PersistentLevel;
		}
		check(Level);
		for( TObjectIterator<UInterpData> It; It; ++It )
		{
			UInterpData* InterpData = *It;
			if( InterpData->IsIn( Level ) ) 
			{
				// We dont care about renaming references or adding redirectors.  References to this will be old seqact_interps
				RenameObject( InterpData, Level->GetOutermost(), *InterpData->GetName() );

				AMatineeActor* MatineeActor = Level->OwningWorld->SpawnActor<AMatineeActor>(StartLocation, FRotator::ZeroRotator);
				StartLocation.Y += 50;
								
				MatineeActor->MatineeData = InterpData;
				FProperty* MatineeDataProp = NULL;
				for( FProperty* Property = MatineeActor->GetClass()->PropertyLink; Property != NULL; Property = Property->PropertyLinkNext )
				{
					if( Property->GetName() == TEXT("MatineeData") )
					{
						MatineeDataProp = Property;
						break;
					}
				}

				FPropertyChangedEvent PropertyChangedEvent( MatineeDataProp ); 
				MatineeActor->PostEditChangeProperty( PropertyChangedEvent );
			}
		}
	}

}


void UUnrealEdEngine::ShowActorProperties()
{
	// See if we have any unlocked property windows available.  If not, create a new one.
	if( FSlateApplication::IsInitialized() )	
	{
		IMainFrameModule& MainFrameModule = FModuleManager::LoadModuleChecked<IMainFrameModule>(TEXT("MainFrame"));

		bool bHasUnlockedViews = false;
	
		FPropertyEditorModule& PropertyEditorModule = FModuleManager::LoadModuleChecked<FPropertyEditorModule>( TEXT("PropertyEditor") );
		bHasUnlockedViews = PropertyEditorModule.HasUnlockedDetailViews();
	
		// If the slate main frame is shown, summon a new property viewer in the Level editor module
		if(MainFrameModule.IsWindowInitialized())
		{
			FLevelEditorModule& LevelEditorModule = FModuleManager::GetModuleChecked<FLevelEditorModule>( TEXT("LevelEditor") );
			LevelEditorModule.SummonSelectionDetails();
		}

		if( !bHasUnlockedViews )
		{
			UpdateFloatingPropertyWindows();
		}
	}
}

bool UUnrealEdEngine::GetMapBuildCancelled() const
{
	return FUnrealEdMisc::Get().GetMapBuildCancelled();
}


void UUnrealEdEngine::SetMapBuildCancelled( bool InCancelled )
{
	FUnrealEdMisc::Get().SetMapBuildCancelled( InCancelled );
}

// namespace to match the original in the old loc system
#define LOCTEXT_NAMESPACE "UnrealEd"


FText FClassPickerDefaults::GetName() const
{
	FText Result = LOCTEXT("NullClass", "(null class)");

	if (UClass* ItemClass = LoadClass<UObject>(NULL, *ClassName, NULL, LOAD_None, NULL))
	{
		Result = ItemClass->GetDisplayNameText();
	}

	return Result;
}


FText FClassPickerDefaults::GetDescription() const
{
	FText Result = LOCTEXT("NullClass", "(null class)");

	if (UClass* ItemClass = LoadClass<UObject>(NULL, *ClassName, NULL, LOAD_None, NULL))
	{
		Result = ItemClass->GetToolTipText(/*bShortTooltip=*/ true);
	}

	return Result;
}

#undef LOCTEXT_NAMESPACE


UUnrealEdKeyBindings::UUnrealEdKeyBindings(const FObjectInitializer& ObjectInitializer)
	: Super(ObjectInitializer)
{
}

UUnrealEdOptions::UUnrealEdOptions(const FObjectInitializer& ObjectInitializer)
	: Super(ObjectInitializer)
{
}


void UUnrealEdOptions::PostInitProperties()
{
	Super::PostInitProperties();
	if (!HasAnyFlags(RF_ClassDefaultObject | RF_NeedLoad))
	{
		EditorKeyBindings = NewObject<UUnrealEdKeyBindings>(this, FName("EditorKeyBindingsInst"));
	}
}


UUnrealEdOptions* UUnrealEdEngine::GetUnrealEdOptions()
{
	if(EditorOptionsInst == NULL)
	{
		EditorOptionsInst = NewObject<UUnrealEdOptions>();
	}

	return EditorOptionsInst;
}

 
void UUnrealEdEngine::CloseEditor()
{
	check(GEngine);

	// if PIE is still happening, stop it before doing anything
	if (PlayWorld)
	{
		EndPlayMap();
	}

	// End any play on console/pc games still happening
	EndPlayOnLocalPc();

	// Can't use FPlatformMisc::RequestExit as it uses PostQuitMessage which is not what we want here.
	RequestEngineExit(TEXT("UUnrealEdEngine::CloseEditor()"));
}


bool UUnrealEdEngine::AllowSelectTranslucent() const
{
	return GetDefault<UEditorPerProjectUserSettings>()->bAllowSelectTranslucent;
}


bool UUnrealEdEngine::OnlyLoadEditorVisibleLevelsInPIE() const
{
	return GetDefault<ULevelEditorPlaySettings>()->bOnlyLoadVisibleLevelsInPIE;
}

bool UUnrealEdEngine::PreferToStreamLevelsInPIE() const
{
	return GetDefault<ULevelEditorPlaySettings>()->bPreferToStreamLevelsInPIE;
}

void UUnrealEdEngine::RedrawLevelEditingViewports(bool bInvalidateHitProxies)
{
	// Redraw Slate based viewports
	if( FModuleManager::Get().IsModuleLoaded("LevelEditor") )
	{
		FLevelEditorModule& LevelEditor = FModuleManager::GetModuleChecked<FLevelEditorModule>( "LevelEditor" );
		LevelEditor.BroadcastRedrawViewports( bInvalidateHitProxies );
	}

}


void UUnrealEdEngine::TakeHighResScreenShots()
{
	// Tell all viewports to take a screenshot
	if( FModuleManager::Get().IsModuleLoaded("LevelEditor") )
	{
		FLevelEditorModule& LevelEditor = FModuleManager::GetModuleChecked<FLevelEditorModule>( "LevelEditor" );
		LevelEditor.BroadcastTakeHighResScreenShots( );
	}
}


void UUnrealEdEngine::SetCurrentClass( UClass* InClass )
{
	USelection* SelectionSet = GetSelectedObjects();
	SelectionSet->DeselectAll( UClass::StaticClass() );

	if(InClass != NULL)
	{
		SelectionSet->Select( InClass );
	}
}


void UUnrealEdEngine::GetPackageList( TArray<UPackage*>* InPackages, UClass* InClass )
{
	InPackages->Empty();

	for( FObjectIterator It ; It ; ++It )
	{
		if( It->GetOuter() && It->GetOuter() != GetTransientPackage() )
		{
			UObject* TopParent = NULL;

			if( InClass == NULL || It->IsA( InClass ) )
				TopParent = It->GetOutermost();

			if( Cast<UPackage>(TopParent) )
				InPackages->AddUnique( (UPackage*)TopParent );
		}
	}
}


bool UUnrealEdEngine::CanSavePackage( UPackage* PackageToSave )
{
	return HasMountWritePersmissionForPackage(PackageToSave->GetName());
}


UThumbnailManager* UUnrealEdEngine::GetThumbnailManager()
{
	return &(UThumbnailManager::Get());
}


void UUnrealEdEngine::Serialize(FArchive& Ar)
{
	Super::Serialize(Ar);
	Ar << MaterialCopyPasteBuffer;
	Ar << AnimationCompressionAlgorithms;
	Ar << MatineeCopyPasteBuffer;
}


void UUnrealEdEngine::MakeSelectedActorsLevelCurrent()
{
	ULevel* LevelToMakeCurrent = NULL;

	// Look to the selected actors for the level to make current.
	// If actors from multiple levels are selected, do nothing.
	for ( FSelectionIterator It( GetSelectedActorIterator() ) ; It ; ++It )
	{
		AActor* Actor = static_cast<AActor*>( *It );
		checkSlow( Actor->IsA(AActor::StaticClass()) );

		ULevel* ActorLevel = Actor->GetLevel();

		if ( !LevelToMakeCurrent )
		{
			// First assignment.
			LevelToMakeCurrent = ActorLevel;
		}
		else if ( LevelToMakeCurrent != ActorLevel )
		{
			// Actors from multiple levels are selected -- abort.
			LevelToMakeCurrent = NULL;
			break;
		}
	}

	// Change the current level to something different
	if ( LevelToMakeCurrent && !LevelToMakeCurrent->IsCurrentLevel() )
	{
		EditorLevelUtils::MakeLevelCurrent( LevelToMakeCurrent );
	}
}


int32 UUnrealEdEngine::GetSpriteCategoryIndex( const FName& InSpriteCategory )
{
	// Find the sprite category in the unlocalized to index map, if possible
	const int32* CategoryIndexPtr = SpriteIDToIndexMap.Find( InSpriteCategory );
	
	const int32 CategoryIndex = CategoryIndexPtr ? *CategoryIndexPtr : INDEX_NONE;

	return CategoryIndex;
}


void UUnrealEdEngine::ShowLightingStaticMeshInfoWindow()
{
	// first invoke the stats viewer tab
	FLevelEditorModule& LevelEditorModule = FModuleManager::GetModuleChecked<FLevelEditorModule>( TEXT("LevelEditor") );
	TSharedPtr<FTabManager> LevelEditorTabManager = LevelEditorModule.GetLevelEditorTabManager();
	LevelEditorTabManager->TryInvokeTab(FName("LevelEditorStatsViewer"));

	// then switch pages
	FStatsViewerModule& StatsViewerModule = FModuleManager::Get().LoadModuleChecked<FStatsViewerModule>(TEXT("StatsViewer"));
	StatsViewerModule.GetPage(EStatsPage::StaticMeshLightingInfo)->Show();
}


void UUnrealEdEngine::OpenSceneStatsWindow()
{
	// first invoke the stats viewer tab
	FLevelEditorModule& LevelEditorModule = FModuleManager::GetModuleChecked<FLevelEditorModule>( TEXT("LevelEditor") );
	TSharedPtr<FTabManager> LevelEditorTabManager = LevelEditorModule.GetLevelEditorTabManager();
	LevelEditorTabManager->TryInvokeTab(FName("LevelEditorStatsViewer"));

	// then switch pages
	FStatsViewerModule& StatsViewerModule = FModuleManager::Get().LoadModuleChecked<FStatsViewerModule>(TEXT("StatsViewer"));
	StatsViewerModule.GetPage(EStatsPage::PrimitiveStats)->Show();
}


void UUnrealEdEngine::OpenTextureStatsWindow()
{
	// first invoke the stats viewer tab
	FLevelEditorModule& LevelEditorModule = FModuleManager::GetModuleChecked<FLevelEditorModule>( TEXT("LevelEditor") );
	TSharedPtr<FTabManager> LevelEditorTabManager = LevelEditorModule.GetLevelEditorTabManager();
	LevelEditorTabManager->TryInvokeTab(FName("LevelEditorStatsViewer"));

	// then switch pages
	FStatsViewerModule& StatsViewerModule = FModuleManager::Get().LoadModuleChecked<FStatsViewerModule>(TEXT("StatsViewer"));
	StatsViewerModule.GetPage(EStatsPage::TextureStats)->Show();
}


void UUnrealEdEngine::GetSortedVolumeClasses( TArray< UClass* >* VolumeClasses )
{
	// Add all of the volume classes to the passed in array and then sort it
	for( UClass* Class : TObjectRange<UClass>() )
	{
		if (Class->IsChildOf(AVolume::StaticClass()) && !Class->HasAnyClassFlags(CLASS_Deprecated | CLASS_Abstract | CLASS_NotPlaceable) && Class->ClassGeneratedBy == nullptr)
		{
			VolumeClasses->AddUnique( Class );
		}
	}

	VolumeClasses->Sort();
}


void UUnrealEdOptions::GenerateCommandMap()
{
	CommandMap.Empty();
	for(int32 CmdIdx=0; CmdIdx<EditorCommands.Num(); CmdIdx++)
	{
		FEditorCommand &Cmd = EditorCommands[CmdIdx];

		CommandMap.Add(Cmd.CommandName, CmdIdx);
	}
}


FString UUnrealEdOptions::GetExecCommand(FKey Key, bool bAltDown, bool bCtrlDown, bool bShiftDown, FName EditorSet)
{
	TArray<FEditorKeyBinding> &KeyBindings = EditorKeyBindings->KeyBindings;
	FString Result;

	for(int32 BindingIdx=0; BindingIdx<KeyBindings.Num(); BindingIdx++)
	{
		FEditorKeyBinding &Binding = KeyBindings[BindingIdx];
		int32* CommandIdx = CommandMap.Find(Binding.CommandName);

		if(CommandIdx && EditorCommands.IsValidIndex(*CommandIdx))
		{
			FEditorCommand &Cmd = EditorCommands[*CommandIdx];

			if(Cmd.Parent == EditorSet)
			{
				// See if this key binding matches the key combination passed in.
				if(bAltDown == Binding.bAltDown && bCtrlDown == Binding.bCtrlDown && bShiftDown == Binding.bShiftDown && Key == Binding.Key)
				{
					int32* EditorCommandIdx = CommandMap.Find(Binding.CommandName);

					if(EditorCommandIdx && EditorCommands.IsValidIndex(*EditorCommandIdx))
					{
						FEditorCommand &EditorCommand = EditorCommands[*EditorCommandIdx];
						Result = EditorCommand.ExecCommand;
					}
					break;
				}
			}
		}
	}

	return Result;
}


/**
 * Does the update for volume actor visibility
 *
 * @param ActorsToUpdate	The list of actors to update
 * @param ViewClient		The viewport client to apply visibility changes to
 */
static void InternalUpdateVolumeActorVisibility( TArray<AActor*>& ActorsToUpdate, const FLevelEditorViewportClient& ViewClient, TArray<AActor*>& OutActorsThatChanged )
{
	for( int32 ActorIdx = 0; ActorIdx < ActorsToUpdate.Num(); ++ActorIdx )
	{
		AVolume* VolumeToUpdate = Cast<AVolume>(ActorsToUpdate[ActorIdx]);

		if ( VolumeToUpdate )
		{
			const bool bIsVisible = ViewClient.IsVolumeVisibleInViewport( *VolumeToUpdate );

			uint64 OriginalViews = VolumeToUpdate->HiddenEditorViews;
			if( bIsVisible )
			{
				// If the actor should be visible, unset the bit for the actor in this viewport
				VolumeToUpdate->HiddenEditorViews &= ~((uint64)1<<ViewClient.ViewIndex);	
			}
			else
			{
				if( VolumeToUpdate->IsSelected() )
				{
					// We are hiding the actor, make sure its not selected anymore
					GEditor->SelectActor( VolumeToUpdate, false, true  );
				}

				// If the actor should be hidden, set the bit for the actor in this viewport
				VolumeToUpdate->HiddenEditorViews |= ((uint64)1<<ViewClient.ViewIndex);	
			}

			if( OriginalViews != VolumeToUpdate->HiddenEditorViews )
			{
				// At least one actor has visibility changes
				OutActorsThatChanged.AddUnique( VolumeToUpdate );
			}
		}
	}
}


void UUnrealEdEngine::UpdateVolumeActorVisibility( UClass* InVolumeActorClass, FLevelEditorViewportClient* InViewport )
{
	TSubclassOf<AActor> VolumeClassToCheck = InVolumeActorClass ? InVolumeActorClass : AVolume::StaticClass();
	
	// Build a list of actors that need to be updated.  Only take actors of the passed in volume class.  
	UWorld* World = InViewport ? InViewport->GetWorld() : GWorld;
	TArray< AActor *> ActorsToUpdate;
	for( TActorIterator<AActor> It( World, VolumeClassToCheck ); It; ++It)
	{
		ActorsToUpdate.Add(*It);
	}

	if( ActorsToUpdate.Num() > 0 )
	{
		TArray< AActor* > ActorsThatChanged;
		if( !InViewport )
		{
			// Update the visibility state of each actor for each viewport
			for( FLevelEditorViewportClient* ViewClient : GetLevelViewportClients() )
			{
				// Only update the editor frame clients as those are the only viewports right now that show volumes.
				InternalUpdateVolumeActorVisibility( ActorsToUpdate, *ViewClient, ActorsThatChanged );
				if( ActorsThatChanged.Num() )
				{
					// If actor visibility changed in the viewport, it needs to be redrawn
					ViewClient->Invalidate();
				}
			}
		}
		else
		{
			// Only update the editor frame clients as those are the only viewports right now that show volumes.
			InternalUpdateVolumeActorVisibility( ActorsToUpdate, *InViewport, ActorsThatChanged );
			if( ActorsThatChanged.Num() )
			{	
				// If actor visibility changed in the viewport, it needs to be redrawn
				InViewport->Invalidate();
			}
		}

		// Push all changes in the actors to the scene proxy so the render thread correctly updates visibility
		for( int32 ActorIdx = 0; ActorIdx < ActorsThatChanged.Num(); ++ActorIdx )
		{
			AActor* ActorToUpdate = ActorsThatChanged[ ActorIdx ];

			// Find all registered primitive components and update the scene proxy with the actors updated visibility map
			TInlineComponentArray<UPrimitiveComponent*> PrimitiveComponents;
			ActorToUpdate->GetComponents(PrimitiveComponents);

			for( int32 ComponentIdx = 0; ComponentIdx < PrimitiveComponents.Num(); ++ComponentIdx )
			{
				UPrimitiveComponent* PrimitiveComponent = PrimitiveComponents[ComponentIdx];
				if (PrimitiveComponent->IsRegistered())
				{
					// Push visibility to the render thread
					PrimitiveComponent->PushEditorVisibilityToProxy( ActorToUpdate->HiddenEditorViews );
				}
			}
		}
	}
}


void UUnrealEdEngine::FixAnyInvertedBrushes(UWorld* World)
{
	// Get list of brushes with inverted polys
	TArray<ABrush*> Brushes;
	for (TActorIterator<ABrush> It(World); It; ++It)
	{
		ABrush* Brush = *It;
		if (Brush->GetBrushComponent() && Brush->GetBrushComponent()->HasInvertedPolys())
		{
			Brushes.Add(Brush);
		}
	}

	if (Brushes.Num() > 0)
	{
		for (ABrush* Brush : Brushes)
		{
			UE_LOG(LogUnrealEdEngine, Warning, TEXT("Brush '%s' appears to be inside out - fixing."), *Brush->GetName());

			// Invert the polys of the brush
			for (FPoly& Poly : Brush->GetBrushComponent()->Brush->Polys->Element)
			{
				Poly.Reverse();
				Poly.CalcNormal();
			}

			if (Brush->IsStaticBrush())
			{
				// Static brushes require a full BSP rebuild
				ABrush::SetNeedRebuild(Brush->GetLevel());
			}
			else
			{
				// Dynamic brushes can be fixed up here
				FBSPOps::csgPrepMovingBrush(Brush);
				Brush->GetBrushComponent()->BuildSimpleBrushCollision();
			}

			Brush->MarkPackageDirty();
		}
	}
}


void UUnrealEdEngine::RegisterComponentVisualizer(FName ComponentClassName, TSharedPtr<FComponentVisualizer> Visualizer)
{
	if( ComponentClassName != NAME_Name )
	{
		ComponentVisualizerMap.Add(ComponentClassName, Visualizer);		
	}
}

void UUnrealEdEngine::UnregisterComponentVisualizer(FName ComponentClassName)
{
	TSharedPtr<FComponentVisualizer> Visualizer = FindComponentVisualizer(ComponentClassName);
	VisualizersForSelection.RemoveAll([&Visualizer](const auto& CachedComponentVisualizer) { return CachedComponentVisualizer.Visualizer == Visualizer; });

	ComponentVisualizerMap.Remove(ComponentClassName);
}

TSharedPtr<FComponentVisualizer> UUnrealEdEngine::FindComponentVisualizer(FName ComponentClassName) const
{
	TSharedPtr<FComponentVisualizer> Visualizer = NULL;

	const TSharedPtr<FComponentVisualizer>* VisualizerPtr = ComponentVisualizerMap.Find(ComponentClassName);
	if(VisualizerPtr != NULL)
	{
		Visualizer = *VisualizerPtr;
	}

	return Visualizer;
}

/** Find a component visualizer for the given component class (checking parent classes too) */
TSharedPtr<class FComponentVisualizer> UUnrealEdEngine::FindComponentVisualizer(UClass* ComponentClass) const
{
	TSharedPtr<FComponentVisualizer> Visualizer;
	while (!Visualizer.IsValid() && (ComponentClass != nullptr) && (ComponentClass != UActorComponent::StaticClass()))
	{
		Visualizer = FindComponentVisualizer(ComponentClass->GetFName());
		ComponentClass = ComponentClass->GetSuperClass();
	}

	return Visualizer;
}



void UUnrealEdEngine::DrawComponentVisualizers(const FSceneView* View, FPrimitiveDrawInterface* PDI)
{
	for(FCachedComponentVisualizer& CachedVisualizer : VisualizersForSelection)
	{
		CachedVisualizer.Visualizer->DrawVisualization(CachedVisualizer.ComponentPropertyPath.GetComponent(), View, PDI);
	}
}


void UUnrealEdEngine::DrawComponentVisualizersHUD(const FViewport* Viewport, const FSceneView* View, FCanvas* Canvas)
{
	for(FCachedComponentVisualizer& CachedVisualizer : VisualizersForSelection)
	{
		CachedVisualizer.Visualizer->DrawVisualizationHUD(CachedVisualizer.ComponentPropertyPath.GetComponent(), Viewport, View, Canvas);
	}
}

void UUnrealEdEngine::OnEditorSelectionChanged(UObject* SelectionThatChanged)
{
	if(SelectionThatChanged == GetSelectedActors())
	{
		// actor selection changed.  Update the list of component visualizers
		// This is expensive so we do not search for visualizers each time they want to draw
		VisualizersForSelection.Empty();

		// Iterate over all selected actors
		for(FSelectionIterator It(GetSelectedActorIterator()); It; ++It)
		{
			AActor* Actor = Cast<AActor>(*It);
			if(Actor != nullptr)
			{
				// Then iterate over components of that actor (and recurse through child components)
				TInlineComponentArray<UActorComponent*> Components;
				Actor->GetComponents(Components, true);

				for(int32 CompIdx = 0; CompIdx < Components.Num(); CompIdx++)
				{
					UActorComponent* Comp = Components[CompIdx];
					if(Comp->IsRegistered())
					{
						// Try and find a visualizer
						TSharedPtr<FComponentVisualizer> Visualizer = FindComponentVisualizer(Comp->GetClass());
						if(Visualizer.IsValid())
						{
							VisualizersForSelection.Add(FCachedComponentVisualizer(Comp, Visualizer));
						}
					}
				}
			}
		}
	}
}

bool UUnrealEdEngine::HasMountWritePersmissionForPackage(const FString& PackageName)
<<<<<<< HEAD
{
	FName MountPoint = FPackageName::GetPackageMountPoint(PackageName, false);
	if (const bool* bWritePermission = MountPointCheckedForWritePermission.Find(MountPoint))
	{
		return *bWritePermission;
	}
	return VerifyMountPointWritePermission(MountPoint);
}

bool UUnrealEdEngine::VerifyMountPointWritePermission(FName MountPoint)
{
	// Get a unique temp filename under the mount point
	FString WriteCheckPath = FPackageName::LongPackageNameToFilename(MountPoint.ToString()) + FGuid::NewGuid().ToString();

	// Check if we could successfully write to a file
	bool bHasWritePermission = FFileHelper::SaveStringToFile(TEXT("Write"), *WriteCheckPath);
	if (bHasWritePermission)
	{
		// We can successfully write to the folder containing the package.
		// Delete the temp file.
		IFileManager::Get().Delete(*WriteCheckPath);
	}

	// Add the result to the mount point checks
	MountPointCheckedForWritePermission.Add(MountPoint, bHasWritePermission);
	return bHasWritePermission;
}

void UUnrealEdEngine::OnContentPathMounted(const FString& AssetPath, const FString& /*FileSystemPath*/)
{
	VerifyMountPointWritePermission(*AssetPath);
}

void UUnrealEdEngine::OnContentPathDismounted(const FString& AssetPath, const FString& /*FileSystemPath*/)
{
	MountPointCheckedForWritePermission.Remove(*AssetPath);
=======
{
	FName MountPoint = FPackageName::GetPackageMountPoint(PackageName, false);
	if (const bool* bWritePermission = MountPointCheckedForWritePermission.Find(MountPoint))
	{
		return *bWritePermission;
	}
	return VerifyMountPointWritePermission(MountPoint);
}

bool UUnrealEdEngine::VerifyMountPointWritePermission(FName MountPoint)
{
	// Get a unique temp filename under the mount point
	FString WriteCheckPath = FPackageName::LongPackageNameToFilename(MountPoint.ToString()) + FGuid::NewGuid().ToString();

	// Check if we could successfully write to a file
	bool bHasWritePermission = FFileHelper::SaveStringToFile(TEXT("Write"), *WriteCheckPath);
	if (bHasWritePermission)
	{
		// We can successfully write to the folder containing the package.
		// Delete the temp file.
		IFileManager::Get().Delete(*WriteCheckPath);
	}

	// Add the result to the mount point checks
	MountPointCheckedForWritePermission.Add(MountPoint, bHasWritePermission);
	return bHasWritePermission;
>>>>>>> 4da1c6ab
}

void UUnrealEdEngine::OnContentPathMounted(const FString& AssetPath, const FString& /*FileSystemPath*/)
{
	VerifyMountPointWritePermission(*AssetPath);
}

void UUnrealEdEngine::OnContentPathDismounted(const FString& AssetPath, const FString& /*FileSystemPath*/)
{
	MountPointCheckedForWritePermission.Remove(*AssetPath);
}
void UUnrealEdEngine::UpdateEdModeOnMatineeClose(const FEditorModeID& EditorModeID, bool IsEntering)
{
	// if we are closing the Matinee editor
	if (!IsEntering && EditorModeID == FBuiltinEditorModes::EM_InterpEdit)
	{
		// set the autosave timer to save soon
		if (PackageAutoSaver)
		{
			PackageAutoSaver->ForceMinimumTimeTillAutoSave();
		}

		// Remove this delegate. 
		GLevelEditorModeTools().OnEditorModeIDChanged().Remove(UpdateEdModeOnMatineeCloseDelegateHandle);
	}
}

bool IsBelowFreeDiskSpaceLimit(const TCHAR* TestDir, FText& OutAppendMessage, const FText& LocationDescriptor, const uint64 MinMB = 5120)
{
	uint64 TotalDiskSpace = 0;
	uint64 FreeDiskSpace = 0;

	if (FPlatformMisc::GetDiskTotalAndFreeSpace(TestDir, TotalDiskSpace, FreeDiskSpace))
	{
		const uint64 HardDriveFreeMB = FreeDiskSpace / (1024 * 1024);
		if (HardDriveFreeMB < MinMB)
		{
			static const FText AppendWarning = NSLOCTEXT("DriveSpaceDialog", "LowHardDriveSpaceFormatMsg", "{0}\n  {1} MB Free \t\t {2}\n \t\t\t\t {3} \n");

			OutAppendMessage = FText::Format(AppendWarning, OutAppendMessage, HardDriveFreeMB, FText::FromString(FPaths::ConvertRelativePathToFull(TestDir)), LocationDescriptor);

			return true;
		}
	}
	return false;
}

void UUnrealEdEngine::ValidateFreeDiskSpace() const
{
	FText Message = NSLOCTEXT("DriveSpaceDialog", "LowHardDriveSpaceMsgHeader", "The following drive locations have limited free space.\nIt is recommended that you free some space to avoid issues such as crashed and data loss due to files not being able to be written and saved.\n");
	
	bool bShowWarning = false;
	bShowWarning |= IsBelowFreeDiskSpaceLimit(FPlatformProcess::BaseDir(), Message, NSLOCTEXT("DriveSpaceDialog", "BaseDirDescriptor", "The base engine directory."));
	bShowWarning |= IsBelowFreeDiskSpaceLimit(FPlatformMisc::ProjectDir(), Message, NSLOCTEXT("DriveSpaceDialog", "ProjectDirDescriptor", "The project directory."));
	bShowWarning |= IsBelowFreeDiskSpaceLimit(FPlatformProcess::UserDir(), Message, NSLOCTEXT("DriveSpaceDialog", "UserDirDescriptor", "User directory where user specific settings are stored."), 1024);

	if (bShowWarning)
	{
		FEngineAnalytics::LowDriveSpaceDetected();

		const FText Title = NSLOCTEXT("DriveSpaceDialog", "LowHardDriveSpaceMsgTitle", "Low drive space warning");

		FMessageDialog::Open(EAppMsgType::Ok, Message, &Title);
	}
}<|MERGE_RESOLUTION|>--- conflicted
+++ resolved
@@ -1382,7 +1382,6 @@
 }
 
 bool UUnrealEdEngine::HasMountWritePersmissionForPackage(const FString& PackageName)
-<<<<<<< HEAD
 {
 	FName MountPoint = FPackageName::GetPackageMountPoint(PackageName, false);
 	if (const bool* bWritePermission = MountPointCheckedForWritePermission.Find(MountPoint))
@@ -1409,44 +1408,6 @@
 	// Add the result to the mount point checks
 	MountPointCheckedForWritePermission.Add(MountPoint, bHasWritePermission);
 	return bHasWritePermission;
-}
-
-void UUnrealEdEngine::OnContentPathMounted(const FString& AssetPath, const FString& /*FileSystemPath*/)
-{
-	VerifyMountPointWritePermission(*AssetPath);
-}
-
-void UUnrealEdEngine::OnContentPathDismounted(const FString& AssetPath, const FString& /*FileSystemPath*/)
-{
-	MountPointCheckedForWritePermission.Remove(*AssetPath);
-=======
-{
-	FName MountPoint = FPackageName::GetPackageMountPoint(PackageName, false);
-	if (const bool* bWritePermission = MountPointCheckedForWritePermission.Find(MountPoint))
-	{
-		return *bWritePermission;
-	}
-	return VerifyMountPointWritePermission(MountPoint);
-}
-
-bool UUnrealEdEngine::VerifyMountPointWritePermission(FName MountPoint)
-{
-	// Get a unique temp filename under the mount point
-	FString WriteCheckPath = FPackageName::LongPackageNameToFilename(MountPoint.ToString()) + FGuid::NewGuid().ToString();
-
-	// Check if we could successfully write to a file
-	bool bHasWritePermission = FFileHelper::SaveStringToFile(TEXT("Write"), *WriteCheckPath);
-	if (bHasWritePermission)
-	{
-		// We can successfully write to the folder containing the package.
-		// Delete the temp file.
-		IFileManager::Get().Delete(*WriteCheckPath);
-	}
-
-	// Add the result to the mount point checks
-	MountPointCheckedForWritePermission.Add(MountPoint, bHasWritePermission);
-	return bHasWritePermission;
->>>>>>> 4da1c6ab
 }
 
 void UUnrealEdEngine::OnContentPathMounted(const FString& AssetPath, const FString& /*FileSystemPath*/)
