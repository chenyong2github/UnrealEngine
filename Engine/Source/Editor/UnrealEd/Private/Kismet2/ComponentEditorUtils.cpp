// Copyright 1998-2019 Epic Games, Inc. All Rights Reserved.

#include "Kismet2/ComponentEditorUtils.h"
#include "HAL/FileManager.h"
#include "Misc/Paths.h"
#include "UObject/PropertyPortFlags.h"
#include "Textures/SlateIcon.h"
#include "Framework/Commands/UIAction.h"
#include "EditorStyleSet.h"
#include "Components/PrimitiveComponent.h"
#include "Components/MeshComponent.h"
#include "Exporters/Exporter.h"
#include "Materials/Material.h"
#include "Editor/UnrealEdEngine.h"
#include "Components/DecalComponent.h"
#include "UnrealEdGlobals.h"
#include "ScopedTransaction.h"
#include "EdGraphSchema_K2.h"
#include "Kismet2/BlueprintEditorUtils.h"
#include "Kismet2/KismetEditorUtilities.h"
#include "Factories.h"
#include "UnrealExporter.h"
#include "Framework/Commands/GenericCommands.h"
#include "SourceCodeNavigation.h"
#include "Styling/SlateIconFinder.h"
#include "Framework/MultiBox/MultiBoxBuilder.h"
#include "Editor.h"

#include "HAL/PlatformApplicationMisc.h"
#include "ToolMenus.h"
#include "Kismet2/ComponentEditorContextMenuContex.h"
#include "Subsystems/AssetEditorSubsystem.h"

#define LOCTEXT_NAMESPACE "ComponentEditorUtils"

// Text object factory for pasting components
struct FComponentObjectTextFactory : public FCustomizableTextObjectFactory
{
	// Child->Parent name map
	TMap<FName, FName> ParentMap;

	// Name->Instance object mapping
	TMap<FName, UActorComponent*> NewObjectMap;

	// Determine whether or not scene components in the new object set can be attached to the given scene root component
	bool CanAttachComponentsTo(USceneComponent* InRootComponent)
	{
		check(InRootComponent);

		// For each component in the set, check against the given root component and break if we fail to validate
		bool bCanAttachToRoot = true;
		for (auto NewComponentIt = NewObjectMap.CreateConstIterator(); NewComponentIt && bCanAttachToRoot; ++NewComponentIt)
		{
			// If this is a scene component, and it does not already have a parent within the set
			USceneComponent* SceneComponent = Cast<USceneComponent>(NewComponentIt->Value);
			if (SceneComponent != NULL && !ParentMap.Contains(SceneComponent->GetFName()))
			{
				// Determine if we are allowed to attach the scene component to the given root component
				bCanAttachToRoot = InRootComponent->CanAttachAsChild(SceneComponent, NAME_None)
					&& SceneComponent->Mobility >= InRootComponent->Mobility
					&& ( !InRootComponent->IsEditorOnly() || SceneComponent->IsEditorOnly() );
			}
		}

		return bCanAttachToRoot;
	}

	// Constructs a new object factory from the given text buffer
	static TSharedRef<FComponentObjectTextFactory> Get(const FString& InTextBuffer, bool bPasteAsArchetypes = false)
	{
		// Construct a new instance
		TSharedPtr<FComponentObjectTextFactory> FactoryPtr = MakeShareable(new FComponentObjectTextFactory());
		check(FactoryPtr.IsValid());

		// Create new objects if we're allowed to
		if (FactoryPtr->CanCreateObjectsFromText(InTextBuffer))
		{
			EObjectFlags ObjectFlags = RF_Transactional;
			if (bPasteAsArchetypes)
			{
				ObjectFlags |= RF_ArchetypeObject | RF_Public;
			}

			// Use the transient package initially for creating the objects, since the variable name is used when copying
			FactoryPtr->ProcessBuffer(GetTransientPackage(), ObjectFlags, InTextBuffer);
		}

		return FactoryPtr.ToSharedRef();
	}

	virtual ~FComponentObjectTextFactory() {}

protected:
	// Constructor; protected to only allow this class to instance itself
	FComponentObjectTextFactory()
		:FCustomizableTextObjectFactory(GWarn)
	{
	}

	// FCustomizableTextObjectFactory implementation

	virtual bool CanCreateClass(UClass* ObjectClass, bool& bOmitSubObjs) const override
	{
		// Allow actor component types to be created
		bool bCanCreate = ObjectClass->IsChildOf(UActorComponent::StaticClass());

		if (!bCanCreate)
		{
			// Also allow Blueprint-able actor types to pass, in order to enable proper creation of actor component types as subobjects. The actor instance will be discarded after processing.
			bCanCreate = ObjectClass->IsChildOf(AActor::StaticClass()) && FKismetEditorUtilities::CanCreateBlueprintOfClass(ObjectClass);
		}
		else
		{
			// Actor component classes should not be abstract and must also be tagged as BlueprintSpawnable
			bCanCreate = !ObjectClass->HasAnyClassFlags(CLASS_Abstract) && ObjectClass->HasMetaData(FBlueprintMetadata::MD_BlueprintSpawnableComponent);
		}

		return bCanCreate;
	}

	virtual void ProcessConstructedObject(UObject* NewObject) override
	{
		check(NewObject);

		TInlineComponentArray<UActorComponent*> ActorComponents;
		if (UActorComponent* NewActorComponent = Cast<UActorComponent>(NewObject))
		{
			ActorComponents.Add(NewActorComponent);
		}
		else if (AActor* NewActor = Cast<AActor>(NewObject))
		{
			if (USceneComponent* RootComponent = NewActor->GetRootComponent())
			{
				RootComponent->SetWorldLocationAndRotationNoPhysics(FVector(0.f),FRotator(0.f));
			}
			NewActor->GetComponents(ActorComponents);
		}

		for(UActorComponent* ActorComponent : ActorComponents)
		{
			// Add it to the new object map
			NewObjectMap.Add(ActorComponent->GetFName(), ActorComponent);

			// If this is a scene component and it has a parent
			USceneComponent* SceneComponent = Cast<USceneComponent>(ActorComponent);
			if (SceneComponent && SceneComponent->GetAttachParent())
			{
				// Add an entry to the child->parent name map
				ParentMap.Add(ActorComponent->GetFName(), SceneComponent->GetAttachParent()->GetFName());

				// Clear this so it isn't used when constructing the new SCS node
				SceneComponent->SetupAttachment(nullptr);
			}
		}
	}

	// FCustomizableTextObjectFactory (end)
};

bool FComponentEditorUtils::CanEditComponentInstance(const UActorComponent* ActorComp, const UActorComponent* ParentSceneComp, bool bAllowUserContructionScript)
{
	// Exclude nested DSOs attached to BP-constructed instances, which are not mutable.
	return (ActorComp != nullptr
		&& (!ActorComp->IsVisualizationComponent())
		&& (ActorComp->CreationMethod != EComponentCreationMethod::UserConstructionScript || bAllowUserContructionScript)
		&& (ParentSceneComp == nullptr || !ParentSceneComp->IsCreatedByConstructionScript() || !ActorComp->HasAnyFlags(RF_DefaultSubObject)))
		&& (ActorComp->CreationMethod != EComponentCreationMethod::Native || FComponentEditorUtils::CanEditNativeComponent(ActorComp));
}

bool FComponentEditorUtils::CanEditNativeComponent(const UActorComponent* NativeComponent)
{
	// A native component can be edited if it is bound to a member variable and that variable is marked as visible in the editor
	// Note: We aren't concerned with whether the component is marked editable - the component itself is responsible for determining which of its properties are editable

	bool bCanEdit = false;
	
	UObject* ComponentOuter = (NativeComponent ? NativeComponent->GetOuter() : nullptr);
	UClass* OwnerClass = (ComponentOuter ? ComponentOuter->GetClass() : nullptr);
	if (OwnerClass != nullptr)
	{
		for (TFieldIterator<UObjectProperty> It(OwnerClass); It; ++It)
		{
			UObjectProperty* ObjectProp = *It;

			// Must be visible - note CPF_Edit is set for all properties that should be visible, not just those that are editable
			if (( ObjectProp->PropertyFlags & ( CPF_Edit ) ) == 0)
			{
				continue;
			}

			UObject* Object = ObjectProp->GetObjectPropertyValue(ObjectProp->ContainerPtrToValuePtr<void>(ComponentOuter));
			bCanEdit = Object != nullptr && Object->GetFName() == NativeComponent->GetFName();

			if (bCanEdit)
			{
				break;
			}
		}
	}

	return bCanEdit;
}

bool FComponentEditorUtils::IsValidVariableNameString(const UActorComponent* InComponent, const FString& InString)
{
	// First test to make sure the string is not empty and does not equate to the DefaultSceneRoot node name
	bool bIsValid = !InString.IsEmpty() && !InString.Equals(USceneComponent::GetDefaultSceneRootVariableName().ToString());
	if(bIsValid && InComponent != NULL)
	{
		// Next test to make sure the string doesn't conflict with the format that MakeUniqueObjectName() generates
		const FString ClassNameThatWillBeUsedInGenerator = FBlueprintEditorUtils::GetClassNameWithoutSuffix(InComponent->GetClass());
		const FString MakeUniqueObjectNamePrefix = FString::Printf(TEXT("%s_"), *ClassNameThatWillBeUsedInGenerator);
		if(InString.StartsWith(MakeUniqueObjectNamePrefix))
		{
			bIsValid = !InString.Replace(*MakeUniqueObjectNamePrefix, TEXT("")).IsNumeric();
		}
	}

	return bIsValid;
}

bool FComponentEditorUtils::IsComponentNameAvailable(const FString& InString, UObject* ComponentOwner, const UActorComponent* ComponentToIgnore)
{
	UObject* Object = FindObjectFast<UObject>(ComponentOwner, *InString);

	bool bNameIsAvailable = Object == nullptr || Object == ComponentToIgnore;

	return bNameIsAvailable;
}

FString FComponentEditorUtils::GenerateValidVariableName(TSubclassOf<UActorComponent> ComponentClass, AActor* ComponentOwner)
{
	check(ComponentOwner);

	FString ComponentTypeName = FBlueprintEditorUtils::GetClassNameWithoutSuffix(ComponentClass);

	// Strip off 'Component' if the class ends with that.  It just looks better in the UI.
	FString SuffixToStrip( TEXT( "Component" ) );
	if( ComponentTypeName.EndsWith( SuffixToStrip ) )
	{
		ComponentTypeName = ComponentTypeName.Left( ComponentTypeName.Len() - SuffixToStrip.Len() );
	}

	// Strip off 'Actor' if the class ends with that so as not to confuse actors with components
	SuffixToStrip = TEXT( "Actor" );
	if( ComponentTypeName.EndsWith( SuffixToStrip ) )
	{
		ComponentTypeName = ComponentTypeName.Left( ComponentTypeName.Len() - SuffixToStrip.Len() );
	}

	// Try to create a name without any numerical suffix first
	int32 Counter = 1;
	FString ComponentInstanceName = ComponentTypeName;
	while (!IsComponentNameAvailable(ComponentInstanceName, ComponentOwner))
	{
		// Assign the lowest possible numerical suffix
		ComponentInstanceName = FString::Printf(TEXT("%s%d"), *ComponentTypeName, Counter++);
	}

	return ComponentInstanceName;
}

FString FComponentEditorUtils::GenerateValidVariableNameFromAsset(UObject* Asset, AActor* ComponentOwner)
{
	int32 Counter = 1;
	FString AssetName = Asset->GetName();

	if (UClass* Class = Cast<UClass>(Asset))
	{
		if (!Class->HasAnyClassFlags(CLASS_CompiledFromBlueprint))
		{
			AssetName.RemoveFromEnd(TEXT("Component"));
		}
		else
		{
			AssetName.RemoveFromEnd("_C");
		}
	}
	else if (UActorComponent* Comp = Cast <UActorComponent>(Asset))
	{
		AssetName.RemoveFromEnd(UActorComponent::ComponentTemplateNameSuffix);
	}

	// Try to create a name without any numerical suffix first
	FString NewName = AssetName;

	auto BuildNewName = [&Counter, &AssetName]()
	{
		return FString::Printf(TEXT("%s%d"), *AssetName, Counter++);
	};

	if (ComponentOwner)
	{
		// If a desired name is supplied then walk back and find any numeric suffix so we can increment it nicely
		int32 Index = AssetName.Len();
		while (Index > 0 && AssetName[Index - 1] >= '0' && AssetName[Index - 1] <= '9')
<<<<<<< HEAD
		{
			--Index;
		}

		if (Index < AssetName.Len())
		{
			FString NumericSuffix = AssetName.RightChop(Index);
			Counter = FCString::Atoi(*NumericSuffix);
			NumericSuffix = FString::Printf(TEXT("%d"), Counter); // Restringify the counter to account for leading 0s that we don't want to remove
			AssetName.RemoveAt(AssetName.Len() - NumericSuffix.Len(), NumericSuffix.Len(), false);
			++Counter;
			NewName = BuildNewName();
		}

		while (!IsComponentNameAvailable(NewName, ComponentOwner))
		{
=======
		{
			--Index;
		}

		if (Index < AssetName.Len())
		{
			FString NumericSuffix = AssetName.RightChop(Index);
			Counter = FCString::Atoi(*NumericSuffix);
			NumericSuffix = FString::Printf(TEXT("%d"), Counter); // Restringify the counter to account for leading 0s that we don't want to remove
			AssetName.RemoveAt(AssetName.Len() - NumericSuffix.Len(), NumericSuffix.Len(), false);
			++Counter;
			NewName = BuildNewName();
		}

		while (!IsComponentNameAvailable(NewName, ComponentOwner))
		{
>>>>>>> a1e6ec07
			NewName = BuildNewName();
		}
	}

	return NewName;
}

USceneComponent* FComponentEditorUtils::FindClosestParentInList(UActorComponent* ChildComponent, const TArray<UActorComponent*>& ComponentList)
{
	// Find the most recent parent that is part of the ComponentList
	if (USceneComponent* ChildAsScene = Cast<USceneComponent>(ChildComponent))
	{
		for (USceneComponent* Parent = ChildAsScene->GetAttachParent(); Parent != nullptr; Parent = Parent->GetAttachParent())
		{
			if (ComponentList.Contains(Parent))
			{
				return Parent;
			}
		}
	}
	return nullptr;
}

bool FComponentEditorUtils::CanCopyComponent(const UActorComponent* ComponentToCopy)
{
	if (ComponentToCopy != nullptr && ComponentToCopy->GetFName() != USceneComponent::GetDefaultSceneRootVariableName())
	{
		UClass* ComponentClass = ComponentToCopy->GetClass();
		check(ComponentClass != nullptr);

		// Component class cannot be abstract and must also be tagged as BlueprintSpawnable
		return !ComponentClass->HasAnyClassFlags(CLASS_Abstract)
			&& ComponentClass->HasMetaData(FBlueprintMetadata::MD_BlueprintSpawnableComponent);
	}

	return false;
}

bool FComponentEditorUtils::CanCopyComponents(const TArray<UActorComponent*>& ComponentsToCopy)
{
	bool bCanCopy = ComponentsToCopy.Num() > 0;
	if (bCanCopy)
	{
		for (int32 i = 0; i < ComponentsToCopy.Num() && bCanCopy; ++i)
		{
			// Check for the default scene root; that cannot be copied/duplicated
			UActorComponent* Component = ComponentsToCopy[i];
			bCanCopy = CanCopyComponent(Component);
		}
	}

	return bCanCopy;
}

void FComponentEditorUtils::CopyComponents(const TArray<UActorComponent*>& ComponentsToCopy)
{
	FStringOutputDevice Archive;

	// Clear the mark state for saving.
	UnMarkAllObjects(EObjectMark(OBJECTMARK_TagExp | OBJECTMARK_TagImp));

	// Duplicate the selected component templates into temporary objects that we can modify
	TMap<FName, FName> ParentMap;
	TMap<FName, UActorComponent*> ObjectMap;
	for (UActorComponent* Component : ComponentsToCopy)
	{
		// Duplicate the component into a temporary object
		UObject* DuplicatedComponent = StaticDuplicateObject(Component, GetTransientPackage(), Component->GetFName());
		if (DuplicatedComponent)
		{
			// If the duplicated component is a scene component, wipe its attach parent (to prevent log warnings for referencing a private object in an external package)
			if (USceneComponent* DuplicatedCompAsSceneComp = Cast<USceneComponent>(DuplicatedComponent))
			{
				DuplicatedCompAsSceneComp->SetupAttachment(nullptr);
			}

			// Find the closest parent component of the current component within the list of components to copy
			USceneComponent* ClosestSelectedParent = FindClosestParentInList(Component, ComponentsToCopy);
			if (ClosestSelectedParent)
			{
				// If the parent is included in the list, record it into the node->parent map
				ParentMap.Add(Component->GetFName(), ClosestSelectedParent->GetFName());
			}

			// Record the temporary object into the name->object map
			ObjectMap.Add(Component->GetFName(), CastChecked<UActorComponent>(DuplicatedComponent));
		}
	}

	const FExportObjectInnerContext Context;

	// Export the component object(s) to text for copying
	for (auto ObjectIt = ObjectMap.CreateIterator(); ObjectIt; ++ObjectIt)
	{
		// Get the component object to be copied
		UActorComponent* ComponentToCopy = ObjectIt->Value;
		check(ComponentToCopy);

		// If this component object had a parent within the selected set
		if (ParentMap.Contains(ComponentToCopy->GetFName()))
		{
			// Get the name of the parent component
			FName ParentName = ParentMap[ComponentToCopy->GetFName()];
			if (ObjectMap.Contains(ParentName))
			{
				// Ensure that this component is a scene component
				USceneComponent* SceneComponent = Cast<USceneComponent>(ComponentToCopy);
				if (SceneComponent)
				{
					// Set the attach parent to the matching parent object in the temporary set. This allows us to preserve hierarchy in the copied set.
					SceneComponent->SetupAttachment(Cast<USceneComponent>(ObjectMap[ParentName]));
				}
			}
		}

		// Export the component object to the given string
		UExporter::ExportToOutputDevice(&Context, ComponentToCopy, NULL, Archive, TEXT("copy"), 0, PPF_ExportsNotFullyQualified | PPF_Copy | PPF_Delimited, false, ComponentToCopy->GetOuter());
	}

	// Copy text to clipboard
	FString ExportedText = Archive;
	FPlatformApplicationMisc::ClipboardCopy(*ExportedText);
}

bool FComponentEditorUtils::CanPasteComponents(USceneComponent* RootComponent, bool bOverrideCanAttach, bool bPasteAsArchetypes)
{
	FString ClipboardContent;
	FPlatformApplicationMisc::ClipboardPaste(ClipboardContent);

	// Obtain the component object text factory for the clipboard content and return whether or not we can use it
	TSharedRef<FComponentObjectTextFactory> Factory = FComponentObjectTextFactory::Get(ClipboardContent, bPasteAsArchetypes);
	return Factory->NewObjectMap.Num() > 0 && ( bOverrideCanAttach || Factory->CanAttachComponentsTo(RootComponent) );
}

void FComponentEditorUtils::PasteComponents(TArray<UActorComponent*>& OutPastedComponents, AActor* TargetActor, USceneComponent* TargetComponent)
{
	check(TargetActor);

	// Get the text from the clipboard
	FString TextToImport;
	FPlatformApplicationMisc::ClipboardPaste(TextToImport);

	// Get a new component object factory for the clipboard content
	TSharedRef<FComponentObjectTextFactory> Factory = FComponentObjectTextFactory::Get(TextToImport);

	TargetActor->Modify();

	USceneComponent* TargetParent = TargetComponent ? TargetComponent->GetAttachParent() : nullptr;
	for (auto& NewObjectPair : Factory->NewObjectMap)
	{
		// Get the component object instance
		UActorComponent* NewActorComponent = NewObjectPair.Value;
		check(NewActorComponent);

		// Relocate the instance from the transient package to the Actor and assign it a unique object name
		FString NewComponentName = FComponentEditorUtils::GenerateValidVariableNameFromAsset(NewActorComponent, TargetActor);
		NewActorComponent->Rename(*NewComponentName, TargetActor, REN_DontCreateRedirectors | REN_DoNotDirty);

		if (USceneComponent* NewSceneComponent = Cast<USceneComponent>(NewActorComponent))
		{
			// Default to attaching to the target component's parent if possible, otherwise attach to the root
			USceneComponent* NewComponentParent = TargetParent ? TargetParent : TargetActor->GetRootComponent();
			
			// Check to see if there's an entry for the current component in the set of parent components
			if (Factory->ParentMap.Contains(NewObjectPair.Key))
			{
				// Get the parent component name
				FName ParentName = Factory->ParentMap[NewObjectPair.Key];
				if (Factory->NewObjectMap.Contains(ParentName))
				{
					// The parent should by definition be a scene component
					NewComponentParent = CastChecked<USceneComponent>(Factory->NewObjectMap[ParentName]);
				}
			}

			//@todo: Fix pasting when the pasted component was a root
			//NewSceneComponent->UpdateComponentToWorld();
			if (NewComponentParent)
			{
				// Reattach the current node to the parent node
				NewSceneComponent->AttachToComponent(NewComponentParent, FAttachmentTransformRules::KeepRelativeTransform);
			}
			else
			{
				// There is no root component and this component isn't the child of another component in the map, so make it the root
				TargetActor->SetRootComponent(NewSceneComponent);
			}
		}

		TargetActor->AddInstanceComponent(NewActorComponent);
		NewActorComponent->RegisterComponent();

		OutPastedComponents.Add(NewActorComponent);
	}

	// Rerun construction scripts
	TargetActor->RerunConstructionScripts();
}

void FComponentEditorUtils::GetComponentsFromClipboard(TMap<FName, FName>& OutParentMap, TMap<FName, UActorComponent*>& OutNewObjectMap, bool bGetComponentsAsArchetypes)
{
	// Get the text from the clipboard
	FString TextToImport;
	FPlatformApplicationMisc::ClipboardPaste(TextToImport);

	// Get a new component object factory for the clipboard content
	TSharedRef<FComponentObjectTextFactory> Factory = FComponentObjectTextFactory::Get(TextToImport, bGetComponentsAsArchetypes);

	// Return the created component mappings
	OutParentMap = Factory->ParentMap;
	OutNewObjectMap = Factory->NewObjectMap;
}

bool FComponentEditorUtils::CanDeleteComponents(const TArray<UActorComponent*>& ComponentsToDelete)
{
	bool bCanDelete = true;
	for (UActorComponent* ComponentToDelete : ComponentsToDelete)
	{
		// We can't delete non-instance components or the default scene root
		if (ComponentToDelete->CreationMethod != EComponentCreationMethod::Instance 
			|| ComponentToDelete->GetFName() == USceneComponent::GetDefaultSceneRootVariableName())
		{
			bCanDelete = false;
			break;
		}
	}

	return bCanDelete;
}

int32 FComponentEditorUtils::DeleteComponents(const TArray<UActorComponent*>& ComponentsToDelete, UActorComponent*& OutComponentToSelect)
{
	int32 NumDeletedComponents = 0;

	TArray<AActor*> ActorsToReconstruct;

	for (UActorComponent* ComponentToDelete : ComponentsToDelete)
	{
		if (ComponentToDelete->CreationMethod != EComponentCreationMethod::Instance)
		{
			// We can only delete instance components, so retain selection on the un-deletable component
			OutComponentToSelect = ComponentToDelete;
			continue;
		}

		AActor* Owner = ComponentToDelete->GetOwner();
		check(Owner != nullptr);

		// If necessary, determine the component that should be selected following the deletion of the indicated component
		if (!OutComponentToSelect || ComponentToDelete == OutComponentToSelect)
		{
			USceneComponent* RootComponent = Owner->GetRootComponent();
			if (RootComponent != ComponentToDelete)
			{
				// Worst-case, the root can be selected
				OutComponentToSelect = RootComponent;

				if (USceneComponent* ComponentToDeleteAsSceneComp = Cast<USceneComponent>(ComponentToDelete))
				{
					if (USceneComponent* ParentComponent = ComponentToDeleteAsSceneComp->GetAttachParent())
					{
						// The component to delete has a parent, so we select that in the absence of an appropriate sibling
						OutComponentToSelect = ParentComponent;

						// Try to select the sibling that immediately precedes the component to delete
						TArray<USceneComponent*> Siblings;
						ParentComponent->GetChildrenComponents(false, Siblings);
						for (int32 i = 0; i < Siblings.Num() && ComponentToDelete != Siblings[i]; ++i)
						{
							if (Siblings[i] && !Siblings[i]->IsPendingKill())
							{
								OutComponentToSelect = Siblings[i];
							}
						}
					}
				}
				else
				{
					// For a non-scene component, try to select the preceding non-scene component
					for (UActorComponent* Component : Owner->GetComponents())
					{
						if (Component != nullptr)
						{
							if (Component == ComponentToDelete)
							{
								break;
							}
							else if (!Component->IsA<USceneComponent>())
							{
								OutComponentToSelect = Component;
							}
						}
					}
				}
			}
			else
			{
				OutComponentToSelect = nullptr;
			}
		}

		// Defer reconstruction
		ActorsToReconstruct.AddUnique(Owner);

		// Actually delete the component
		ComponentToDelete->Modify();
		ComponentToDelete->DestroyComponent(true);
		NumDeletedComponents++;
	}

	// Non-native components will be reinstanced, so we have to update the ptr after reconstruction
	// in order to avoid pointing at an invalid (trash) instance after re-running construction scripts.
	FName ComponentToSelectName;
	const AActor* ComponentToSelectOwner = nullptr;
	if (OutComponentToSelect && OutComponentToSelect->CreationMethod != EComponentCreationMethod::Native)
	{
		// Keep track of the pending selection's name and owner
		ComponentToSelectName = OutComponentToSelect->GetFName();
		ComponentToSelectOwner = OutComponentToSelect->GetOwner();

		// Reset the ptr value - we'll reassign it after reconstruction
		OutComponentToSelect = nullptr;
	}

	// Reconstruct owner instance(s) after deletion
	for(AActor* ActorToReconstruct : ActorsToReconstruct)
	{
		check(ActorToReconstruct != nullptr);
		ActorToReconstruct->RerunConstructionScripts();

		// If this actor matches the owner of the component to be selected, find the new instance of the component in the actor
		if (ComponentToSelectName != NAME_None && OutComponentToSelect == nullptr && ActorToReconstruct == ComponentToSelectOwner)
		{
			TInlineComponentArray<UActorComponent*> ActorComponents;
			ActorToReconstruct->GetComponents(ActorComponents);
			for (UActorComponent* ActorComponent : ActorComponents)
			{
				if (ActorComponent->GetFName() == ComponentToSelectName)
				{
					OutComponentToSelect = ActorComponent;
					break;
				}
			}
		}
	}

	return NumDeletedComponents;
}

UActorComponent* FComponentEditorUtils::DuplicateComponent(UActorComponent* TemplateComponent)
{
	check(TemplateComponent);

	UActorComponent* NewCloneComponent = nullptr;
	AActor* Actor = TemplateComponent->GetOwner();
	if (!TemplateComponent->IsVisualizationComponent() && Actor)
	{
		Actor->Modify();
		FName NewComponentName = *FComponentEditorUtils::GenerateValidVariableNameFromAsset(TemplateComponent, Actor);

		bool bKeepWorldLocationOnAttach = false;

		const bool bTemplateTransactional = TemplateComponent->HasAllFlags(RF_Transactional);
		TemplateComponent->SetFlags(RF_Transactional);

		NewCloneComponent = DuplicateObject<UActorComponent>(TemplateComponent, Actor, NewComponentName );
		
		if (!bTemplateTransactional)
		{
			TemplateComponent->ClearFlags(RF_Transactional);
		}
			
		USceneComponent* NewSceneComponent = Cast<USceneComponent>(NewCloneComponent);
		if (NewSceneComponent)
		{
			// Ensure the clone doesn't think it has children
			FDirectAttachChildrenAccessor::Get(NewSceneComponent).Empty();

			// If the clone is a scene component without an attach parent, attach it to the root (can happen when duplicating the root component)
			if (!NewSceneComponent->GetAttachParent())
			{
				USceneComponent* RootComponent = Actor->GetRootComponent();
				check(RootComponent);

				// GetComponentTransform() is not a UPROPERTY, so make sure the clone has calculated it properly before attachment
				NewSceneComponent->UpdateComponentToWorld();

				NewSceneComponent->SetupAttachment(RootComponent);
			}
		}

		NewCloneComponent->OnComponentCreated();

		// Add to SerializedComponents array so it gets saved
		Actor->AddInstanceComponent(NewCloneComponent);
		
		// Register the new component
		NewCloneComponent->RegisterComponent();

		// Rerun construction scripts
		Actor->RerunConstructionScripts();
	}

	return NewCloneComponent;
}

void FComponentEditorUtils::AdjustComponentDelta(USceneComponent* Component, FVector& Drag, FRotator& Rotation)
{
	USceneComponent* ParentSceneComp = Component->GetAttachParent();
	if (ParentSceneComp)
	{
		const FTransform ParentToWorldSpace = ParentSceneComp->GetSocketTransform(Component->GetAttachSocketName());

		if (!Component->bAbsoluteLocation)
		{
			//transform the drag vector in relative to the parent transform
			Drag = ParentToWorldSpace.InverseTransformVectorNoScale(Drag);
			//Now that we have a global drag we can apply the parent scale
			Drag = Drag * ParentToWorldSpace.Inverse().GetScale3D();
		}

		if (!Component->bAbsoluteRotation)
		{
			Rotation = ( ParentToWorldSpace.Inverse().GetRotation() * Rotation.Quaternion() * ParentToWorldSpace.GetRotation() ).Rotator();
		}
	}
}

void FComponentEditorUtils::BindComponentSelectionOverride(USceneComponent* SceneComponent, bool bBind)
{
	if (SceneComponent)
	{
		// If the scene component is a primitive component, set the override for it
		UPrimitiveComponent* PrimitiveComponent = Cast<UPrimitiveComponent>(SceneComponent);
		if (PrimitiveComponent && PrimitiveComponent->SelectionOverrideDelegate.IsBound() != bBind)
		{
			if (bBind)
			{
				PrimitiveComponent->SelectionOverrideDelegate = UPrimitiveComponent::FSelectionOverride::CreateUObject(GUnrealEd, &UUnrealEdEngine::IsComponentSelected);
			}
			else
			{
				PrimitiveComponent->SelectionOverrideDelegate.Unbind();
			}
		}
		else
		{
			TArray<UPrimitiveComponent*> ComponentsToBind;

			if (UChildActorComponent* ChildActorComponent = Cast<UChildActorComponent>(SceneComponent))
			{
				if (AActor* ChildActor = ChildActorComponent->GetChildActor())
				{
					ChildActor->GetComponents(ComponentsToBind,true);
				}
			}

			// Otherwise, make sure the override is set properly on any attached editor-only primitive components (ex: billboards)
			for (USceneComponent* Component : SceneComponent->GetAttachChildren())
			{
				if (UPrimitiveComponent* PrimComponent = Cast<UPrimitiveComponent>(Component))
				{
					if (PrimComponent->IsEditorOnly())
					{
						ComponentsToBind.Add(PrimComponent);
					}
				}
			}

			for (UPrimitiveComponent* PrimComponent : ComponentsToBind)
			{
				if (PrimComponent->SelectionOverrideDelegate.IsBound() != bBind)
				{
					if (bBind)
					{
						PrimComponent->SelectionOverrideDelegate = UPrimitiveComponent::FSelectionOverride::CreateUObject(GUnrealEd, &UUnrealEdEngine::IsComponentSelected);
					}
					else
					{
						PrimComponent->SelectionOverrideDelegate.Unbind();
					}
				}
			}
		}
	}
}

bool FComponentEditorUtils::AttemptApplyMaterialToComponent(USceneComponent* SceneComponent, UMaterialInterface* MaterialToApply, int32 OptionalMaterialSlot)
{
	bool bResult = false;
	
	UMeshComponent* MeshComponent = Cast<UMeshComponent>(SceneComponent);
	UDecalComponent* DecalComponent = Cast<UDecalComponent>(SceneComponent);

	UMaterial* BaseMaterial = MaterialToApply->GetBaseMaterial();

	bool bCanApplyToComponent = DecalComponent || ( MeshComponent && BaseMaterial &&  BaseMaterial->MaterialDomain != MD_DeferredDecal && BaseMaterial->MaterialDomain != MD_UI );
	// We can only apply a material to a mesh or a decal
	if (bCanApplyToComponent && (MeshComponent || DecalComponent) )
	{
		bResult = true;
		const FScopedTransaction Transaction(LOCTEXT("DropTarget_UndoSetComponentMaterial", "Assign Material to Component (Drag and Drop)"));
		SceneComponent->Modify();

		if (MeshComponent)
		{
			// OK, we need to figure out how many material slots this mesh component/static mesh has.
			// Start with the actor's material count, then drill into the static/skeletal mesh to make sure 
			// we have the right total.
			int32 MaterialCount = FMath::Max(MeshComponent->OverrideMaterials.Num(), MeshComponent->GetNumMaterials());

			// Do we have an overridable material at the appropriate slot?
			if (MaterialCount > 0 && OptionalMaterialSlot < MaterialCount)
			{
				if (OptionalMaterialSlot == -1)
				{
					// Apply the material to every slot.
					for (int32 CurMaterialIndex = 0; CurMaterialIndex < MaterialCount; ++CurMaterialIndex)
					{
						MeshComponent->SetMaterial(CurMaterialIndex, MaterialToApply);
					}
				}
				else
				{
					// Apply only to the indicated slot.
					MeshComponent->SetMaterial(OptionalMaterialSlot, MaterialToApply);
				}
			}
		}
		else
		{
			DecalComponent->SetMaterial(0, MaterialToApply);
		}

		SceneComponent->MarkRenderStateDirty();
		GEditor->OnSceneMaterialsModified();
	}

	return bResult;
}

FName FComponentEditorUtils::FindVariableNameGivenComponentInstance(const UActorComponent* ComponentInstance)
{
	check(ComponentInstance != nullptr);

	// First see if the name just works
	if (AActor* OwnerActor = ComponentInstance->GetOwner())
	{
		UClass* OwnerActorClass = OwnerActor->GetClass();
		if (UObjectProperty* TestProperty = FindField<UObjectProperty>(OwnerActorClass, ComponentInstance->GetFName()))
		{
			if (ComponentInstance->GetClass()->IsChildOf(TestProperty->PropertyClass))
			{
				return TestProperty->GetFName();
			}
		}
	}

	// Name mismatch, try finding a differently named variable pointing to the the component (the mismatch should only be possible for native components)
	if (UActorComponent* Archetype = Cast<UActorComponent>(ComponentInstance->GetArchetype()))
	{
		if (AActor* OwnerActor = Archetype->GetOwner())
		{
			UClass* OwnerClass = OwnerActor->GetClass();
			AActor* OwnerCDO = CastChecked<AActor>(OwnerClass->GetDefaultObject());
			check(OwnerCDO->HasAnyFlags(RF_ClassDefaultObject));

			for (TFieldIterator<UObjectProperty> PropIt(OwnerClass, EFieldIteratorFlags::IncludeSuper); PropIt; ++PropIt)
			{
				UObjectProperty* TestProperty = *PropIt;
				if (Archetype->GetClass()->IsChildOf(TestProperty->PropertyClass))
				{
					void* TestPropertyInstanceAddress = TestProperty->ContainerPtrToValuePtr<void>(OwnerCDO);
					UObject* ObjectPointedToByProperty = TestProperty->GetObjectPropertyValue(TestPropertyInstanceAddress);
					if (ObjectPointedToByProperty == Archetype)
					{
						// This property points to the component archetype, so it's an anchor even if it was named wrong
						return TestProperty->GetFName();
					}
				}
			}

			for (TFieldIterator<UArrayProperty> PropIt(OwnerClass, EFieldIteratorFlags::IncludeSuper); PropIt; ++PropIt)
			{
				UArrayProperty* TestProperty = *PropIt;
				void* ArrayPropInstAddress = TestProperty->ContainerPtrToValuePtr<void>(OwnerCDO);

				UObjectProperty* ArrayEntryProp = Cast<UObjectProperty>(TestProperty->Inner);
				if ((ArrayEntryProp == nullptr) || !ArrayEntryProp->PropertyClass->IsChildOf<UActorComponent>())
				{
					continue;
				}

				FScriptArrayHelper ArrayHelper(TestProperty, ArrayPropInstAddress);
				for (int32 ComponentIndex = 0; ComponentIndex < ArrayHelper.Num(); ++ComponentIndex)
				{
					UObject* ArrayElement = ArrayEntryProp->GetObjectPropertyValue(ArrayHelper.GetRawPtr(ComponentIndex));
					if (ArrayElement == Archetype)
					{
						return TestProperty->GetFName();
					}
				}
			}
		}
	}

	return NAME_None;
}

void FComponentEditorUtils::FillComponentContextMenuOptions(UToolMenu* Menu, const TArray<UActorComponent*>& SelectedComponents)
{
	// Basic commands
	{
		FToolMenuSection& Section = Menu->AddSection("EditComponent", LOCTEXT("EditComponentHeading", "Edit"));
		Section.AddMenuEntry(FGenericCommands::Get().Cut);
		Section.AddMenuEntry(FGenericCommands::Get().Copy);
		Section.AddMenuEntry(FGenericCommands::Get().Paste);
		Section.AddMenuEntry(FGenericCommands::Get().Duplicate);
		Section.AddMenuEntry(FGenericCommands::Get().Delete);
		Section.AddMenuEntry(FGenericCommands::Get().Rename);
	}

	if (SelectedComponents.Num() == 1)
	{
		UActorComponent* Component = SelectedComponents[0];

		if (Component->GetClass()->ClassGeneratedBy)
		{
			{
				FToolMenuSection& Section = Menu->AddSection("ComponentAsset", LOCTEXT("ComponentAssetHeading", "Asset"));
				Section.AddMenuEntry(
					"GoToBlueprintForComponent",
					FText::Format(LOCTEXT("GoToBlueprintForComponent", "Edit {0}"), FText::FromString(Component->GetClass()->ClassGeneratedBy->GetName())),
					LOCTEXT("EditBlueprintForComponent_ToolTip", "Edits the Blueprint Class that defines this component."),
					FSlateIconFinder::FindIconForClass(Component->GetClass()),
					FUIAction(
					FExecuteAction::CreateStatic(&FComponentEditorUtils::OnEditBlueprintComponent, Component->GetClass()->ClassGeneratedBy),
					FCanExecuteAction()));

				Section.AddMenuEntry(
					"GoToAssetForComponent",
					LOCTEXT("GoToAssetForComponent", "Find Class in Content Browser"),
					LOCTEXT("GoToAssetForComponent_ToolTip", "Summons the content browser and goes to the class for this component."),
					FSlateIcon(FEditorStyle::GetStyleSetName(), "SystemWideCommands.FindInContentBrowser"),
					FUIAction(
					FExecuteAction::CreateStatic(&FComponentEditorUtils::OnGoToComponentAssetInBrowser, Component->GetClass()->ClassGeneratedBy),
					FCanExecuteAction()));
			}
		}
		else
		{
			{
				FToolMenuSection& Section = Menu->AddSection("ComponentCode", LOCTEXT("ComponentCodeHeading", "C++"));
				if (FSourceCodeNavigation::IsCompilerAvailable())
				{
					FString ClassHeaderPath;
					if (FSourceCodeNavigation::FindClassHeaderPath(Component->GetClass(), ClassHeaderPath) && IFileManager::Get().FileSize(*ClassHeaderPath) != INDEX_NONE)
					{
						const FString CodeFileName = FPaths::GetCleanFilename(*ClassHeaderPath);

						Section.AddMenuEntry(
							"GoToCodeForComponent",
							FText::Format(LOCTEXT("GoToCodeForComponent", "Open {0}"), FText::FromString(CodeFileName)),
							FText::Format(LOCTEXT("GoToCodeForComponent_ToolTip", "Opens the header file for this component ({0}) in a code editing program"), FText::FromString(CodeFileName)),
							FSlateIcon(),
							FUIAction(
							FExecuteAction::CreateStatic(&FComponentEditorUtils::OnOpenComponentCodeFile, ClassHeaderPath),
							FCanExecuteAction()));
					}

					Section.AddMenuEntry(
						"GoToAssetForComponent",
						LOCTEXT("GoToAssetForComponent", "Find Class in Content Browser"),
						LOCTEXT("GoToAssetForComponent_ToolTip", "Summons the content browser and goes to the class for this component."),
						FSlateIcon(FEditorStyle::GetStyleSetName(), "SystemWideCommands.FindInContentBrowser"),
						FUIAction(
						FExecuteAction::CreateStatic(&FComponentEditorUtils::OnGoToComponentAssetInBrowser, (UObject*)Component->GetClass()),
						FCanExecuteAction()));
				}
			}
		}
	}
}

UActorComponent* FComponentEditorUtils::FindMatchingComponent(UActorComponent* ComponentInstance, const TInlineComponentArray<UActorComponent*>& ComponentList)
{
	if (ComponentInstance == nullptr)
	{
		return nullptr;
	}

	TInlineComponentArray<UActorComponent*> FoundComponents;
	UActorComponent* LastFoundComponent = nullptr;
	for (UActorComponent* Component : ComponentList)
	{
		// Early out on pointer match
		if (ComponentInstance == Component)
		{
			return Component;
		}

		if (ComponentInstance->GetFName() == Component->GetFName())
		{
			FoundComponents.Add(Component);
			LastFoundComponent = Component;
		}
	}

	// No match or 1 match avoid sorting
	if (FoundComponents.Num() <= 1)
	{
		return LastFoundComponent;
	}

	if (USceneComponent* CurrentSceneComponent = Cast<USceneComponent>(ComponentInstance))
	{
		// Sort by matching hierarchy
		FoundComponents.Sort([&](const UActorComponent& ComponentA, const UActorComponent& ComponentB)
		{
			const USceneComponent* SceneComponentA = Cast<USceneComponent>(&ComponentA);
			const USceneComponent* SceneComponentB = Cast<USceneComponent>(&ComponentB);
			if (SceneComponentB == nullptr)
			{
				return true;
			}
			else if (SceneComponentA == nullptr)
			{
				return false;
			}

			const USceneComponent* AttachParentA = SceneComponentA->GetAttachParent();
			const USceneComponent* AttachParentB = SceneComponentB->GetAttachParent();
			const USceneComponent* CurrentParent = CurrentSceneComponent->GetAttachParent();
			// No parents...
			if (CurrentParent == nullptr)
			{
				return AttachParentA == nullptr;
			}

			bool MatchA = AttachParentA != nullptr && AttachParentA->GetFName() == CurrentParent->GetFName();
			bool MatchB = AttachParentB != nullptr && AttachParentB->GetFName() == CurrentParent->GetFName();
			while (MatchA && MatchB)
			{
				AttachParentA = AttachParentA->GetAttachParent();
				AttachParentB = AttachParentB->GetAttachParent();
				CurrentParent = CurrentParent->GetAttachParent();
				if (CurrentParent == nullptr)
				{
					return AttachParentA == nullptr;
				}

				MatchA = AttachParentA != nullptr && AttachParentA->GetFName() == CurrentParent->GetFName();
				MatchB = AttachParentB != nullptr && AttachParentB->GetFName() == CurrentParent->GetFName();
			}

			return MatchA;
		});
	}

	return FoundComponents[0];
}

FComponentReference FComponentEditorUtils::MakeComponentReference(const AActor* InExpectedComponentOwner, const UActorComponent* InComponent)
{
	FComponentReference Result;
	if (InComponent)
	{
		const AActor* Owner = InExpectedComponentOwner;
		if (InComponent->GetOwner() && InComponent->GetOwner() != Owner)
		{
			Result.OtherActor = InComponent->GetOwner();
			Owner = InComponent->GetOwner();
		}

		if (InComponent->CreationMethod == EComponentCreationMethod::Native || InComponent->CreationMethod == EComponentCreationMethod::SimpleConstructionScript)
		{
			Result.ComponentProperty = FComponentEditorUtils::FindVariableNameGivenComponentInstance(InComponent);
		}
		if (Result.ComponentProperty.IsNone() && InComponent->CreationMethod != EComponentCreationMethod::UserConstructionScript)
		{
			Result.PathToComponent = InComponent->GetPathName(InComponent->GetOwner());
		}
	}
	return Result;
}

void FComponentEditorUtils::OnGoToComponentAssetInBrowser(UObject* Asset)
{
	TArray<UObject*> Objects;
	Objects.Add(Asset);
	GEditor->SyncBrowserToObjects(Objects);
}

void FComponentEditorUtils::OnOpenComponentCodeFile(const FString CodeFileName)
{
	const FString AbsoluteHeaderPath = IFileManager::Get().ConvertToAbsolutePathForExternalAppForRead(*CodeFileName);
	FSourceCodeNavigation::OpenSourceFile(AbsoluteHeaderPath);
}

void FComponentEditorUtils::OnEditBlueprintComponent(UObject* Blueprint)
{
	GEditor->GetEditorSubsystem<UAssetEditorSubsystem>()->OpenEditorForAsset(Blueprint);
}

#undef LOCTEXT_NAMESPACE<|MERGE_RESOLUTION|>--- conflicted
+++ resolved
@@ -294,7 +294,6 @@
 		// If a desired name is supplied then walk back and find any numeric suffix so we can increment it nicely
 		int32 Index = AssetName.Len();
 		while (Index > 0 && AssetName[Index - 1] >= '0' && AssetName[Index - 1] <= '9')
-<<<<<<< HEAD
 		{
 			--Index;
 		}
@@ -311,24 +310,6 @@
 
 		while (!IsComponentNameAvailable(NewName, ComponentOwner))
 		{
-=======
-		{
-			--Index;
-		}
-
-		if (Index < AssetName.Len())
-		{
-			FString NumericSuffix = AssetName.RightChop(Index);
-			Counter = FCString::Atoi(*NumericSuffix);
-			NumericSuffix = FString::Printf(TEXT("%d"), Counter); // Restringify the counter to account for leading 0s that we don't want to remove
-			AssetName.RemoveAt(AssetName.Len() - NumericSuffix.Len(), NumericSuffix.Len(), false);
-			++Counter;
-			NewName = BuildNewName();
-		}
-
-		while (!IsComponentNameAvailable(NewName, ComponentOwner))
-		{
->>>>>>> a1e6ec07
 			NewName = BuildNewName();
 		}
 	}
