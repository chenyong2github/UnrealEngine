--- conflicted
+++ resolved
@@ -1409,7 +1409,6 @@
 		{}
 
 		USceneComponent* SceneComponent;
-<<<<<<< HEAD
 
 		// The first attach parent is valid when we find a parent that is part of the components array.
 		USceneComponent* FirstAttachParent;
@@ -1419,17 +1418,6 @@
 	TArray<FSceneComponentAndFirstParent> SceneComponentNodes;
 	SceneComponentNodes.Reserve(Components.Num());
 
-=======
-
-		// The first attach parent is valid when we find a parent that is part of the components array.
-		USceneComponent* FirstAttachParent;
-	};
-
-	// Array of FSceneComponentAndFirstParent that will be filled in a way that the parents are always before their children
-	TArray<FSceneComponentAndFirstParent> SceneComponentNodes;
-	SceneComponentNodes.Reserve(Components.Num());
-
->>>>>>> 647851d4
 	// Array of the valid ActorComponents
 	TArray<UActorComponent*> ActorComponents;
 	ActorComponents.Reserve(Components.Num());
@@ -1504,7 +1492,6 @@
 
 		SCS->AddNode(SCSNode);
 	}
-<<<<<<< HEAD
 
 	// The loop to add the scene components
 	for (int32 CompIndex = 0; CompIndex < SceneComponentNodes.Num(); ++CompIndex)
@@ -1514,17 +1501,6 @@
 		AActor* Actor = SceneComponent->GetOwner();
 		check(Actor);
 
-=======
-
-	// The loop to add the scene components
-	for (int32 CompIndex = 0; CompIndex < SceneComponentNodes.Num(); ++CompIndex)
-	{
-		const FSceneComponentAndFirstParent& ComponentNode = SceneComponentNodes[CompIndex];
-		USceneComponent* SceneComponent = ComponentNode.SceneComponent;
-		AActor* Actor = SceneComponent->GetOwner();
-		check(Actor);
-
->>>>>>> 647851d4
 		USCS_Node* SCSNode = FAddComponentsToBlueprintImpl::MakeComponentCopy(SceneComponent, SCS, InstanceComponentToNodeMap, bKeepMobility);
 
 		USceneComponent* FirstAttachParent = ComponentNode.FirstAttachParent;
@@ -1544,19 +1520,11 @@
 					SceneComponentTemplate->RelativeLocation = RelativeTransform.GetLocation();
 				}
 				if (!SceneComponent->bAbsoluteRotation)
-<<<<<<< HEAD
 				{
 					SceneComponentTemplate->RelativeRotation = RelativeTransform.GetRotation().Rotator();
 				}
 				if (!SceneComponent->bAbsoluteScale)
 				{
-=======
-				{
-					SceneComponentTemplate->RelativeRotation = RelativeTransform.GetRotation().Rotator();
-				}
-				if (!SceneComponent->bAbsoluteScale)
-				{
->>>>>>> 647851d4
 					SceneComponentTemplate->RelativeScale3D = RelativeTransform.GetScale3D();
 				}
 			}
