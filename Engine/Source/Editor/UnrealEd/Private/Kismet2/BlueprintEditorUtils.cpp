--- conflicted
+++ resolved
@@ -4285,8 +4285,6 @@
 			{
 				HiddenPins.Add(*It.Value());
 			}
-<<<<<<< HEAD
-=======
 			else if (Key == FBlueprintMetadata::MD_HidePin)
 			{
 				TArray<FString> HiddenPinNames;
@@ -4297,7 +4295,6 @@
 					HiddenPins.Add(*HiddenPinName);
 				}
 			}
->>>>>>> 00d61fac
 			else if (Key == FBlueprintMetadata::MD_ExpandEnumAsExecs ||
 					Key == FBlueprintMetadata::MD_ExpandBoolAsExecs)
 			{
@@ -4399,8 +4396,6 @@
 	}
 }
 
-<<<<<<< HEAD
-=======
 void FBlueprintEditorUtils::ValidateEditorOnlyNodes(const UK2Node* Node, FCompilerResultsLog& MessageLog)
 {
 	if(!Node)
@@ -4424,7 +4419,6 @@
 	}
 }
 
->>>>>>> 00d61fac
 void FBlueprintEditorUtils::GetClassVariableList(const UBlueprint* Blueprint, TSet<FName>& VisibleVariables, bool bIncludePrivateVars) 
 {
 	// Existing variables in the parent class and above, when using the compilation manager the previous SkeletonGeneratedClass will have been cleared when
