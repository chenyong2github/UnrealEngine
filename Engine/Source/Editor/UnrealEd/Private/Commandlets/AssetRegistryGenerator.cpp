// Copyright 1998-2019 Epic Games, Inc. All Rights Reserved.

#include "Commandlets/AssetRegistryGenerator.h"
#include "HAL/FileManager.h"
#include "Misc/FileHelper.h"
#include "Serialization/ArrayReader.h"
#include "Serialization/ArrayWriter.h"
#include "Misc/App.h"
#include "Serialization/JsonTypes.h"
#include "Serialization/JsonReader.h"
#include "Policies/PrettyJsonPrintPolicy.h"
#include "Serialization/JsonSerializer.h"
#include "Engine/Level.h"
#include "Engine/World.h"
#include "Settings/ProjectPackagingSettings.h"
#include "CollectionManagerTypes.h"
#include "ICollectionManager.h"
#include "CollectionManagerModule.h"
#include "Interfaces/ITargetPlatform.h"
#include "AssetRegistryModule.h"
#include "GameDelegates.h"
#include "Commandlets/IChunkDataGenerator.h"
#include "Commandlets/ChunkDependencyInfo.h"
#include "IPlatformFileSandboxWrapper.h"
#include "Misc/ConfigCacheIni.h"
#include "Stats/StatsMisc.h"
#include "Templates/UniquePtr.h"
#include "Engine/AssetManager.h"

#include "Serialization/JsonWriter.h"
#include "Serialization/JsonReader.h"
#include "Serialization/JsonSerializer.h"

DEFINE_LOG_CATEGORY_STATIC(LogAssetRegistryGenerator, Log, All);

#define LOCTEXT_NAMESPACE "AssetRegistryGenerator"

#if WITH_EDITOR
#include "HAL/ThreadHeartBeat.h"
#endif

//////////////////////////////////////////////////////////////////////////
// Static functions
FName GetPackageNameFromDependencyPackageName(const FName RawPackageFName)
{
	FName PackageFName = RawPackageFName;
	if ((FPackageName::IsValidLongPackageName(RawPackageFName.ToString()) == false) &&
		(FPackageName::IsScriptPackage(RawPackageFName.ToString()) == false))
	{
		FText OutReason;
		if (!FPackageName::IsValidLongPackageName(RawPackageFName.ToString(), true, &OutReason))
		{
			const FText FailMessage = FText::Format(LOCTEXT("UnableToGeneratePackageName", "Unable to generate long package name for {0}. {1}"),
				FText::FromString(RawPackageFName.ToString()), OutReason);

			UE_LOG(LogAssetRegistryGenerator, Warning, TEXT("%s"), *(FailMessage.ToString()));
			return NAME_None;
		}


		FString LongPackageName;
		if (FPackageName::SearchForPackageOnDisk(RawPackageFName.ToString(), &LongPackageName) == false)
		{
			return NAME_None;
		}
		PackageFName = FName(*LongPackageName);
	}

	// don't include script packages in dependencies as they are always in memory
	if (FPackageName::IsScriptPackage(PackageFName.ToString()))
	{
		// no one likes script packages
		return NAME_None;
	}
	return PackageFName;
}


//////////////////////////////////////////////////////////////////////////
// FAssetRegistryGenerator

FAssetRegistryGenerator::FAssetRegistryGenerator(const ITargetPlatform* InPlatform)
	: AssetRegistry(FModuleManager::LoadModuleChecked<FAssetRegistryModule>(TEXT("AssetRegistry")).Get())
	, TargetPlatform(InPlatform)
	, bGenerateChunks(false)
	, bUseAssetManager(false)
	, HighestChunkId(0)
{
	DependencyInfo = GetMutableDefault<UChunkDependencyInfo>();

	bool bOnlyHardReferences = false;
	const UProjectPackagingSettings* const PackagingSettings = GetDefault<UProjectPackagingSettings>();
	if (PackagingSettings)
	{
		bOnlyHardReferences = PackagingSettings->bChunkHardReferencesOnly;
	}	

	DependencyType = bOnlyHardReferences ? EAssetRegistryDependencyType::Hard : EAssetRegistryDependencyType::Packages;

	if (UAssetManager::IsValid() && !FGameDelegates::Get().GetAssignStreamingChunkDelegate().IsBound() && !FGameDelegates::Get().GetGetPackageDependenciesForManifestGeneratorDelegate().IsBound())
	{
		bUseAssetManager = true;

		UAssetManager::Get().UpdateManagementDatabase();
	}

	InitializeChunkIdPakchunkIndexMapping();
}

FAssetRegistryGenerator::~FAssetRegistryGenerator()
{
	for (auto ChunkSet : ChunkManifests)
	{
		delete ChunkSet;
	}
	ChunkManifests.Empty();
	for (auto ChunkSet : FinalChunkManifests)
	{
		delete ChunkSet;
	}
	FinalChunkManifests.Empty();
}

bool FAssetRegistryGenerator::CleanTempPackagingDirectory(const FString& Platform) const
{
	FString TmpPackagingDir = GetTempPackagingDirectoryForPlatform(Platform);
	if (IFileManager::Get().DirectoryExists(*TmpPackagingDir))
	{
		if (!IFileManager::Get().DeleteDirectory(*TmpPackagingDir, false, true))
		{
			UE_LOG(LogAssetRegistryGenerator, Error, TEXT("Failed to delete directory: %s"), *TmpPackagingDir);
			return false;
		}
	}

	FString ChunkListDir = FPaths::Combine(*FPaths::ProjectLogDir(), TEXT("ChunkLists"));
	if (IFileManager::Get().DirectoryExists(*ChunkListDir))
	{
		if (!IFileManager::Get().DeleteDirectory(*ChunkListDir, false, true))
		{
			UE_LOG(LogAssetRegistryGenerator, Error, TEXT("Failed to delete directory: %s"), *ChunkListDir);
			return false;
		}
	}
	return true;
}

bool FAssetRegistryGenerator::ShouldPlatformGenerateStreamingInstallManifest(const ITargetPlatform* Platform) const
{
	if (Platform)
	{
		FConfigFile PlatformIniFile;
		FConfigCacheIni::LoadLocalIniFile(PlatformIniFile, TEXT("Game"), true, *Platform->IniPlatformName());
		FString ConfigString;
		if (PlatformIniFile.GetString(TEXT("/Script/UnrealEd.ProjectPackagingSettings"), TEXT("bGenerateChunks"), ConfigString))
		{
			return FCString::ToBool(*ConfigString);
		}
	}

	return false;
}


int64 FAssetRegistryGenerator::GetMaxChunkSizePerPlatform(const ITargetPlatform* Platform) const
{
	if ( Platform )
	{
		FConfigFile PlatformIniFile;
		FConfigCacheIni::LoadLocalIniFile(PlatformIniFile, TEXT("Game"), true, *Platform->IniPlatformName());
		FString ConfigString;
		if (PlatformIniFile.GetString(TEXT("/Script/UnrealEd.ProjectPackagingSettings"), TEXT("MaxChunkSize"), ConfigString))
		{
			return FCString::Atoi64(*ConfigString);
		}
	}

	return -1;
}

class FPackageFileSizeVisitor : public IPlatformFile::FDirectoryStatVisitor
{
	TMap<FString, int64>& PackageFileSizes;
public:
	FPackageFileSizeVisitor(TMap<FString, int64>& InFileSizes)
		: PackageFileSizes(InFileSizes)
	{}
	virtual bool Visit(const TCHAR* FilenameOrDirectory, const FFileStatData& StatData)
	{
		const TCHAR* Extensions[] = { TEXT(".uexp"), TEXT(".uasset"), TEXT(".ubulk"), TEXT(".ufont"), TEXT(".umap"), TEXT(".uptnl") };

		if (StatData.bIsDirectory)
			return true;

		const TCHAR* Extension = FCString::Strrchr(FilenameOrDirectory, '.');
		if (!Extension)
			return true;

		int32 ExtIndex = 0;
		for (; ExtIndex < UE_ARRAY_COUNT(Extensions); ++ExtIndex)
		{
			if (0 == FCString::Stricmp(Extension, Extensions[ExtIndex]))
				break;
		}

		if (ExtIndex >= UE_ARRAY_COUNT(Extensions))
			return true;

		int32 LengthWithoutExtension = Extension - FilenameOrDirectory;
		FString FilenameWithoutExtension(LengthWithoutExtension, FilenameOrDirectory);

		if (int64* CurrentPackageSize = PackageFileSizes.Find(FilenameWithoutExtension))
		{
			int64& TotalPackageSize = *CurrentPackageSize;
			TotalPackageSize += StatData.FileSize;
		}
		else
		{
			PackageFileSizes.Add(FilenameWithoutExtension, StatData.FileSize);
		}

		return true;
	}
};

static void ParseChunkLayerAssignment(TArray<FString> ChunkLayerAssignmentArray, TMap<int32, int32>& OutChunkLayerAssignment)
{
	OutChunkLayerAssignment.Empty();

	const TCHAR* PropertyChunkId = TEXT("ChunkId=");
	const TCHAR* PropertyLayerId = TEXT("Layer=");
	for (FString& Entry : ChunkLayerAssignmentArray)
	{
		// Remove parentheses
		Entry.TrimStartAndEndInline();
		Entry.ReplaceInline(TEXT("("), TEXT(""));
		Entry.ReplaceInline(TEXT(")"), TEXT(""));

		int32 ChunkId = -1;
		int32 LayerId = -1;
		FParse::Value(*Entry, PropertyChunkId, ChunkId);
		FParse::Value(*Entry, PropertyLayerId, LayerId);

		if (ChunkId >= 0 && LayerId >= 0 && !OutChunkLayerAssignment.Contains(ChunkId))
		{
			OutChunkLayerAssignment.Add(ChunkId, LayerId);
		}
	}
}

static void AssignLayerChunkDelegate(const FAssignLayerChunkMap* ChunkManifest, const FString& Platform, const int32 ChunkIndex, int32& OutChunkLayer)
{
	OutChunkLayer = 0;

	FConfigFile PlatformIniFile;
	FConfigCacheIni::LoadLocalIniFile(PlatformIniFile, TEXT("Game"), true, *Platform);
	TArray<FString> ChunkLayerAssignmentArray;
	PlatformIniFile.GetArray(TEXT("/Script/UnrealEd.ProjectPackagingSettings"), TEXT("ChunkLayerAssignment"), ChunkLayerAssignmentArray);

	TMap<int32, int32> ChunkLayerAssignment;
	ParseChunkLayerAssignment(ChunkLayerAssignmentArray, ChunkLayerAssignment);

	int32* LayerId = ChunkLayerAssignment.Find(ChunkIndex);
	if (LayerId)
	{
		OutChunkLayer = *LayerId;
	}
}

bool FAssetRegistryGenerator::GenerateStreamingInstallManifest(int64 InExtraFlavorChunkSize, FSandboxPlatformFile* InSandboxFile)
{
	const FString Platform = TargetPlatform->PlatformName();

	// empty out the current paklist directory
	FString TmpPackagingDir = GetTempPackagingDirectoryForPlatform(Platform);

	int64 MaxChunkSize = GetMaxChunkSizePerPlatform( TargetPlatform );

	if (InExtraFlavorChunkSize > 0)
	{
		TmpPackagingDir /= TEXT("ExtraFlavor");
		MaxChunkSize = InExtraFlavorChunkSize;
	}

	if (!IFileManager::Get().MakeDirectory(*TmpPackagingDir, true))
	{
		UE_LOG(LogAssetRegistryGenerator, Error, TEXT("Failed to create directory: %s"), *TmpPackagingDir);
		return false;
	}
	
	// open a file for writing the list of pak file lists that we've generated
	FString PakChunkListFilename = TmpPackagingDir / TEXT("pakchunklist.txt");
	TUniquePtr<FArchive> PakChunkListFile(IFileManager::Get().CreateFileWriter(*PakChunkListFilename));

	if (!PakChunkListFile)
	{
		UE_LOG(LogAssetRegistryGenerator, Error, TEXT("Failed to open output pakchunklist file %s"), *PakChunkListFilename);
		return false;
	}

	FString PakChunkLayerInfoFilename = FString::Printf(TEXT("%s/pakchunklayers.txt"), *TmpPackagingDir);
	TUniquePtr<FArchive> ChunkLayerFile(IFileManager::Get().CreateFileWriter(*PakChunkLayerInfoFilename));

	TArray<FString> CompressedChunkWildcards;
	{
		// never screw with server pak files.  This hack only cares about client platforms
		if (!TargetPlatform->IsServerOnly())
		{
			FConfigFile PlatformIniFile;
			FConfigCacheIni::LoadLocalIniFile(PlatformIniFile, TEXT("Game"), true, *TargetPlatform->IniPlatformName());
			FString ConfigString;
			PlatformIniFile.GetArray(TEXT("/Script/UnrealEd.ProjectPackagingSettings"), TEXT("CompressedChunkWildcard"), CompressedChunkWildcards);
		}
	}

	// Add manifests for any staging-time only groups
	if (bUseAssetManager && !TargetPlatform->HasSecurePackageFormat())
	{
		UE_LOG(LogAssetRegistryGenerator, Log, TEXT("Updating stage-only encryption manifests for platform %s"), *TargetPlatform->IniPlatformName());
		FContentEncryptionConfig ContentEncryptionConfig;
		UAssetManager::Get().GetContentEncryptionConfig(ContentEncryptionConfig);
		const FContentEncryptionConfig::TGroupMap& EncryptedNonUFSFileGroups = ContentEncryptionConfig.GetPackageGroupMap();
		
		for (const FContentEncryptionConfig::TGroupMap::ElementType& Element : EncryptedNonUFSFileGroups)
		{
			if (Element.Value.bStageTimeOnly)
			{
				UE_LOG(LogAssetRegistryGenerator, Log, TEXT("Adding stage-time only manifest for group '%s'"), *Element.Key.ToString());

				FName GroupName = Element.Key;
				const TSet<FName>& PackageNames = Element.Value.PackageNames;
				
				FChunkPackageSet* NewManifest = new FChunkPackageSet();
				for (FName PackageName : PackageNames)
				{
					NewManifest->Add(PackageName, FPackageName::LongPackageNameToFilename(PackageName.ToString()));
				}

				int32 ChunkID = UAssetManager::Get().GetContentEncryptionGroupChunkID(GroupName);
				int32 PakchunkIndex = GetPakchunkIndex(ChunkID);
				if (PakchunkIndex >= FinalChunkManifests.Num())
				{
					// Extend the array until it is large enough to hold the requested index, filling it in with nulls on all the newly added indices.
					// Note that this will temporarily break our contract that FinalChunkManifests does not contain null pointers; we fix up the contract
					// by replacing any remaining null pointers in the loop over FinalChunkManifests at the bottom of this function.
					FinalChunkManifests.AddZeroed(PakchunkIndex - FinalChunkManifests.Num() + 1);
				}
				checkf(PakchunkIndex < FinalChunkManifests.Num(), TEXT("Chunk %i out of range. %i manifests available"), PakchunkIndex, FinalChunkManifests.Num() - 1);
				checkf(FinalChunkManifests[PakchunkIndex] == nullptr || FinalChunkManifests[PakchunkIndex]->Num() == 0, TEXT("Manifest already exists for chunk %i"), PakchunkIndex);

				if (FinalChunkManifests[PakchunkIndex])
				{
					delete FinalChunkManifests[PakchunkIndex];
				}

				FinalChunkManifests[PakchunkIndex] = NewManifest;
			}
		}
	}

	TMap<FString, int64> PackageFileSizes;
	if (MaxChunkSize > 0)
	{
		FString SandboxPath = InSandboxFile->GetSandboxDirectory();
		SandboxPath.ReplaceInline(TEXT("[Platform]"), *Platform);
		FPackageFileSizeVisitor PackageSearch(PackageFileSizes);
		IFileManager::Get().IterateDirectoryStatRecursively(*SandboxPath, PackageSearch);
	}

	// generate per-chunk pak list files
	bool bSucceeded = true;
	for (int32 PakchunkIndex = 0; PakchunkIndex < FinalChunkManifests.Num(); ++PakchunkIndex)
	{
		const FChunkPackageSet* Manifest = FinalChunkManifests[PakchunkIndex];

		// Serialize chunk layers whether chunk is empty or not
		int32 TargetLayer = 0;
		FGameDelegates::Get().GetAssignLayerChunkDelegate().ExecuteIfBound(Manifest, Platform, PakchunkIndex, TargetLayer);

		FString LayerString = FString::Printf(TEXT("%d\r\n"), TargetLayer);
		ChunkLayerFile->Serialize(TCHAR_TO_ANSI(*LayerString), LayerString.Len());

<<<<<<< HEAD
		// Is this index a null placeholder that we added in the loop over EncryptedNonUFSFileGroups and then never filled in?  If so, 
		// fill it in with an empty FChunkPackageSet
		if (!FinalChunkManifests[PakchunkIndex])
=======
		// Is this chunk empty?
		if (!Manifest)
>>>>>>> f971b1df
		{
			FinalChunkManifests[PakchunkIndex] = new FChunkPackageSet;
		}

		int32 FilenameIndex = 0;
		TArray<FString> ChunkFilenames;
		Manifest->GenerateValueArray(ChunkFilenames);
		bool bFinishedAllFiles = false;
		for (int32 SubChunkIndex = 0; !bFinishedAllFiles; ++SubChunkIndex)
		{
			const FString PakChunkFilename = (SubChunkIndex > 0)
				? FString::Printf(TEXT("pakchunk%d_s%d.txt"), PakchunkIndex, SubChunkIndex)
				: FString::Printf(TEXT("pakchunk%d.txt"), PakchunkIndex);

			const FString PakListFilename = FString::Printf(TEXT("%s/%s"), *TmpPackagingDir, *PakChunkFilename);
			TUniquePtr<FArchive> PakListFile(IFileManager::Get().CreateFileWriter(*PakListFilename));

			if (!PakListFile)
			{
				UE_LOG(LogAssetRegistryGenerator, Error, TEXT("Failed to open output paklist file %s"), *PakListFilename);
				bSucceeded = false;
				break;
			}

			FString PakChunkOptions;
			for (const FString& CompressedChunkWildcard : CompressedChunkWildcards)
			{
				if (PakChunkFilename.MatchesWildcard(CompressedChunkWildcard))
				{
					PakChunkOptions += " compressed";
					break;
				}
			}

			if (bUseAssetManager)
			{
				// For encryption chunks, PakchunkIndex equals ChunkID
				FGuid Guid = UAssetManager::Get().GetChunkEncryptionKeyGuid(PakchunkIndex);
				if (Guid.IsValid())
				{
					PakChunkOptions += TEXT(" encryptionkeyguid=") + Guid.ToString();

					// If this chunk has a seperate unique asset registry, add it to first subchunk's manifest here
					if (SubChunkIndex == 0)
					{
						// For chunks with unique asset registry name, pakchunkIndex should equal chunkid
						FName RegistryName = UAssetManager::Get().GetUniqueAssetRegistryName(PakchunkIndex);
						if (RegistryName != NAME_None)
						{
							FString AssetRegistryFilename = FString::Printf(TEXT("%s%sAssetRegistry%s.bin"), *InSandboxFile->GetSandboxDirectory(), *InSandboxFile->GetGameSandboxDirectoryName(), *RegistryName.ToString());
							ChunkFilenames.Add(AssetRegistryFilename);
						}
					}
				}
			}

			// Allow the extra data generation steps to run and add their output to the manifest
			if (ChunkDataGenerators.Num() > 0)
			{
				TSet<FName> PackagesInChunk;
				PackagesInChunk.Reserve(Manifest->Num());
				for (const auto& ChunkManifestPair : *Manifest)
				{
					PackagesInChunk.Add(ChunkManifestPair.Key);
				}

				for (const TSharedRef<IChunkDataGenerator>& ChunkDataGenerator : ChunkDataGenerators)
				{
					ChunkDataGenerator->GenerateChunkDataFiles(PakchunkIndex, PackagesInChunk, Platform, InSandboxFile, ChunkFilenames);
				}
			}

			if (bUseAssetManager && SubChunkIndex == 0)
			{
				// Sort so the order is consistent. If load order is important then it should be specified as a load order file to UnrealPak
				ChunkFilenames.Sort();
			}

			int64 CurrentPakSize = 0;
			bFinishedAllFiles = true;
			for (; FilenameIndex < ChunkFilenames.Num(); ++FilenameIndex)
			{
				FString Filename = ChunkFilenames[FilenameIndex];
				FString PakListLine = FPaths::ConvertRelativePathToFull(Filename.Replace(TEXT("[Platform]"), *Platform));
				if (MaxChunkSize > 0)
				{
					const int64* PackageFileSize = PackageFileSizes.Find(PakListLine);
					CurrentPakSize += PackageFileSize ? *PackageFileSize : 0;
					if (MaxChunkSize < CurrentPakSize)
					{
						// early out if we are over memory limit
						bFinishedAllFiles = false;
						break;
					}
				}
				
				PakListLine.ReplaceInline(TEXT("/"), TEXT("\\"));
				PakListLine += TEXT("\r\n");
				PakListFile->Serialize(TCHAR_TO_ANSI(*PakListLine), PakListLine.Len());
			}

			PakListFile->Close();

			// add this pakfilelist to our master list of pakfilelists
			FString PakChunkListLine = FString::Printf(TEXT("%s%s\r\n"), *PakChunkFilename, *PakChunkOptions);
			PakChunkListFile->Serialize(TCHAR_TO_ANSI(*PakChunkListLine), PakChunkListLine.Len());
		}
	}

	ChunkLayerFile->Close();
	PakChunkListFile->Close();

	return bSucceeded;
}

void FAssetRegistryGenerator::GenerateChunkManifestForPackage(const FName& PackageFName, const FString& PackagePathName, const FString& SandboxFilename, const FString& LastLoadedMapName, FSandboxPlatformFile* InSandboxFile)
{
	TArray<int32> TargetChunks;
	TArray<int32> ExistingChunkIDs;

	if (!bGenerateChunks)
	{
		TargetChunks.AddUnique(0);
		ExistingChunkIDs.AddUnique(0);
	}

	if (bGenerateChunks)
	{
		// Collect all chunk IDs associated with this package from the asset registry
		TArray<int32> RegistryChunkIDs = GetAssetRegistryChunkAssignments(PackageFName);

		ExistingChunkIDs = GetExistingPackageChunkAssignments(PackageFName);
		if (bUseAssetManager)
		{
			// No distinction between source of existing chunks for new flow
			RegistryChunkIDs.Append(ExistingChunkIDs);

			UAssetManager::Get().GetPackageChunkIds(PackageFName, TargetPlatform, RegistryChunkIDs, TargetChunks);
		}
		else
		{
			// Try to call game-specific delegate to determine the target chunk ID
			// FString Name = Package->GetPathName();
			if (FGameDelegates::Get().GetAssignStreamingChunkDelegate().IsBound())
			{
				FGameDelegates::Get().GetAssignStreamingChunkDelegate().ExecuteIfBound(PackagePathName, LastLoadedMapName, RegistryChunkIDs, ExistingChunkIDs, TargetChunks);
			}
			else
			{
				//Take asset registry assignments and existing assignments
				TargetChunks.Append(RegistryChunkIDs);
				TargetChunks.Append(ExistingChunkIDs);
			}
		}
	}

	// if the delegate requested a specific chunk assignment, add them package to it now.
	for (const auto& PackageChunk : TargetChunks)
	{
		AddPackageToManifest(SandboxFilename, PackageFName, PackageChunk);
	}
	// If the delegate requested to remove the package from any chunk, remove it now
	for (const auto& PackageChunk : ExistingChunkIDs)
	{
		if (!TargetChunks.Contains(PackageChunk))
		{
			RemovePackageFromManifest(PackageFName, PackageChunk);
		}
	}

}


void FAssetRegistryGenerator::CleanManifestDirectories()
{
	CleanTempPackagingDirectory(TargetPlatform->PlatformName());
}

bool FAssetRegistryGenerator::LoadPreviousAssetRegistry(const FString& Filename)
{
	// First try development asset registry
	FArrayReader SerializedAssetData;

	if (IFileManager::Get().FileExists(*Filename) && FFileHelper::LoadFileToArray(SerializedAssetData, *Filename))
	{
		FAssetRegistrySerializationOptions Options;
		Options.ModifyForDevelopment();

		return PreviousState.Serialize(SerializedAssetData, Options);
	}

	return false;
}

void FAssetRegistryGenerator::InjectEncryptionData(FAssetRegistryState& TargetState)
{
	if (bUseAssetManager)
	{
		UAssetManager& AssetManager = UAssetManager::Get();

		TMap<int32, FGuid> GuidCache;
		FContentEncryptionConfig EncryptionConfig;
		AssetManager.GetContentEncryptionConfig(EncryptionConfig);

		for (FContentEncryptionConfig::TGroupMap::ElementType EncryptedAssetSetElement : EncryptionConfig.GetPackageGroupMap())
		{
			FName SetName = EncryptedAssetSetElement.Key;
			TSet<FName>& EncryptedRootAssets = EncryptedAssetSetElement.Value.PackageNames;

			for (FName EncryptedRootPackageName : EncryptedRootAssets)
			{
				const TArray<const FAssetData*>& PackageAssets = TargetState.GetAssetsByPackageName(EncryptedRootPackageName);

				for (const FAssetData* PackageAsset : PackageAssets)
				{
					FAssetData* AssetData = const_cast<FAssetData*>(PackageAsset);

					if (AssetData)
					{
						FString GuidString;

						if (AssetData->ChunkIDs.Num() > 1)
						{
							UE_LOG(LogAssetRegistryGenerator, Error, TEXT("Encrypted root asset '%s' exists in two chunks. Only secondary assets should be shared between chunks."), *AssetData->ObjectPath.ToString());
						}
						else if (AssetData->ChunkIDs.Num() == 1)
						{
							int32 ChunkID = AssetData->ChunkIDs[0];
							FGuid Guid;

							if (GuidCache.Contains(ChunkID))
							{
								Guid = GuidCache[ChunkID];
							}
							else
							{
								Guid = GuidCache.Add(ChunkID, AssetManager.GetChunkEncryptionKeyGuid(ChunkID));
							}

							if (Guid.IsValid())
							{
								FAssetDataTagMap TagsAndValues = AssetData->TagsAndValues.GetMap();
								TagsAndValues.Add(UAssetManager::GetEncryptionKeyAssetTagName(), Guid.ToString());
								FAssetData NewAssetData = FAssetData(AssetData->PackageName, AssetData->PackagePath, AssetData->AssetName, AssetData->AssetClass, TagsAndValues, AssetData->ChunkIDs, AssetData->PackageFlags);
								TargetState.UpdateAssetData(AssetData, NewAssetData);
							}
						}
					}
				}
			}
		}
	}
}

bool FAssetRegistryGenerator::SaveManifests(FSandboxPlatformFile* InSandboxFile, int64 InExtraFlavorChunkSize)
{
	// Always do package dependency work, is required to modify asset registry
	FixupPackageDependenciesForChunks(InSandboxFile);

	if (bGenerateChunks)
	{	
		if (!GenerateStreamingInstallManifest(InExtraFlavorChunkSize, InSandboxFile))
		{
			return false;
		}

		// Generate map for the platform abstraction
		TMultiMap<FString, int32> PakchunkMap;	// asset -> ChunkIDs map
		TSet<int32> PakchunkIndicesInUse;
		const FString PlatformName = TargetPlatform->PlatformName();

		// Collect all unique chunk indices and map all files to their chunks
		for (int32 PakchunkIndex = 0; PakchunkIndex < FinalChunkManifests.Num(); ++PakchunkIndex)
		{
			check(FinalChunkManifests[PakchunkIndex]);
			if (FinalChunkManifests[PakchunkIndex]->Num())
			{
				PakchunkIndicesInUse.Add(PakchunkIndex);
				for (auto& Filename : *FinalChunkManifests[PakchunkIndex])
				{
					FString PlatFilename = Filename.Value.Replace(TEXT("[Platform]"), *PlatformName);
					PakchunkMap.Add(PlatFilename, PakchunkIndex);
				}
			}
		}

		// Sort our chunk IDs and file paths
		PakchunkMap.KeySort(TLess<FString>());
		PakchunkIndicesInUse.Sort(TLess<int32>());

		// Platform abstraction will generate any required platform-specific files for the chunks
		if (!TargetPlatform->GenerateStreamingInstallManifest(PakchunkMap, PakchunkIndicesInUse))
		{
			return false;
		}

		if (!bUseAssetManager)
		{
			// In new flow, this is written later
			GenerateAssetChunkInformationCSV(FPaths::Combine(*FPaths::ProjectLogDir(), TEXT("ChunkLists")), true);
		}
	}

	return true;
}

bool FAssetRegistryGenerator::ContainsMap(const FName& PackageName) const
{
	return PackagesContainingMaps.Contains(PackageName);
}

FAssetPackageData* FAssetRegistryGenerator::GetAssetPackageData(const FName& PackageName)
{
	return State.CreateOrGetAssetPackageData(PackageName);
}

void FAssetRegistryGenerator::UpdateKeptPackagesDiskData(const TArray<FName>& InKeptPackages)
{
	for (const FName& PackageName : InKeptPackages)
	{
		// Get mutable PackageData without creating it when it does not exist
		FAssetPackageData* PackageData =
			State.GetAssetPackageData(PackageName) ?
			State.CreateOrGetAssetPackageData(PackageName) :
			nullptr;
		const FAssetPackageData* PreviousPackageData =
			PreviousState.GetAssetPackageData(PackageName);

		if (!PackageData || !PreviousPackageData)
		{
			continue;
		}

		if (PackageData->PackageGuid != PreviousPackageData->PackageGuid)
		{
			continue;
		}

		PackageData->CookedHash = PreviousPackageData->CookedHash;
		PackageData->DiskSize = PreviousPackageData->DiskSize;
	}
}

void FAssetRegistryGenerator::UpdateKeptPackagesAssetData()
{
	for (FName PackageName : KeptPackages)
	{
		const TArray<const FAssetData*>& PreviousAssetDatas = PreviousState.GetAssetsByPackageName(PackageName);
		for (int I = 0; I < PreviousAssetDatas.Num(); ++I)
		{
			State.UpdateAssetData(*PreviousAssetDatas[I]);
		}
	}
}

void FAssetRegistryGenerator::UpdateCollectionAssetData()
{
	// Read out the per-platform settings use to build the list of collections to tag
	bool bTagAllCollections = false;
	TArray<FString> CollectionsToIncludeOrExclude;
	{
		const FString PlatformIniName = TargetPlatform->IniPlatformName();

		FConfigFile PlatformEngineIni;
		FConfigCacheIni::LoadLocalIniFile(PlatformEngineIni, TEXT("Engine"), true, (!PlatformIniName.IsEmpty() ? *PlatformIniName : ANSI_TO_TCHAR(FPlatformProperties::IniPlatformName())));

		// The list of collections will either be a inclusive or a exclusive depending on the value of bTagAllCollections
		PlatformEngineIni.GetBool(TEXT("AssetRegistry"), TEXT("bTagAllCollections"), bTagAllCollections);
		PlatformEngineIni.GetArray(TEXT("AssetRegistry"), bTagAllCollections ? TEXT("CollectionsToExcludeAsTags") : TEXT("CollectionsToIncludeAsTags"), CollectionsToIncludeOrExclude);
	}

	// Build the list of collections we should tag for each asset
	TMap<FName, TArray<FName>> AssetPathNamesToCollectionTags;
	{
		ICollectionManager& CollectionManager = FCollectionManagerModule::GetModule().Get();

		TArray<FCollectionNameType> CollectionNamesToTag;
		CollectionManager.GetCollections(CollectionNamesToTag);
		if (bTagAllCollections)
		{
			CollectionNamesToTag.RemoveAll([&CollectionsToIncludeOrExclude](const FCollectionNameType& CollectionNameAndType)
			{
				return CollectionsToIncludeOrExclude.Contains(CollectionNameAndType.Name.ToString());
			});
		}
		else
		{
			CollectionNamesToTag.RemoveAll([&CollectionsToIncludeOrExclude](const FCollectionNameType& CollectionNameAndType)
			{
				return !CollectionsToIncludeOrExclude.Contains(CollectionNameAndType.Name.ToString());
			});
		}
		
		TArray<FName> TmpAssetPathNames;
		for (const FCollectionNameType& CollectionNameToTag : CollectionNamesToTag)
		{
			const FName CollectionTagName = *FString::Printf(TEXT("%s%s"), FAssetData::GetCollectionTagPrefix(), *CollectionNameToTag.Name.ToString());

			TmpAssetPathNames.Reset();
			CollectionManager.GetAssetsInCollection(CollectionNameToTag.Name, CollectionNameToTag.Type, TmpAssetPathNames);

			for (const FName AssetPathName : TmpAssetPathNames)
			{
				TArray<FName>& CollectionTagsForAsset = AssetPathNamesToCollectionTags.FindOrAdd(AssetPathName);
				CollectionTagsForAsset.AddUnique(CollectionTagName);
			}
		}
	}

	// Apply the collection tags to the asset registry state
	for (const auto& AssetPathNameToCollectionTagsPair : AssetPathNamesToCollectionTags)
	{
		const FName AssetPathName = AssetPathNameToCollectionTagsPair.Key;
		const TArray<FName>& CollectionTagsForAsset = AssetPathNameToCollectionTagsPair.Value;

		const FAssetData* AssetData = State.GetAssetByObjectPath(AssetPathName);
		if (AssetData)
		{
			FAssetDataTagMap TagsAndValues = AssetData->TagsAndValues.GetMap();
			for (const FName CollectionTagName : CollectionTagsForAsset)
			{
				TagsAndValues.Add(CollectionTagName, FString()); // TODO: Does this need a value to avoid being trimmed?
			}
			State.UpdateAssetData(FAssetData(AssetData->PackageName, AssetData->PackagePath, AssetData->AssetName, AssetData->AssetClass, TagsAndValues, AssetData->ChunkIDs, AssetData->PackageFlags));
		}
	}
}

void FAssetRegistryGenerator::Initialize(const TArray<FName> &InStartupPackages)
{
	StartupPackages.Append(InStartupPackages);

	FAssetRegistrySerializationOptions SaveOptions;

	// If the asset registry is still doing it's background scan, we need to wait for it to finish and tick it so that the results are flushed out
	while (AssetRegistry.IsLoadingAssets())
	{
		AssetRegistry.Tick(-1.0f);
		FThreadHeartBeat::Get().HeartBeat();
		FPlatformProcess::SleepNoStats(0.0001f);
	}

	ensureMsgf(!AssetRegistry.IsLoadingAssets(), TEXT("Cannot initialize asset registry generator while asset registry is still scanning source assets "));

	AssetRegistry.InitializeSerializationOptions(SaveOptions, TargetPlatform->IniPlatformName());

	AssetRegistry.InitializeTemporaryAssetRegistryState(State, SaveOptions);

	FGameDelegates::Get().GetAssignLayerChunkDelegate() = FAssignLayerChunkDelegate::CreateStatic(AssignLayerChunkDelegate);
}

void FAssetRegistryGenerator::ComputePackageDifferences(TSet<FName>& ModifiedPackages, TSet<FName>& NewPackages, TSet<FName>& RemovedPackages, TSet<FName>& IdenticalCookedPackages, TSet<FName>& IdenticalUncookedPackages, bool bRecurseModifications, bool bRecurseScriptModifications)
{
	TArray<FName> ModifiedScriptPackages;

	for (const TPair<FName, const FAssetPackageData*>& PackagePair : State.GetAssetPackageDataMap())
	{
		FName PackageName = PackagePair.Key;
		const FAssetPackageData* CurrentPackageData = PackagePair.Value;

		const FAssetPackageData* PreviousPackageData = PreviousState.GetAssetPackageData(PackageName);

		if (!PreviousPackageData)
		{
			NewPackages.Add(PackageName);
		}
		else if (CurrentPackageData->PackageGuid == PreviousPackageData->PackageGuid)
		{
			if (PreviousPackageData->DiskSize < 0)
			{
				IdenticalUncookedPackages.Add(PackageName);
			}
			else
			{
				IdenticalCookedPackages.Add(PackageName);
			}
		}
		else
		{
			if (FPackageName::IsScriptPackage(PackageName.ToString()))
			{
				ModifiedScriptPackages.Add(PackageName);
			}
			else
			{
			ModifiedPackages.Add(PackageName);
		}
	}
	}

	for (const TPair<FName, const FAssetPackageData*>& PackagePair : PreviousState.GetAssetPackageDataMap())
	{
		FName PackageName = PackagePair.Key;
		const FAssetPackageData* PreviousPackageData = PackagePair.Value;

		const FAssetPackageData* CurrentPackageData = State.GetAssetPackageData(PackageName);

		if (!CurrentPackageData)
		{
			RemovedPackages.Add(PackageName);
		}
	}

	if (bRecurseModifications)
	{
		// Recurse modified packages to their dependencies. This is needed because we only compare package guids
		TArray<FName> ModifiedPackagesToRecurse = ModifiedPackages.Array();

		if (bRecurseScriptModifications)
		{
			ModifiedPackagesToRecurse.Append(ModifiedScriptPackages);
		}

		for (int32 RecurseIndex = 0; RecurseIndex < ModifiedPackagesToRecurse.Num(); RecurseIndex++)
		{
			FName ModifiedPackage = ModifiedPackagesToRecurse[RecurseIndex];
			TArray<FAssetIdentifier> Referencers;
			State.GetReferencers(ModifiedPackage, Referencers, EAssetRegistryDependencyType::Hard);

			for (const FAssetIdentifier& Referencer : Referencers)
			{
				FName ReferencerPackage = Referencer.PackageName;
				if (!ModifiedPackages.Contains(ReferencerPackage) && (IdenticalCookedPackages.Contains(ReferencerPackage) || IdenticalUncookedPackages.Contains(ReferencerPackage)))
				{
					// Remove from identical list
					IdenticalCookedPackages.Remove(ReferencerPackage);
					IdenticalUncookedPackages.Remove(ReferencerPackage);

					ModifiedPackages.Add(ReferencerPackage);
					ModifiedPackagesToRecurse.Add(ReferencerPackage);
				}
			}
		}
	}
}

void FAssetRegistryGenerator::UpdateKeptPackages(const TArray<FName>& InKeptPackages)
{
	KeptPackages.Append(InKeptPackages);
	// Update disk data right away, disk data is only updated when packages are saved, and kept packages are never saved
	UpdateKeptPackagesDiskData(InKeptPackages);
	// Delay update of AssetData with TagsAndValues, this data may be modified up until serialization in SaveAssetRegistry
}

void FAssetRegistryGenerator::BuildChunkManifest(const TSet<FName>& InCookedPackages, const TSet<FName>& InDevelopmentOnlyPackages, FSandboxPlatformFile* InSandboxFile, bool bGenerateStreamingInstallManifest)
{
	// If we were asked to generate a streaming install manifest explicitly and we did not have bGenerateNoChunks set, we will generate chunks.
	// Otherwise, we will defer to the config settings for the platform.
	const UProjectPackagingSettings* PackagingSettings = Cast<UProjectPackagingSettings>(UProjectPackagingSettings::StaticClass()->GetDefaultObject());
	if (PackagingSettings->bGenerateNoChunks)
	{
		bGenerateChunks = false;
	}
	else
	{
		if (bGenerateStreamingInstallManifest)
		{
			bGenerateChunks = true;
		}
		else
		{
			bGenerateChunks = ShouldPlatformGenerateStreamingInstallManifest(TargetPlatform);
		}
	}

	CookedPackages = InCookedPackages;
	DevelopmentOnlyPackages = InDevelopmentOnlyPackages;

	TSet<FName> AllPackages;
	AllPackages.Append(CookedPackages);
	AllPackages.Append(DevelopmentOnlyPackages);

	// Prune our asset registry to cooked + dev only list
	FAssetRegistrySerializationOptions DevelopmentSaveOptions;
	AssetRegistry.InitializeSerializationOptions(DevelopmentSaveOptions, TargetPlatform->IniPlatformName());
	DevelopmentSaveOptions.ModifyForDevelopment();
	State.PruneAssetData(AllPackages, TSet<FName>(), DevelopmentSaveOptions);

	// Mark development only packages as explicitly -1 size to indicate it was not cooked
	for (FName DevelopmentOnlyPackage : DevelopmentOnlyPackages)
	{
		FAssetPackageData* PackageData = State.CreateOrGetAssetPackageData(DevelopmentOnlyPackage);
		PackageData->DiskSize = -1;
	}

	// initialize FoundIDList, PackageChunkIDMap
	const TMap<FName, const FAssetData*>& ObjectToDataMap = State.GetObjectPathToAssetDataMap();

	for (const TPair<FName, const FAssetData*>& Pair : ObjectToDataMap)
	{
		// Chunk Ids are safe to modify in place so do a const cast
		FAssetData& AssetData = *const_cast<FAssetData*>(Pair.Value);
		for (auto ChunkIt = AssetData.ChunkIDs.CreateConstIterator(); ChunkIt; ++ChunkIt)
		{
			int32 ChunkID = *ChunkIt;
			if (ChunkID < 0)
			{
				UE_LOG(LogAssetRegistryGenerator, Warning, TEXT("Out of range ChunkID: %d"), ChunkID);
				ChunkID = 0;
			}
			
			auto* FoundIDList = PackageChunkIDMap.Find(AssetData.PackageName);
			if (!FoundIDList)
			{
				FoundIDList = &PackageChunkIDMap.Add(AssetData.PackageName);
			}
			FoundIDList->AddUnique(ChunkID);
		}

			// Now clear the original chunk id list. We will fill it with real IDs when cooking.
			AssetData.ChunkIDs.Empty();

		// Update whether the owner package contains a map
		if (AssetData.GetClass()->IsChildOf(UWorld::StaticClass()) || AssetData.GetClass()->IsChildOf(ULevel::StaticClass()))
		{
			PackagesContainingMaps.Add(AssetData.PackageName);
		}
	}

	// add all the packages to the unassigned package list
	for (FName CookedPackage : CookedPackages)
	{
		const FString SandboxPath = InSandboxFile->ConvertToAbsolutePathForExternalAppForWrite(*FPackageName::LongPackageNameToFilename(CookedPackage.ToString()));

		AllCookedPackageSet.Add(CookedPackage, SandboxPath);
		UnassignedPackageSet.Add(CookedPackage, SandboxPath);
	}

	TArray<FName> UnassignedPackageList;

	// Old path has map specific code, new code doesn't care about map or load order
	if (!bUseAssetManager)
	{
		// Assign startup packages, these will generally end up in chunk 0
		FString StartupPackageMapName(TEXT("None"));
		for (FName CookedPackage : StartupPackages)
		{
			const FString SandboxPath = InSandboxFile->ConvertToAbsolutePathForExternalAppForWrite(*FPackageName::LongPackageNameToFilename(CookedPackage.ToString()));
			const FString PackagePathName = CookedPackage.ToString();
			AllCookedPackageSet.Add(CookedPackage, SandboxPath);
			GenerateChunkManifestForPackage(CookedPackage, PackagePathName, SandboxPath, StartupPackageMapName, InSandboxFile);
		}

		// Capture list at start as it may change during iteration
		UnassignedPackageSet.GenerateKeyArray(UnassignedPackageList);

		// assign chunks for all the map packages
		for (FName MapFName : UnassignedPackageList)
		{
			if (ContainsMap(MapFName) == false)
			{
				continue;
			}

			// get all the dependencies for this map
			TArray<FName> MapDependencies;
			ensure(GatherAllPackageDependencies(MapFName, MapDependencies));

			for (const auto& RawPackageFName : MapDependencies)
			{
				const FName PackageFName = GetPackageNameFromDependencyPackageName(RawPackageFName);

				if (PackageFName == NAME_None)
				{
					continue;
				}

				const FString PackagePathName = PackageFName.ToString();
				const FString MapName = MapFName.ToString();
				const FString* SandboxFilenamePtr = AllCookedPackageSet.Find(PackageFName);
				if (!SandboxFilenamePtr)
				{
					const FString SandboxPath = InSandboxFile->ConvertToAbsolutePathForExternalAppForWrite(*FPackageName::LongPackageNameToFilename(PackagePathName));

					AllCookedPackageSet.Add(PackageFName, SandboxPath);

					SandboxFilenamePtr = AllCookedPackageSet.Find(PackageFName);
					check(SandboxFilenamePtr);
				}
				const FString& SandboxFilename = *SandboxFilenamePtr;

				GenerateChunkManifestForPackage(PackageFName, PackagePathName, SandboxFilename, MapName, InSandboxFile);
			}
		}
	}

	// Capture list at start as it may change during iteration
	UnassignedPackageSet.GenerateKeyArray(UnassignedPackageList);

	// process the remaining unassigned packages
	for (FName PackageFName : UnassignedPackageList)
	{
		const FString& SandboxFilename = AllCookedPackageSet.FindChecked(PackageFName);
		const FString PackagePathName = PackageFName.ToString();

		GenerateChunkManifestForPackage(PackageFName, PackagePathName, SandboxFilename, FString(), InSandboxFile);
	}

	// anything that remains in the UnAssignedPackageSet will be put in chunk0 when we save the asset registry

}

void FAssetRegistryGenerator::RegisterChunkDataGenerator(TSharedRef<IChunkDataGenerator> InChunkDataGenerator)
{
	ChunkDataGenerators.Add(MoveTemp(InChunkDataGenerator));
}

void FAssetRegistryGenerator::PreSave(const TSet<FName>& InCookedPackages)
{
	if (bUseAssetManager)
	{
		UAssetManager::Get().PreSaveAssetRegistry(TargetPlatform, InCookedPackages);
	}
}

void FAssetRegistryGenerator::PostSave()
{
	if (bUseAssetManager)
	{
		UAssetManager::Get().PostSaveAssetRegistry();
	}
}

void FAssetRegistryGenerator::AddAssetToFileOrderRecursive(const FName& InPackageName, TArray<FName>& OutFileOrder, TSet<FName>& OutEncounteredNames, const TSet<FName>& InPackageNameSet, const TSet<FName>& InTopLevelAssets)
{
	if (!OutEncounteredNames.Contains(InPackageName))
	{
		OutEncounteredNames.Add(InPackageName);

		TArray<FName> Dependencies;
		AssetRegistry.GetDependencies(InPackageName, Dependencies, EAssetRegistryDependencyType::Hard);

		for (FName DependencyName : Dependencies)
		{
			if (InPackageNameSet.Contains(DependencyName))
			{
				if (!InTopLevelAssets.Contains(DependencyName))
				{
					AddAssetToFileOrderRecursive(DependencyName, OutFileOrder, OutEncounteredNames, InPackageNameSet, InTopLevelAssets);
				}
			}
		}

		OutFileOrder.Add(InPackageName);
	}
}

bool FAssetRegistryGenerator::SaveAssetRegistry(const FString& SandboxPath, bool bSerializeDevelopmentAssetRegistry, bool bForceNoFilter)
{
	UE_LOG(LogAssetRegistryGenerator, Display, TEXT("Saving asset registry."));
	const TMap<FName, const FAssetData*>& ObjectToDataMap = State.GetObjectPathToAssetDataMap();
	
	// Write development first, this will always write
	FAssetRegistrySerializationOptions DevelopmentSaveOptions;
	AssetRegistry.InitializeSerializationOptions(DevelopmentSaveOptions, TargetPlatform->IniPlatformName());
	DevelopmentSaveOptions.ModifyForDevelopment();

	// Write runtime registry, this can be excluded per game/platform
	FAssetRegistrySerializationOptions SaveOptions;
	AssetRegistry.InitializeSerializationOptions(SaveOptions, TargetPlatform->IniPlatformName());

	if (bForceNoFilter)
	{
		DevelopmentSaveOptions.DisableFilters();
		SaveOptions.DisableFilters();
	}

	// First flush the asset registry and make sure the asset data is in sync, as it may have been updated during cook
	AssetRegistry.Tick(-1.0f);
	AssetRegistry.InitializeTemporaryAssetRegistryState(State, SaveOptions, true);
	// Then possibly apply AssetData with TagsAndValues from a previous AssetRegistry for packages kept from a previous cook
	UpdateKeptPackagesAssetData();
	UpdateCollectionAssetData();

	if (DevelopmentSaveOptions.bSerializeAssetRegistry && bSerializeDevelopmentAssetRegistry)
	{
		// Create development registry data, used for incremental cook and editor viewing
		FArrayWriter SerializedAssetRegistry;

		State.Serialize(SerializedAssetRegistry, DevelopmentSaveOptions);

		// Save the generated registry
		FString PlatformSandboxPath = SandboxPath.Replace(TEXT("[Platform]"), *TargetPlatform->PlatformName());
		PlatformSandboxPath.ReplaceInline(TEXT("AssetRegistry.bin"), TEXT("Metadata/DevelopmentAssetRegistry.bin"));
		FFileHelper::SaveArrayToFile(SerializedAssetRegistry, *PlatformSandboxPath);

		if (bGenerateChunks && bUseAssetManager)
		{
			FString ChunkListsPath = PlatformSandboxPath.Replace(TEXT("/DevelopmentAssetRegistry.bin"), TEXT(""));

			// Write out CSV file with chunking information
			GenerateAssetChunkInformationCSV(ChunkListsPath, false);
		}
	}

	if (SaveOptions.bSerializeAssetRegistry)
	{
		TMap<int32, FString> ChunkBucketNames;
		TMap<int32, TSet<int32>> ChunkBuckets;
		const int32 GenericChunkBucket = -1;
		ChunkBucketNames.Add(GenericChunkBucket, FString());

		// When chunk manifests have been generated (e.g. cook by the book) serialize 
		// an asset registry for each chunk.
		if (FinalChunkManifests.Num() > 0)
		{
			// Pass over all chunks and build a mapping of chunk index to asset registry name. All chunks that don't have a unique registry are assigned to the "generic bucket"
			// which will be written to the master asset registry in chunk 0
			for (int32 PakchunkIndex = 0; PakchunkIndex < FinalChunkManifests.Num(); ++PakchunkIndex)
			{
				FChunkPackageSet* Manifest = FinalChunkManifests[PakchunkIndex];
				if (Manifest == nullptr)
				{
					continue;
				}

				bool bAddToGenericBucket = true;

				if (bUseAssetManager)
				{
					// For chunks with unique asset registry name, pakchunkIndex should equal chunkid
					FName RegistryName = UAssetManager::Get().GetUniqueAssetRegistryName(PakchunkIndex);
					if (RegistryName != NAME_None)
					{
						ChunkBuckets.FindOrAdd(PakchunkIndex).Add(PakchunkIndex);
						ChunkBucketNames.FindOrAdd(PakchunkIndex) = RegistryName.ToString();
						bAddToGenericBucket = false;
					}
				}

				if (bAddToGenericBucket)
				{
					ChunkBuckets.FindOrAdd(GenericChunkBucket).Add(PakchunkIndex);
				}
			}

			FString SandboxPathWithoutExtension = FPaths::ChangeExtension(SandboxPath, TEXT(""));
			FString SandboxPathExtension = FPaths::GetExtension(SandboxPath);

			for (TMap<int32, TSet<int32>>::ElementType& ChunkBucketElement : ChunkBuckets)
			{
				// Prune out the development only packages, and any assets that belong in a different chunk asset registry
				FAssetRegistryState NewState;
				NewState.InitializeFromExistingAndPrune(State, CookedPackages, TSet<FName>(), ChunkBucketElement.Value, SaveOptions);

				InjectEncryptionData(NewState);

				// Create runtime registry data
				FArrayWriter SerializedAssetRegistry;
				SerializedAssetRegistry.SetFilterEditorOnly(true);

				NewState.Serialize(SerializedAssetRegistry, SaveOptions);

				// Save the generated registry
				FString PlatformSandboxPath = SandboxPathWithoutExtension.Replace(TEXT("[Platform]"), *TargetPlatform->PlatformName());
				PlatformSandboxPath += ChunkBucketNames[ChunkBucketElement.Key] + TEXT(".") + SandboxPathExtension;

				FFileHelper::SaveArrayToFile(SerializedAssetRegistry, *PlatformSandboxPath);

				FString FilenameForLog;
				if (ChunkBucketElement.Key != GenericChunkBucket)
				{
					check(ChunkBucketElement.Key < FinalChunkManifests.Num());
					FChunkPackageSet* ChunkPackageSet = FinalChunkManifests[ChunkBucketElement.Key];
					check(ChunkPackageSet);
					FilenameForLog = FString::Printf(TEXT("[chunkbucket %i] "), ChunkBucketElement.Key);
				}
				UE_LOG(LogAssetRegistryGenerator, Display, TEXT("Generated asset registry %snum assets %d, size is %5.2fkb"), *FilenameForLog, NewState.GetNumAssets(), (float)SerializedAssetRegistry.Num() / 1024.f);
			}
		}
		// If no chunk manifests have been generated (e.g. cook on the fly)
		else
		{
			// Prune out the development only packages
			State.PruneAssetData(CookedPackages, TSet<FName>(), SaveOptions);

			// Create runtime registry data
			FArrayWriter SerializedAssetRegistry;
			SerializedAssetRegistry.SetFilterEditorOnly(true);

			State.Serialize(SerializedAssetRegistry, SaveOptions);

			// Save the generated registry
			FString PlatformSandboxPath = SandboxPath.Replace(TEXT("[Platform]"), *TargetPlatform->PlatformName());
			FFileHelper::SaveArrayToFile(SerializedAssetRegistry, *PlatformSandboxPath);
			UE_LOG(LogAssetRegistryGenerator, Display, TEXT("Generated asset registry num assets %d, size is %5.2fkb"), ObjectToDataMap.Num(), (float)SerializedAssetRegistry.Num() / 1024.f);
		}
	}

	UE_LOG(LogAssetRegistryGenerator, Display, TEXT("Done saving asset registry."));

	return true;
}

bool FAssetRegistryGenerator::WriteCookerOpenOrder()
{
	TSet<FName> PackageNameSet;
	TSet<FName> MapList;
	const TMap<FName, const FAssetData*>& ObjectToDataMap = State.GetObjectPathToAssetDataMap();
	for (const TPair<FName, const FAssetData*>& Pair : ObjectToDataMap)
	{
		FAssetData* AssetData = const_cast<FAssetData*>(Pair.Value);
		PackageNameSet.Add(AssetData->PackageName);

		// REPLACE WITH PRIORITY

		if (ContainsMap(AssetData->PackageName))
		{
			MapList.Add(AssetData->PackageName);
		}
	}

	FString CookerFileOrderString;
	{
		TArray<FName> TopLevelMapPackageNames;
		TArray<FName> TopLevelPackageNames;

		for (FName PackageName : PackageNameSet)
		{
			TArray<FName> Referencers;
			AssetRegistry.GetReferencers(PackageName, Referencers, EAssetRegistryDependencyType::Hard);

			bool bIsTopLevel = true;
			bool bIsMap = MapList.Contains(PackageName);

			if (!bIsMap && Referencers.Num() > 0)
			{
				for (auto ReferencerName : Referencers)
				{
					if (PackageNameSet.Contains(ReferencerName))
					{
						bIsTopLevel = false;
						break;
					}
				}
			}

			if (bIsTopLevel)
			{
				if (bIsMap)
				{
					TopLevelMapPackageNames.Add(PackageName);
				}
				else
				{
					TopLevelPackageNames.Add(PackageName);
				}
			}
		}

		TArray<FName> FileOrder;
		TSet<FName> EncounteredNames;
		for (FName PackageName : TopLevelPackageNames)
		{
			AddAssetToFileOrderRecursive(PackageName, FileOrder, EncounteredNames, PackageNameSet, MapList);
		}

		for (FName PackageName : TopLevelMapPackageNames)
		{
			AddAssetToFileOrderRecursive(PackageName, FileOrder, EncounteredNames, PackageNameSet, MapList);
		}

		int32 CurrentIndex = 0;
		for (FName PackageName : FileOrder)
		{
			bool bIsMap = MapList.Contains(PackageName);
			FString Filename = FPackageName::LongPackageNameToFilename(PackageName.ToString(), bIsMap ? FPackageName::GetMapPackageExtension() : FPackageName::GetAssetPackageExtension());
			FString Line = FString::Printf(TEXT("\"%s\" %i\n"), *Filename, CurrentIndex++);
			CookerFileOrderString.Append(Line);
		}
	}

	if (CookerFileOrderString.Len())
	{
		FString OpenOrderFilename = FString::Printf(TEXT("%sBuild/%s/FileOpenOrder/CookerOpenOrder.log"), *FPaths::ProjectDir(), *TargetPlatform->PlatformName());
		FFileHelper::SaveStringToFile(CookerFileOrderString, *OpenOrderFilename);
	}

	return true;
}

bool FAssetRegistryGenerator::GetPackageDependencyChain(FName SourcePackage, FName TargetPackage, TSet<FName>& VisitedPackages, TArray<FName>& OutDependencyChain)
{	
	//avoid crashing from circular dependencies.
	if (VisitedPackages.Contains(SourcePackage))
	{		
		return false;
	}
	VisitedPackages.Add(SourcePackage);

	if (SourcePackage == TargetPackage)
	{		
		OutDependencyChain.Add(SourcePackage);
		return true;
	}

	TArray<FName> SourceDependencies;
	if (GetPackageDependencies(SourcePackage, SourceDependencies, DependencyType) == false)
	{		
		return false;
	}

	int32 DependencyCounter = 0;
	while (DependencyCounter < SourceDependencies.Num())
	{		
		const FName& ChildPackageName = SourceDependencies[DependencyCounter];
		if (GetPackageDependencyChain(ChildPackageName, TargetPackage, VisitedPackages, OutDependencyChain))
		{
			OutDependencyChain.Add(SourcePackage);
			return true;
		}
		++DependencyCounter;
	}
	
	return false;
}

bool FAssetRegistryGenerator::GetPackageDependencies(FName PackageName, TArray<FName>& DependentPackageNames, EAssetRegistryDependencyType::Type InDependencyType)
{	
	if (FGameDelegates::Get().GetGetPackageDependenciesForManifestGeneratorDelegate().IsBound())
	{
		return FGameDelegates::Get().GetGetPackageDependenciesForManifestGeneratorDelegate().Execute(PackageName, DependentPackageNames, InDependencyType);
	}
	else
	{
		return AssetRegistry.GetDependencies(PackageName, DependentPackageNames, InDependencyType);
	}
}

bool FAssetRegistryGenerator::GatherAllPackageDependencies(FName PackageName, TArray<FName>& DependentPackageNames)
{	
	if (GetPackageDependencies(PackageName, DependentPackageNames, DependencyType) == false)
	{
		return false;
	}

	TSet<FName> VisitedPackages;
	VisitedPackages.Append(DependentPackageNames);

	int32 DependencyCounter = 0;
	while (DependencyCounter < DependentPackageNames.Num())
	{
		const FName& ChildPackageName = DependentPackageNames[DependencyCounter];
		++DependencyCounter;
		TArray<FName> ChildDependentPackageNames;
		if (GetPackageDependencies(ChildPackageName, ChildDependentPackageNames, DependencyType) == false)
		{
			return false;
		}

		for (const auto& ChildDependentPackageName : ChildDependentPackageNames)
		{
			if (!VisitedPackages.Contains(ChildDependentPackageName))
			{
				DependentPackageNames.Add(ChildDependentPackageName);
				VisitedPackages.Add(ChildDependentPackageName);
			}
		}
	}

	return true;
}

bool FAssetRegistryGenerator::GenerateAssetChunkInformationCSV(const FString& OutputPath, bool bWriteIndividualFiles)
{
	FString TmpString, TmpStringChunks;
	ANSICHAR HeaderText[] = "ChunkID, Package Name, Class Type, Hard or Soft Chunk, File Size, Other Chunks\n";

	const TMap<FName, const FAssetData*>& ObjectToDataMap = State.GetObjectPathToAssetDataMap();
	TArray<const FAssetData*> AssetDataList;
	for (const TPair<FName, const FAssetData*> Pair : ObjectToDataMap)
	{
		AssetDataList.Add(Pair.Value);
	}

	// Sort list so it's consistent over time
	AssetDataList.Sort([](const FAssetData& A, const FAssetData& B)
	{
		return A.ObjectPath.LexicalLess(B.ObjectPath);
	});

	// Create file for all chunks
	TUniquePtr<FArchive> AllChunksFile(IFileManager::Get().CreateFileWriter(*FPaths::Combine(*OutputPath, TEXT("AllChunksInfo.csv"))));
	if (!AllChunksFile.IsValid())
	{
		return false;
	}

	AllChunksFile->Serialize(HeaderText, sizeof(HeaderText)-1);

	// Create file for each chunk if needed
	TArray<TUniquePtr<FArchive>> ChunkFiles;
	if (bWriteIndividualFiles)
	{
		for (int32 PakchunkIndex = 0; PakchunkIndex < FinalChunkManifests.Num(); ++PakchunkIndex)
		{
			FArchive* ChunkFile = IFileManager::Get().CreateFileWriter(*FPaths::Combine(*OutputPath, *FString::Printf(TEXT("Chunks%dInfo.csv"), PakchunkIndex)));
			if (ChunkFile == nullptr)
			{
				return false;
			}
			ChunkFile->Serialize(HeaderText, sizeof(HeaderText)-1);
			ChunkFiles.Add(TUniquePtr<FArchive>(ChunkFile));
		}
	}

	for (const FAssetData* AssetDataPtr : AssetDataList)
	{
		const FAssetData& AssetData = *AssetDataPtr;
		const FAssetPackageData* PackageData = State.GetAssetPackageData(AssetData.PackageName);

		// Add only assets that have actually been cooked and belong to any chunk and that have a file size
		if (AssetData.ChunkIDs.Num() > 0 && PackageData->DiskSize > 0)
		{
			for (int32 PakchunkIndex : AssetData.ChunkIDs)
			{
				const int64 FileSize = PackageData->DiskSize;
				FString SoftChain;
				bool bHardChunk = false;
				if (PakchunkIndex < ChunkManifests.Num())
				{
					bHardChunk = ChunkManifests[PakchunkIndex] && ChunkManifests[PakchunkIndex]->Contains(AssetData.PackageName);

					if (!bHardChunk)
					{
						SoftChain = GetShortestReferenceChain(AssetData.PackageName, PakchunkIndex);
					}
				}
				if (SoftChain.IsEmpty())
				{
					SoftChain = TEXT("Soft: Possibly Unassigned Asset");
				}

				// Build "other chunks" string or None if not part of
				TmpStringChunks.Empty(64);
				for (const auto& OtherChunk : AssetData.ChunkIDs)
				{
					if (OtherChunk != PakchunkIndex)
					{
						TmpString = FString::Printf(TEXT("%d "), OtherChunk);
					}
				}

				// Build csv line
				TmpString = FString::Printf(TEXT("%d,%s,%s,%s,%lld,%s\n"),
					PakchunkIndex,
					*AssetData.PackageName.ToString(),
					*AssetData.AssetClass.ToString(),
					bHardChunk ? TEXT("Hard") : *SoftChain,
					FileSize,
					AssetData.ChunkIDs.Num() == 1 ? TEXT("None") : *TmpStringChunks
				);

				// Write line to all chunks file and individual chunks files if requested
				{
					auto Src = StringCast<ANSICHAR>(*TmpString, TmpString.Len());
					AllChunksFile->Serialize((ANSICHAR*)Src.Get(), Src.Length() * sizeof(ANSICHAR));
					
					if (bWriteIndividualFiles)
					{
						ChunkFiles[PakchunkIndex]->Serialize((ANSICHAR*)Src.Get(), Src.Length() * sizeof(ANSICHAR));
					}
				}
			}
		}
	}

	return true;
}

void FAssetRegistryGenerator::AddPackageToManifest(const FString& PackageSandboxPath, FName PackageName, int32 ChunkId)
{
	HighestChunkId = ChunkId > HighestChunkId ? ChunkId : HighestChunkId;
	int32 PakchunkIndex = GetPakchunkIndex(ChunkId);

	while (PakchunkIndex >= ChunkManifests.Num())
	{
		ChunkManifests.Add(nullptr);
	}
	if (!ChunkManifests[PakchunkIndex])
	{
		ChunkManifests[PakchunkIndex] = new FChunkPackageSet();
	}
	ChunkManifests[PakchunkIndex]->Add(PackageName, PackageSandboxPath);
	//Safety check, it the package happens to exist in the unassigned list remove it now.
	UnassignedPackageSet.Remove(PackageName);
}


void FAssetRegistryGenerator::RemovePackageFromManifest(FName PackageName, int32 ChunkId)
{
	int32 PakchunkIndex = GetPakchunkIndex(ChunkId);

	if (ChunkManifests[PakchunkIndex])
	{
		ChunkManifests[PakchunkIndex]->Remove(PackageName);
	}
}

void FAssetRegistryGenerator::ResolveChunkDependencyGraph(const FChunkDependencyTreeNode& Node, const TSet<FName>& BaseAssetSet, TArray<TArray<FName>>& OutPackagesMovedBetweenChunks)
{
	if (FinalChunkManifests.Num() > Node.ChunkID && FinalChunkManifests[Node.ChunkID])
	{
		for (auto It = BaseAssetSet.CreateConstIterator(); It; ++It)
		{
			// Remove any assets belonging to our parents.			
			if (FinalChunkManifests[Node.ChunkID]->Remove(*It) > 0)
			{
				OutPackagesMovedBetweenChunks[Node.ChunkID].Add(*It);
				UE_LOG(LogAssetRegistryGenerator, Verbose, TEXT("Removed %s from chunk %i because it is duplicated in another chunk."), *It->ToString(), Node.ChunkID);
			}
		}
		
		TSet<FName> ModifiedAssetSet;
		
		// Add the current Chunk's assets
		for (auto It = FinalChunkManifests[Node.ChunkID]->CreateConstIterator(); It; ++It)//for (const auto It : *(FinalChunkManifests[Node.ChunkID]))
		{
			if (!ModifiedAssetSet.Num())
			{
				ModifiedAssetSet = BaseAssetSet;
			}
			
			ModifiedAssetSet.Add(It.Key());
		}
		
		const auto& AssetSet = ModifiedAssetSet.Num() ? ModifiedAssetSet : BaseAssetSet;
		for (const auto It : Node.ChildNodes)
		{
			ResolveChunkDependencyGraph(It, AssetSet, OutPackagesMovedBetweenChunks);
		}
	}
}

bool FAssetRegistryGenerator::CheckChunkAssetsAreNotInChild(const FChunkDependencyTreeNode& Node)
{
	for (const auto It : Node.ChildNodes)
	{
		if (!CheckChunkAssetsAreNotInChild(It))
		{
			return false;
		}
	}

	if (!(FinalChunkManifests.Num() > Node.ChunkID && FinalChunkManifests[Node.ChunkID]))
	{
		return true;
	}

	for (const auto ChildIt : Node.ChildNodes)
	{
		if(FinalChunkManifests.Num() > ChildIt.ChunkID && FinalChunkManifests[ChildIt.ChunkID])
		{
			for (auto It = FinalChunkManifests[Node.ChunkID]->CreateConstIterator(); It; ++It)
			{
				if (FinalChunkManifests[ChildIt.ChunkID]->Find(It.Key()))
				{
					return false;
				}
			}
		}
	}

	return true;
}

void FAssetRegistryGenerator::AddPackageAndDependenciesToChunk(FChunkPackageSet* ThisPackageSet, FName InPkgName, const FString& InSandboxFile, int32 PakchunkIndex, FSandboxPlatformFile* SandboxPlatformFile)
{
	FChunkPackageSet* InitialPackageSetForThisChunk = ChunkManifests.IsValidIndex(PakchunkIndex) ? ChunkManifests[PakchunkIndex] : nullptr;

	//Add this asset
	ThisPackageSet->Add(InPkgName, InSandboxFile);

	// Only gather dependencies the slow way if we're chunking or not using asset manager
	if (!bGenerateChunks || bUseAssetManager)
	{
		return;
	}

	//now add any dependencies
	TArray<FName> DependentPackageNames;
	if (GatherAllPackageDependencies(InPkgName, DependentPackageNames))
	{
		for (const auto& PkgName : DependentPackageNames)
		{
			bool bSkip = false;
			if (PakchunkIndex != 0 && FinalChunkManifests[0])
			{
				// Do not add if this asset was assigned to the 0 chunk. These assets always exist on disk
				bSkip = FinalChunkManifests[0]->Contains(PkgName);
			}
			if (!bSkip)
			{
				const FName FilteredPackageName = GetPackageNameFromDependencyPackageName(PkgName);
				if (FilteredPackageName == NAME_None)
				{
					continue;
				}
				FString DependentSandboxFile = SandboxPlatformFile->ConvertToAbsolutePathForExternalAppForWrite(*FPackageName::LongPackageNameToFilename(*FilteredPackageName.ToString()));
				if (!ThisPackageSet->Contains(FilteredPackageName))
				{
					if ((InitialPackageSetForThisChunk != nullptr) && InitialPackageSetForThisChunk->Contains(PkgName))
					{
						// Don't print anything out; it was pre-assigned to this chunk but we haven't gotten to it yet in the calling loop; we'll go ahead and grab it now
					}
					else
					{
						if (UE_LOG_ACTIVE(LogAssetRegistryGenerator, Verbose))
						{
							// It was not assigned to this chunk and we're forcing it to be dragged in, let the user known
							UE_LOG(LogAssetRegistryGenerator, Verbose, TEXT("Adding %s to chunk %i because %s depends on it."), *FilteredPackageName.ToString(), PakchunkIndex, *InPkgName.ToString());

							TSet<FName> VisitedPackages;
							TArray<FName> DependencyChain;
							GetPackageDependencyChain(InPkgName, PkgName, VisitedPackages, DependencyChain);
							for (const auto& ChainName : DependencyChain)
							{
								UE_LOG(LogAssetRegistryGenerator, Verbose, TEXT("\tchain: %s"), *ChainName.ToString());
							}
						}
					}
				}
				ThisPackageSet->Add(FilteredPackageName, DependentSandboxFile);
				UnassignedPackageSet.Remove(PkgName);
			}
		}
	}
}

void FAssetRegistryGenerator::FixupPackageDependenciesForChunks(FSandboxPlatformFile* InSandboxFile)
{
	UE_LOG(LogAssetRegistryGenerator, Log, TEXT("Starting FixupPackageDependenciesForChunks..."));
	SCOPE_LOG_TIME_IN_SECONDS(TEXT("... FixupPackageDependenciesForChunks complete."), nullptr);

	// Clear any existing manifests from the final array
	for (FChunkPackageSet* Manifest : FinalChunkManifests)
	{
		delete Manifest;
	}
	FinalChunkManifests.Empty();

	for (int32 PakchunkIndex = 0, MaxPakchunk = ChunkManifests.Num(); PakchunkIndex < MaxPakchunk; ++PakchunkIndex)
	{
		FinalChunkManifests.Add(new FChunkPackageSet());
		if (!ChunkManifests[PakchunkIndex])
		{
			continue;
		}
		
		for (auto It = ChunkManifests[PakchunkIndex]->CreateConstIterator(); It; ++It)
		{
			AddPackageAndDependenciesToChunk(FinalChunkManifests[PakchunkIndex], It.Key(), It.Value(), PakchunkIndex, InSandboxFile);
		}
	}

	FConfigFile PlatformIniFile;
	FConfigCacheIni::LoadLocalIniFile(PlatformIniFile, TEXT("Engine"), true, *TargetPlatform->IniPlatformName());
	bool bSkipResolveChunkDependencyGraph = false;
	PlatformIniFile.GetBool(TEXT("Script/UnrealEd.ChunkDependencyInfo"), TEXT("bSkipResolveChunkDependencyGraph"), bSkipResolveChunkDependencyGraph);

	const FChunkDependencyTreeNode* ChunkDepGraph = DependencyInfo->GetOrBuildChunkDependencyGraph(!bSkipResolveChunkDependencyGraph ? HighestChunkId : 0);

	//Once complete, Add any remaining assets (that are not assigned to a chunk) to the first chunk.
	if (FinalChunkManifests.Num() == 0)
	{
		FinalChunkManifests.Add(new FChunkPackageSet());
	}
	check(FinalChunkManifests[0]);
	
	// Copy the remaining assets
	auto RemainingAssets = UnassignedPackageSet;
	for (auto It = RemainingAssets.CreateConstIterator(); It; ++It)
	{
		AddPackageAndDependenciesToChunk(FinalChunkManifests[0], It.Key(), It.Value(), 0, InSandboxFile);
	}

	if (!CheckChunkAssetsAreNotInChild(*ChunkDepGraph))
	{
		UE_LOG(LogAssetRegistryGenerator, Log, TEXT("Initial scan of chunks found duplicate assets in graph children"));
	}
		
	TArray<TArray<FName>> PackagesRemovedFromChunks;
	PackagesRemovedFromChunks.AddDefaulted(ChunkManifests.Num());

	//Finally, if the previous step may added any extra packages to the 0 chunk. Pull them out of other chunks and save space
	ResolveChunkDependencyGraph(*ChunkDepGraph, TSet<FName>(), PackagesRemovedFromChunks);

	for (int32 PakchunkIndex = 0; PakchunkIndex < ChunkManifests.Num(); ++PakchunkIndex)
	{
		if (!bUseAssetManager)
		{
			FName CollectionName(*FString::Printf(TEXT("PackagesRemovedFromChunk%i"), PakchunkIndex));
			if (CreateOrEmptyCollection(CollectionName))
			{
				WriteCollection(CollectionName, PackagesRemovedFromChunks[PakchunkIndex]);
			}
		}
	}

	for (int32 PakchunkIndex = 0, MaxPakchunk = ChunkManifests.Num(); PakchunkIndex < MaxPakchunk; ++PakchunkIndex)
	{
		const int32 ChunkManifestNum = ChunkManifests[PakchunkIndex] ? ChunkManifests[PakchunkIndex]->Num() : 0;
		const int32 FinalChunkManifestNum = FinalChunkManifests[PakchunkIndex]->Num();
		UE_LOG(LogAssetRegistryGenerator, Log, TEXT("Chunk: %i, Started with %i packages, Final after dependency resolve: %i"), PakchunkIndex, ChunkManifestNum, FinalChunkManifestNum);
	}
	
	// Fix up the asset registry to reflect this chunk layout
	for (int32 PakchunkIndex = 0 ; PakchunkIndex < FinalChunkManifests.Num(); ++PakchunkIndex)
	{
		if (PakchunkIndex >= FinalChunkManifests.Num())
		{
			continue;
		}
		check(FinalChunkManifests[PakchunkIndex]);
		for (const TPair<FName, FString>& Asset : *FinalChunkManifests[PakchunkIndex])
		{
			const TArray<const FAssetData*> AssetIndexArray = State.GetAssetsByPackageName(Asset.Key);
			for (const FAssetData* AssetData : AssetIndexArray)
			{
				// Chunk Ids are safe to modify in place
				const_cast<FAssetData*>(AssetData)->ChunkIDs.AddUnique(PakchunkIndex);
			}
		}
	}
}

void FAssetRegistryGenerator::FindShortestReferenceChain(TArray<FReferencePair> PackageNames, int32 PakchunkIndex, uint32& OutParentIndex, FString& OutChainPath)
{
	TArray<FReferencePair> ReferencesToCheck;
	uint32 Index = 0;
	for (const auto& Pkg : PackageNames)
	{
		if (ChunkManifests[PakchunkIndex] && ChunkManifests[PakchunkIndex]->Contains(Pkg.PackageName))
		{
			OutChainPath += TEXT("Soft: ");
			OutChainPath += Pkg.PackageName.ToString();
			OutParentIndex = Pkg.ParentNodeIndex;
			return;
		}
		TArray<FName> AssetReferences;
		AssetRegistry.GetReferencers(Pkg.PackageName, AssetReferences);
		for (const auto& Ref : AssetReferences)
		{
			if (!InspectedNames.Contains(Ref))
			{
				ReferencesToCheck.Add(FReferencePair(Ref, Index));
				InspectedNames.Add(Ref);
			}
		}

		++Index;
	}

	if (ReferencesToCheck.Num() > 0)
	{
		uint32 ParentIndex = INDEX_NONE;
		FindShortestReferenceChain(ReferencesToCheck, PakchunkIndex, ParentIndex, OutChainPath);

		if (ParentIndex < (uint32)PackageNames.Num())
		{
			OutChainPath += TEXT("->");
			OutChainPath += PackageNames[ParentIndex].PackageName.ToString();
			OutParentIndex = PackageNames[ParentIndex].ParentNodeIndex;
		}
	}
	else if (PackageNames.Num() > 0)
	{
		//best guess
		OutChainPath += TEXT("Soft From Unassigned Package? Best Guess: ");
		OutChainPath += PackageNames[0].PackageName.ToString();
		OutParentIndex = PackageNames[0].ParentNodeIndex;
	}
}

FString FAssetRegistryGenerator::GetShortestReferenceChain(FName PackageName, int32 PakchunkIndex)
{
	FString StringChain;
	TArray<FReferencePair> ReferencesToCheck;
	uint32 ParentIndex;
	ReferencesToCheck.Add(FReferencePair(PackageName, 0));
	InspectedNames.Empty();
	InspectedNames.Add(PackageName);
	FindShortestReferenceChain(ReferencesToCheck, PakchunkIndex, ParentIndex, StringChain);

	return StringChain;
}


bool FAssetRegistryGenerator::CreateOrEmptyCollection(FName CollectionName)
{
	ICollectionManager& CollectionManager = FCollectionManagerModule::GetModule().Get();

	if (CollectionManager.CollectionExists(CollectionName, ECollectionShareType::CST_Local))
	{
		return CollectionManager.EmptyCollection(CollectionName, ECollectionShareType::CST_Local);
	}
	else if (CollectionManager.CreateCollection(CollectionName, ECollectionShareType::CST_Local, ECollectionStorageMode::Static))
	{
		return true;
	}

	return false;
}

void FAssetRegistryGenerator::WriteCollection(FName CollectionName, const TArray<FName>& PackageNames)
{
	if (CreateOrEmptyCollection(CollectionName))
	{
		TArray<FName> AssetNames = PackageNames;

		// Convert package names to asset names
		for (FName& Name : AssetNames)
		{
			FString PackageName = Name.ToString();
			int32 LastPathDelimiter;
			if (PackageName.FindLastChar(TEXT('/'), /*out*/ LastPathDelimiter))
			{
				const FString AssetName = PackageName.Mid(LastPathDelimiter + 1);
				PackageName = PackageName + FString(TEXT(".")) + AssetName;
				Name = *PackageName;
			}
		}

		ICollectionManager& CollectionManager = FCollectionManagerModule::GetModule().Get();
		CollectionManager.AddToCollection(CollectionName, ECollectionShareType::CST_Local, AssetNames);

		UE_LOG(LogAssetRegistryGenerator, Log, TEXT("Updated collection %s"), *CollectionName.ToString());
	}
	else
	{
		UE_LOG(LogAssetRegistryGenerator, Warning, TEXT("Failed to update collection %s"), *CollectionName.ToString());
	}
}

int32 FAssetRegistryGenerator::GetPakchunkIndex(int32 ChunkId)
{
	if (ChunkIdPakchunkIndexMapping.Contains(ChunkId))
	{
		int32 NewChunkId = ChunkIdPakchunkIndexMapping[ChunkId];
		check(NewChunkId >= 0);
		return NewChunkId;
	}

	return ChunkId;
}

void FAssetRegistryGenerator::InitializeChunkIdPakchunkIndexMapping()
{
	FConfigFile PlatformIniFile;
	FConfigCacheIni::LoadLocalIniFile(PlatformIniFile, TEXT("Game"), true, *TargetPlatform->IniPlatformName());
	TArray<FString> ChunkMapping;
	PlatformIniFile.GetArray(TEXT("/Script/UnrealEd.ProjectPackagingSettings"), TEXT("ChunkIdPakchunkIndexMapping"), ChunkMapping);

	FPlatformMisc::ParseChunkIdPakchunkIndexMapping(ChunkMapping, ChunkIdPakchunkIndexMapping);

	// Validate ChunkIdPakchunkIndexMapping
	TArray<int32> AllChunkIDs;
	ChunkIdPakchunkIndexMapping.GetKeys(AllChunkIDs);
	for (int32 ChunkID : AllChunkIDs)
	{
		if(UAssetManager::Get().GetChunkEncryptionKeyGuid(ChunkID).IsValid()
			|| UAssetManager::Get().GetUniqueAssetRegistryName(ChunkID) != NAME_None)
		{
			UE_LOG(LogAssetRegistryGenerator, Error, TEXT("Chunks with encryption key guid or unique assetregistry name (Chunk %d) can not be mapped with ChunkIdPakchunkIndexMapping.  Mapping is removed."), ChunkID);
			ChunkIdPakchunkIndexMapping.Remove(ChunkID);
		}
	}
}
#undef LOCTEXT_NAMESPACE<|MERGE_RESOLUTION|>--- conflicted
+++ resolved
@@ -380,14 +380,9 @@
 		FString LayerString = FString::Printf(TEXT("%d\r\n"), TargetLayer);
 		ChunkLayerFile->Serialize(TCHAR_TO_ANSI(*LayerString), LayerString.Len());
 
-<<<<<<< HEAD
 		// Is this index a null placeholder that we added in the loop over EncryptedNonUFSFileGroups and then never filled in?  If so, 
 		// fill it in with an empty FChunkPackageSet
-		if (!FinalChunkManifests[PakchunkIndex])
-=======
-		// Is this chunk empty?
 		if (!Manifest)
->>>>>>> f971b1df
 		{
 			FinalChunkManifests[PakchunkIndex] = new FChunkPackageSet;
 		}
