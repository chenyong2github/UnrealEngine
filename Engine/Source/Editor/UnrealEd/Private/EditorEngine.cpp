--- conflicted
+++ resolved
@@ -1901,14 +1901,9 @@
 		if (bRequestEndPlayMapQueued)
 		{
 			// Shutdown all audio devices if we've requested end playmap now to avoid issues with GC running
-			TArray<FAudioDevice*>& AudioDevices = AudioDeviceManager->GetAudioDevices();
+			TArray<FAudioDevice*> AudioDevices = AudioDeviceManager->GetAudioDevices();
 			for (FAudioDevice* AudioDevice : AudioDevices)
 			{
-<<<<<<< HEAD
-=======
-				if (AudioDevice)
-				{
->>>>>>> f63a3e85
 					AudioDevice->Flush(nullptr);
 				}
 			}
@@ -2289,7 +2284,7 @@
 
 UAudioComponent* UEditorEngine::ResetPreviewAudioComponent( USoundBase* Sound, USoundNode* SoundNode )
 {
-	if (FAudioDevice* AudioDevice = GetMainAudioDevice())
+	if (FAudioDevice* AudioDevice = GetMainAudioDeviceRaw())
 	{
 		if (PreviewAudioComponent)
 		{
@@ -7495,7 +7490,7 @@
 		FlushRenderingCommands();
 
 		// Set only require the preview feature level and the max feature level. The Max feature level is required for the toggle feature.
-		for (uint32 i = (uint32)ERHIFeatureLevel::ES2; i < (uint32)ERHIFeatureLevel::Num; i++)
+		for (uint32 i = (uint32)ERHIFeatureLevel::ES3_1; i < (uint32)ERHIFeatureLevel::Num; i++)
 		{
 			ERHIFeatureLevel::Type FeatureLevel = (ERHIFeatureLevel::Type)i;
 			UMaterialInterface::SetGlobalRequiredFeatureLevel(FeatureLevel, FeatureLevel == PreviewPlatform.PreviewFeatureLevel || FeatureLevel == GMaxRHIFeatureLevel);
