--- conflicted
+++ resolved
@@ -1488,7 +1488,6 @@
 
 FGameInstancePIEResult UEditorEngine::PreCreatePIEServerInstance(const bool bAnyBlueprintErrors, const bool bStartInSpectatorMode, const float PIEStartTime, const bool bSupportsOnlinePIE, int32& InNumOnlinePIEInstances)
 {
-<<<<<<< HEAD
 	return FGameInstancePIEResult::Success();
 }
 
@@ -1517,39 +1516,6 @@
 	{
 		// This will fail if PIE was ended before this callback happened, silently return
 		return;
-=======
-	bool bSetNotification = true;
-	FFormatNamedArguments Arguments;
-	FText NotificationText;
-	if (InStage.Contains(TEXT("Cooking")) || InStage.Contains(TEXT("Cook Task")))
-	{
-		FString PlatformName = PlayUsingLauncherDeviceId.Left(PlayUsingLauncherDeviceId.Find(TEXT("@"), ESearchCase::CaseSensitive));
-		const int32 NoEditorIdx = PlatformName.Find(TEXT("NoEditor"));
-		if (NoEditorIdx != INDEX_NONE)
-		{
-			PlatformName.LeftInline(NoEditorIdx, false);
-		}
-		Arguments.Add(TEXT("PlatformName"), FText::FromString(MoveTemp(PlatformName)));
-		NotificationText = FText::Format(LOCTEXT("LauncherTaskProcessingNotification", "Processing Assets for {PlatformName}..."), Arguments);
-	}
-	else if (InStage.Contains(TEXT("Build Task")))
-	{
-		FString PlatformName = PlayUsingLauncherDeviceId.Left(PlayUsingLauncherDeviceId.Find(TEXT("@"), ESearchCase::CaseSensitive));
-		const int32 NoEditorIdx = PlatformName.Find(TEXT("NoEditor"));
-		if (NoEditorIdx != INDEX_NONE)
-		{
-			PlatformName.LeftInline(NoEditorIdx, false);
-		}
-		Arguments.Add(TEXT("PlatformName"), FText::FromString(MoveTemp(PlatformName)));
-		if (!bPlayUsingLauncherBuild)
-		{
-			NotificationText = FText::Format(LOCTEXT("LauncherTaskValidateNotification", "Validating Executable for {PlatformName}..."), Arguments);
-		}
-		else
-		{
-			NotificationText = FText::Format(LOCTEXT("LauncherTaskBuildNotification", "Building Executable for {PlatformName}..."), Arguments);
-		}
->>>>>>> 875978bd
 	}
 
 	// Create a new Game Instance for this.
@@ -1936,7 +1902,6 @@
 	return false;
 }
 
-<<<<<<< HEAD
 void UEditorEngine::ToggleBetweenPIEandSIE( bool bNewSession )
 {
 	bIsToggleBetweenPIEandSIEQueued = false;
@@ -1954,66 +1919,6 @@
 			break;
 		}
 	}
-=======
-		// set the build/launch configuration 
-		EBuildConfiguration BuildConfiguration;
-		const ULevelEditorPlaySettings* PlayInSettings = GetDefault<ULevelEditorPlaySettings>();
-		switch (PlayInSettings->LaunchConfiguration)
-		{
-		case LaunchConfig_Debug:
-			BuildConfiguration = EBuildConfiguration::Debug;
-			break;
-		case LaunchConfig_Development:
-			BuildConfiguration = EBuildConfiguration::Development;
-			break;
-		case LaunchConfig_Test:
-			BuildConfiguration = EBuildConfiguration::Test;
-			break;
-		case LaunchConfig_Shipping:
-			BuildConfiguration = EBuildConfiguration::Shipping;
-			break;
-		default:
-			// same as the running editor
-			BuildConfiguration = FApp::GetBuildConfiguration();
-			break;
-		}
-
-		// does the project have any code?
-		FGameProjectGenerationModule& GameProjectModule = FModuleManager::LoadModuleChecked<FGameProjectGenerationModule>(TEXT("GameProjectGeneration"));
-		bPlayUsingLauncherHasCode = GameProjectModule.Get().ProjectHasCodeFiles();
-
-		// Figure out if we need to build anything
-		if(PlayInSettings->BuildGameBeforeLaunch == EPlayOnBuildMode::PlayOnBuild_Always)
-		{
-			bPlayUsingLauncherBuild = true;
-		}
-		else if(PlayInSettings->BuildGameBeforeLaunch == EPlayOnBuildMode::PlayOnBuild_Never)
-		{
-			bPlayUsingLauncherBuild = false;
-		}
-		else if(PlayInSettings->BuildGameBeforeLaunch == EPlayOnBuildMode::PlayOnBuild_Default)
-		{
-			bPlayUsingLauncherBuild = bPlayUsingLauncherHasCode || !FApp::GetEngineIsPromotedBuild();
-			if (!bPlayUsingLauncherBuild)
-			{
-				FText Reason;
-				if (LaunchPlatform->RequiresTempTarget(bPlayUsingLauncherHasCode, BuildConfiguration, false, Reason))
-				{
-					UE_LOG(LogPlayLevel, Log, TEXT("Project requires temp target (%s)"), *Reason.ToString());
-					bPlayUsingLauncherBuild = true;
-				}
-			}
-		}
-		else if(PlayInSettings->BuildGameBeforeLaunch == EPlayOnBuildMode::PlayOnBuild_IfEditorBuiltLocally)
-		{
-			bPlayUsingLauncherBuild = !FApp::GetEngineIsPromotedBuild();
-		}
-
-		// Setup launch profile, keep the setting here to a minimum.
-		ILauncherProfileRef LauncherProfile = LauncherServicesModule.CreateProfile(TEXT("Launch On Device"));
-		LauncherProfile->SetBuildGame(bPlayUsingLauncherBuild);
-		LauncherProfile->SetBuildConfiguration(BuildConfiguration);
->>>>>>> 875978bd
 
 	if (!SlateInfoPtr)
 	{
@@ -2446,22 +2351,10 @@
 	// create one-or-more new processes depending on multiplayer settings.
 	check(InRequestParams.SessionDestination == EPlaySessionDestinationType::InProcess);
 
-<<<<<<< HEAD
 	// Broadcast PreBeginPIE before checks that might block PIE below (BeginPIE is broadcast below after the checks)
 	FEditorDelegates::PreBeginPIE.Broadcast(InRequestParams.WorldType == EPlaySessionWorldType::SimulateInEditor);
 	double PIEStartTime = FPlatformTime::Seconds();
 	const FScopedBusyCursor BusyCursor;
-=======
-				bool bShouldMinimizeRootWindow = bPlayStereoscopic && GEngine->XRSystem.IsValid() && GetDefault<ULevelEditorPlaySettings>()->ShouldMinimizeEditorOnVRPIE;
-				// Set up a notification when the window is closed so we can clean up PIE
-				{
-					struct FLocal
-					{
-						static void OnPIEWindowClosed( const TSharedRef< SWindow >& WindowBeingClosed, TWeakPtr< SViewport > PIEViewportWidget, int32 index, bool bRestoreRootWindow )
-						{
-							// Save off the window position
-							const FVector2D PIEWindowPos = WindowBeingClosed->GetPositionInScreen();
->>>>>>> 875978bd
 
 	// Block PIE when there is a transaction recording into the undo buffer. This is generally avoided
 	// because we buffer the request for the PIE session until the start of the next frame, but sometimes
@@ -3135,9 +3028,7 @@
 			static void OnPIEWindowClosed(const TSharedRef<SWindow>& WindowBeingClosed, TWeakPtr<SViewport> PIEViewportWidget, TWeakObjectPtr<UEditorEngine> OwningEditorEngine, int32 InInstanceIndex, bool bRestoreRootWindow)
 			{
 				// Save off the window position
-				FVector2D PIEWindowPos = WindowBeingClosed->GetPositionInScreen();
-				const float DPIScale = FPlatformApplicationMisc::GetDPIScaleFactorAtPoint(PIEWindowPos.X, PIEWindowPos.Y);
-				PIEWindowPos /= DPIScale;
+				const FVector2D PIEWindowPos = WindowBeingClosed->GetPositionInScreen();
 
 				FIntPoint WindowSize = FIntPoint(WindowBeingClosed->GetClientSizeInScreen().X, WindowBeingClosed->GetClientSizeInScreen().Y);
 				FIntPoint WindowPosition = FIntPoint(PIEWindowPos.X, PIEWindowPos.Y);
