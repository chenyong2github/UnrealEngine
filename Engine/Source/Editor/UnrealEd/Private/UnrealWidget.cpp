// Copyright 1998-2019 Epic Games, Inc. All Rights Reserved.

#include "UnrealWidget.h"
#include "Materials/Material.h"
#include "CanvasItem.h"
#include "Settings/LevelEditorViewportSettings.h"
#include "Materials/MaterialInstanceDynamic.h"
#include "EditorViewportClient.h"
#include "EdMode.h"
#include "EditorModeManager.h"
#include "SnappingUtils.h"
#include "DynamicMeshBuilder.h"
#include "CanvasTypes.h"

IMPLEMENT_HIT_PROXY(HWidgetAxis,HHitProxy);

static const float AXIS_LENGTH = 35.0f;
static const float TRANSLATE_ROTATE_AXIS_CIRCLE_RADIUS = 20.0f;
static const float TWOD_AXIS_CIRCLE_RADIUS = 10.0f;
static const float INNER_AXIS_CIRCLE_RADIUS = 48.0f;
static const float OUTER_AXIS_CIRCLE_RADIUS = 56.0f;
static const float ROTATION_TEXT_RADIUS = 75.0f;
static const int32 AXIS_CIRCLE_SIDES = 24;
static const float ARCALL_RELATIVE_INNER_SIZE = 0.75f;
<<<<<<< HEAD
=======
static const float AXIS_LENGTH_SCALE_OFFSET = 5.0f;

>>>>>>> 33e6966e
/*
 *  Simple struct used to create and group data related to the current window's / viewport's space,
 *  orientation, and scale.
 */
struct FSpaceDescriptor
{
    /*
     *  Creates a new FSpaceDescriptor.
     *
     *  @param View         The virtual view for the space.
     *  @param Viewport     The real viewport for the space.
     *  @param InLocation   The location of the camera in the virtual space.
     */
    FSpaceDescriptor(const FSceneView* View, const FEditorViewportClient* Viewport, const FVector& InLocation) :
        bIsPerspective(View->ViewMatrices.GetProjectionMatrix().M[3][3] < 1.0f),
        bIsLocalSpace(Viewport->GetWidgetCoordSystemSpace() == COORD_Local),
        bIsOrthoXY(!bIsPerspective && FMath::Abs(View->ViewMatrices.GetViewMatrix().M[2][2]) > 0.0f),
        bIsOrthoXZ(!bIsPerspective && FMath::Abs(View->ViewMatrices.GetViewMatrix().M[1][2]) > 0.0f),
        bIsOrthoYZ(!bIsPerspective && FMath::Abs(View->ViewMatrices.GetViewMatrix().M[0][2]) > 0.0f),
        UniformScale(View->WorldToScreen(InLocation).W * (4.0f / View->UnscaledViewRect.Width() / View->ViewMatrices.GetProjectionMatrix().M[0][0])),
        Scale(CreateScale())
    {
    }

    // Wether or not the view is perspective.
    const bool bIsPerspective;

    // Whether or not the view is in local space.
    const bool bIsLocalSpace;

    // Whether or not the view is orthogonal to the XY plane.
    const bool bIsOrthoXY;

    // Whether or not the view is orthogonal to the XZ plane.
    const bool bIsOrthoXZ;

    // Whether or not the view is orthogonal to the YZ plane.
    const bool bIsOrthoYZ;

    // The uniform scale for the space.
    const float UniformScale;

    // The scale vector for the space based on orientation.
    const FVector Scale;

    /*
     *  Used to determine whether or not the X axis should be drawn.
     *
     *  @param AxisToDraw   The desired axis to draw.
     *
     *  @return True if the axis should be drawn. False otherwise.
     */
    bool ShouldDrawAxisX(const EAxisList::Type AxisToDraw)
    {
        return ShouldDrawAxis(EAxisList::X, AxisToDraw, bIsOrthoYZ);
    }

    /*
     *  Used to determine whether or not the Y axis should be drawn.
     *
     *  @param AxisToDraw   The desired axis to draw.
     *
     *  @return True if the axis should be drawn. False otherwise.
     */
    bool ShouldDrawAxisY(const EAxisList::Type AxisToDraw)
    {
        return ShouldDrawAxis(EAxisList::Y, AxisToDraw, bIsOrthoXZ);
    }

    /*
     *  Used to determine whether or not the Z axis should be drawn.
     *
     *  @param AxisToDraw   The desired axis to draw.
     *
     *  @return True if the axis should be drawn. False otherwise.
     */
    bool ShouldDrawAxisZ(const EAxisList::Type AxisToDraw)
    {
        return ShouldDrawAxis(EAxisList::Z, AxisToDraw, bIsOrthoXY);
    }
        
private:

    /*
     *  Creates a space scale vector from the determined orientation and uniform scale.
     *
     *  @return Space scale vector.
     */
    FVector CreateScale()
    {
        if (bIsOrthoXY)
        {
            return FVector(UniformScale, UniformScale, 1.0f);
        }
        else if (bIsOrthoXZ)
        {
            return FVector(UniformScale, 1.0f, UniformScale);
        }
        else if (bIsOrthoYZ)
        {
            return FVector(1.0f, UniformScale, UniformScale);
        }
        else
        {
            return FVector(UniformScale, UniformScale, UniformScale);
        }
    }
    
    /*
     *  Used to determine whether or not a specific axis should be drawn.
     *
     *  @param AxisToCheck  The axis to check.
     *  @param AxisToDraw   The desired axis to draw.
     *  @param bIsOrtho     Whether or not the axis to check is orthogonal to the viewing orientation.
     *
     *  @return True if the axis should be drawn. False otherwise.
     */
    bool ShouldDrawAxis(const EAxisList::Type AxisToCheck, const EAxisList::Type AxisToDraw, const bool bIsOrtho)
    {
        return (AxisToCheck & AxisToDraw) && (bIsPerspective || bIsLocalSpace || !bIsOrtho);
    }
};

FWidget::FWidget()
{
	EditorModeTools = NULL;
	TotalDeltaRotation = 0;
	CurrentDeltaRotation = 0;

	AxisColorX = FLinearColor(0.594f,0.0197f,0.0f);
	AxisColorY = FLinearColor(0.1349f,0.3959f,0.0f);
	AxisColorZ = FLinearColor(0.0251f,0.207f,0.85f);
	ScreenAxisColor = FLinearColor(0.76, 0.72, 0.14f);
	PlaneColorXY = FColor::Yellow;
	ArcBallColor = FColor(128, 128, 128, 6);

	ScreenSpaceColor  = FColor(196, 196, 196);
	CurrentColor = FColor::Yellow;

	UMaterial* AxisMaterialBase = GEngine->ArrowMaterial;

	AxisMaterialX = UMaterialInstanceDynamic::Create( AxisMaterialBase, NULL );
	AxisMaterialX->SetVectorParameterValue( "GizmoColor", AxisColorX );

	AxisMaterialY = UMaterialInstanceDynamic::Create( AxisMaterialBase, NULL );
	AxisMaterialY->SetVectorParameterValue( "GizmoColor", AxisColorY );

	AxisMaterialZ = UMaterialInstanceDynamic::Create( AxisMaterialBase, NULL );
	AxisMaterialZ->SetVectorParameterValue( "GizmoColor", AxisColorZ );

	CurrentAxisMaterial = UMaterialInstanceDynamic::Create( AxisMaterialBase, NULL );
	CurrentAxisMaterial->SetVectorParameterValue("GizmoColor", CurrentColor );

	OpaquePlaneMaterialXY = UMaterialInstanceDynamic::Create( AxisMaterialBase, NULL );
	OpaquePlaneMaterialXY->SetVectorParameterValue( "GizmoColor", FLinearColor::White );

	TransparentPlaneMaterialXY = (UMaterial*)StaticLoadObject( UMaterial::StaticClass(),NULL,TEXT("/Engine/EditorMaterials/WidgetVertexColorMaterial.WidgetVertexColorMaterial"),NULL,LOAD_None,NULL );
	
	GridMaterial = (UMaterial*)StaticLoadObject( UMaterial::StaticClass(),NULL,TEXT("/Engine/EditorMaterials/WidgetGridVertexColorMaterial_Ma.WidgetGridVertexColorMaterial_Ma"),NULL,LOAD_None,NULL );
	if (!GridMaterial)
	{
		GridMaterial = TransparentPlaneMaterialXY;
	}

	CurrentAxis = EAxisList::None;

	CustomCoordSystem = FMatrix::Identity;
	CustomCoordSystemSpace = COORD_World;

	bAbsoluteTranslationInitialOffsetCached = false;
	InitialTranslationOffset = FVector::ZeroVector;
	InitialTranslationPosition = FVector(0, 0, 0);

	bDragging = false;
	bSnapEnabled = false;
	bDefaultVisibility = true;
	bIsOrthoDrawingFullRing = false;

	Origin = FVector2D::ZeroVector;
	XAxisDir = FVector2D::ZeroVector;
	YAxisDir = FVector2D::ZeroVector;
	ZAxisDir = FVector2D::ZeroVector;
	DragStartPos = FVector2D::ZeroVector;
	LastDragPos = FVector2D::ZeroVector;
}

extern ENGINE_API void StringSize(UFont* Font,int32& XL,int32& YL,const TCHAR* Text, FCanvas* Canvas);

void FWidget::SetUsesEditorModeTools( FEditorModeTools* InEditorModeTools )
{	
	EditorModeTools = InEditorModeTools;
}

/**
 * Renders any widget specific HUD text
 * @param Canvas - Canvas to use for 2d rendering
 */
void FWidget::DrawHUD (FCanvas* Canvas)
{
	if (HUDString.Len())
	{
		const float DPIScale = Canvas->GetDPIScale();
		int32 StringPosX = FMath::FloorToInt(HUDInfoPos.X/DPIScale);
		int32 StringPosY = FMath::FloorToInt(HUDInfoPos.Y/DPIScale);

		//measure string size
		int32 StringSizeX, StringSizeY;
		StringSize(GEngine->GetSmallFont(), StringSizeX, StringSizeY, *HUDString);
		
		//add some padding to the outside
		const int32 Border = 5;
		int32 FillMinX = StringPosX - Border - (StringSizeX>>1);
		int32 FillMinY = StringPosY - Border;// - (StringSizeY>>1);
		StringSizeX += 2*Border;
		StringSizeY += 2*Border;

		//mostly alpha'ed black
		FCanvasTileItem TileItem( FVector2D( FillMinX, FillMinY), GWhiteTexture, FVector2D( StringSizeX, StringSizeY ), FLinearColor( 0.0f, 0.0f, 0.0f, .25f ) );
		TileItem.BlendMode = SE_BLEND_Translucent;
		Canvas->DrawItem( TileItem );
		FCanvasTextItem TextItem( FVector2D( StringPosX, StringPosY), FText::FromString( HUDString ), GEngine->GetSmallFont(), FLinearColor::White );
		TextItem.bCentreX = true;
		Canvas->DrawItem( TextItem );	
	}
}

void FWidget::Render( const FSceneView* View,FPrimitiveDrawInterface* PDI, FEditorViewportClient* ViewportClient )
{
	check(ViewportClient);

	TArray<FEdMode*> ActiveModes;
	if( EditorModeTools )
	{
		EditorModeTools->GetActiveModes( ActiveModes );
	}

	//reset HUD text
	HUDString.Empty();

	bool bDrawModeSupportsWidgetDrawing = bDefaultVisibility;

	if( EditorModeTools && ActiveModes.Num() > 0)
	{
		bDrawModeSupportsWidgetDrawing = false;
		// Check to see of any active modes support widget drawing
		for( int32 ModeIndex = 0; ModeIndex < ActiveModes.Num(); ++ModeIndex )
		{
			bDrawModeSupportsWidgetDrawing |= ActiveModes[ModeIndex]->ShouldDrawWidget();
		}
	}


	const bool bShowFlagsSupportsWidgetDrawing = View->Family->EngineShowFlags.ModeWidgets;
	const bool bEditorModeToolsSupportsWidgetDrawing = EditorModeTools ? EditorModeTools->GetShowWidget() : true;
	bool bDrawWidget;

	// Because the movement routines use the widget axis to determine how to transform mouse movement into
	// editor object movement, we need to still run through the Render routine even though widget drawing may be
	// disabled.  So we keep a flag that is used to determine whether or not to actually render anything.  This way
	// we can still update the widget axis' based on the Context's transform matrices, even though drawing is disabled.
	if(bDrawModeSupportsWidgetDrawing && bShowFlagsSupportsWidgetDrawing && bEditorModeToolsSupportsWidgetDrawing)
	{
		bDrawWidget = true;

		// See if there is a custom coordinate system we should be using, only change it if we are drawing widgets.
		CustomCoordSystem = ViewportClient->GetWidgetCoordSystem();
	}
	else
	{
		bDrawWidget = false;
	}

	CustomCoordSystemSpace = ViewportClient->GetWidgetCoordSystemSpace();

	// If the current modes don't want to use the widget, don't draw it.
	if( EditorModeTools && !EditorModeTools->UsesTransformWidget() )
	{
		CurrentAxis = EAxisList::None;
		return;
	}

	FVector WidgetLocation = ViewportClient->GetWidgetLocation();
	FVector2D NewOrigin;
	if (View->ScreenToPixel(View->WorldToScreen(WidgetLocation), NewOrigin))
	{
		// Only update the viewport-space origin if the position was in front of the camera
		Origin = NewOrigin;
	}

	switch( ViewportClient->GetWidgetMode() )
	{
		case WM_Translate:
			Render_Translate(View, PDI, ViewportClient, WidgetLocation, bDrawWidget);
			break;

		case WM_Rotate:
			Render_Rotate(View, PDI, ViewportClient, WidgetLocation, bDrawWidget);
			break;

		case WM_Scale:
			Render_Scale(View, PDI, ViewportClient, WidgetLocation, bDrawWidget);
			break;

		case WM_TranslateRotateZ:
			Render_TranslateRotateZ(View, PDI, ViewportClient, WidgetLocation, bDrawWidget);
			break;

		case WM_2D:
			Render_2D(View, PDI, ViewportClient, WidgetLocation, bDrawWidget);
			break;

		default:
			break;
	}
};

/**
 * Draws an arrow head line for a specific axis.
 */
void FWidget::Render_Axis(const FSceneView* View, FPrimitiveDrawInterface* PDI, EAxisList::Type InAxis, FMatrix& InMatrix, UMaterialInterface* InMaterial, const FLinearColor& InColor, FVector2D& OutAxisDir, const FVector& InScale, bool bDrawWidget, bool bCubeHead, float AxisLengthOffset)
{
	FMatrix AxisRotation = FMatrix::Identity;
	if( InAxis == EAxisList::Y )
	{
		AxisRotation = FRotationMatrix::MakeFromXZ(FVector(0, 1, 0), FVector(0, 0, 1));
	}
	else if( InAxis == EAxisList::Z )
	{
		AxisRotation = FRotationMatrix::MakeFromXY(FVector(0, 0, 1), FVector(0, 1, 0));
	}

	FMatrix ArrowToWorld = AxisRotation * InMatrix;

	// The scale that is passed in potentially leaves one component with a scale of 1, if that happens
	// we need to extract the inform scale and use it to construct the scale that transforms the primitives
	float UniformScale = InScale.GetMax() > 1.0f ? InScale.GetMax() : InScale.GetMin() < 1.0f ? InScale.GetMin() : 1.0f;
	// After the primitives have been scaled and transformed, we apply this inverse scale that flattens the dimension
	// that was scaled up to prevent it from intersecting with the near plane.  In perspective this won't have any effect,
	// but in the ortho viewports it will prevent scaling in the direction of the camera and thus intersecting the near plane.
	FVector FlattenScale = FVector(InScale.Component(0) == 1.0f ? 1.0f / UniformScale : 1.0f, InScale.Component(1) == 1.0f ? 1.0f / UniformScale : 1.0f, InScale.Component(2) == 1.0f ? 1.0f / UniformScale : 1.0f);

	FScaleMatrix Scale(UniformScale);
	ArrowToWorld = Scale * ArrowToWorld;

	if( bDrawWidget )
	{
		const bool bDisabled = EditorModeTools ? (EditorModeTools->IsDefaultModeActive() && GEditor->HasLockedActors() ) : false;
		PDI->SetHitProxy( new HWidgetAxis( InAxis, bDisabled) );

		const float AxisLength = AXIS_LENGTH + GetDefault<ULevelEditorViewportSettings>()->TransformWidgetSizeAdjustment - (AxisLengthOffset * 2);
		const float HalfHeight = AxisLength/2.0f;
		const float CylinderRadius = 1.2f;
		const FVector Offset(0, 0, HalfHeight + AxisLengthOffset);

		switch( InAxis )
		{
			case EAxisList::X:
			{
				DrawCylinder(PDI, ( Scale * FRotationMatrix(FRotator(-90, 0.f, 0)) * InMatrix ) * FScaleMatrix(FlattenScale), Offset, FVector(1, 0, 0), FVector(0, 1, 0), FVector(0, 0, 1), CylinderRadius, HalfHeight, 16, InMaterial->GetRenderProxy(), SDPG_Foreground);
				break;
			}
			case EAxisList::Y:
			{
				DrawCylinder(PDI, (Scale * FRotationMatrix(FRotator(0, 0, 90)) * InMatrix)* FScaleMatrix(FlattenScale), Offset, FVector(1, 0, 0), FVector(0, 1, 0), FVector(0, 0, 1), CylinderRadius, HalfHeight, 16, InMaterial->GetRenderProxy(), SDPG_Foreground );
				break;
			}
			case EAxisList::Z:
			{
				DrawCylinder(PDI, ( Scale * InMatrix ) * FScaleMatrix(FlattenScale), Offset, FVector(1, 0, 0), FVector(0, 1, 0), FVector(0, 0, 1), CylinderRadius, HalfHeight, 16, InMaterial->GetRenderProxy(), SDPG_Foreground);
				break;
			}
		}

		if ( bCubeHead )
		{
			const float CubeHeadOffset = 3.0f;
			FVector RootPos(AxisLength + CubeHeadOffset + AxisLengthOffset, 0, 0);

			Render_Cube(PDI, (FTranslationMatrix(RootPos) * ArrowToWorld) * FScaleMatrix(FlattenScale), InMaterial, FVector(4.0f));
		}
		else
		{
			const float ConeHeadOffset = 12.0f;
			FVector RootPos(AxisLength + ConeHeadOffset + AxisLengthOffset, 0, 0);

			float Angle = FMath::DegreesToRadians( PI * 5 );
			DrawCone(PDI, ( FScaleMatrix(-13) * FTranslationMatrix(RootPos) * ArrowToWorld ) * FScaleMatrix(FlattenScale), Angle, Angle, 32, false, FColor::White, InMaterial->GetRenderProxy(), SDPG_Foreground);
		}
	
		PDI->SetHitProxy( NULL );
	}

	FVector2D NewOrigin;
	FVector2D AxisEnd;
	const FVector AxisEndWorld = ArrowToWorld.TransformPosition(FVector(64, 0, 0));
	const FVector WidgetOrigin = InMatrix.GetOrigin();

	if (View->ScreenToPixel(View->WorldToScreen(WidgetOrigin), NewOrigin) &&
		View->ScreenToPixel(View->WorldToScreen(AxisEndWorld), AxisEnd))
	{
		// If both the origin and the axis endpoint are in front of the camera, trivially calculate the viewport space axis direction
		OutAxisDir = (AxisEnd - NewOrigin).GetSafeNormal();
	}
	else
	{
		// If either the origin or axis endpoint are behind the camera, translate the entire widget in front of the camera in the view direction before performing the
		// viewport space calculation
		const FMatrix InvViewMatrix = View->ViewMatrices.GetInvViewMatrix();
		const FVector ViewLocation = InvViewMatrix.GetOrigin();
		const FVector ViewDirection = InvViewMatrix.GetUnitAxis(EAxis::Z);
		const FVector Offset = ViewDirection * (FVector::DotProduct(ViewLocation - WidgetOrigin, ViewDirection) + 100.0f);
		const FVector AdjustedWidgetOrigin = WidgetOrigin + Offset;
		const FVector AdjustedWidgetAxisEnd = AxisEndWorld + Offset;

		if (View->ScreenToPixel(View->WorldToScreen(AdjustedWidgetOrigin), NewOrigin) &&
			View->ScreenToPixel(View->WorldToScreen(AdjustedWidgetAxisEnd), AxisEnd))
		{
			OutAxisDir = -(AxisEnd - NewOrigin).GetSafeNormal();
		}
	}
}

void FWidget::Render_Cube( FPrimitiveDrawInterface* PDI, const FMatrix& InMatrix, const UMaterialInterface* InMaterial, const FVector& InScale )
{
	const FMatrix CubeToWorld = FScaleMatrix(InScale) * InMatrix;
	DrawBox( PDI, CubeToWorld, FVector(1,1,1), InMaterial->GetRenderProxy(), SDPG_Foreground );
}

void DrawCornerHelper( FPrimitiveDrawInterface* PDI, const FMatrix& LocalToWorld, const FVector& Length, float Thickness, const FMaterialRenderProxy* MaterialRenderProxy,uint8 DepthPriorityGroup  )
{
	const float TH = Thickness;

	float TX = Length.X/2;
	float TY = Length.Y/2;
	float TZ = Length.Z/2;

	FDynamicMeshBuilder MeshBuilder(PDI->View->GetFeatureLevel());

	// Top
	{
		int32 VertexIndices[4];
		VertexIndices[0] = MeshBuilder.AddVertex( FVector(-TX, -TY, +TZ), FVector2D::ZeroVector, FVector(1,0,0), FVector(0,1,0), FVector(0,0,1), FColor::White );
		VertexIndices[1] = MeshBuilder.AddVertex( FVector(-TX, +TY, +TZ), FVector2D::ZeroVector, FVector(1,0,0), FVector(0,1,0), FVector(0,0,1), FColor::White );
		VertexIndices[2] = MeshBuilder.AddVertex( FVector(+TX, +TY, +TZ), FVector2D::ZeroVector, FVector(1,0,0), FVector(0,1,0), FVector(0,0,1), FColor::White );
		VertexIndices[3] = MeshBuilder.AddVertex( FVector(+TX, -TY, +TZ), FVector2D::ZeroVector, FVector(1,0,0), FVector(0,1,0), FVector(0,0,1), FColor::White );

		MeshBuilder.AddTriangle(VertexIndices[0],VertexIndices[1],VertexIndices[2]);
		MeshBuilder.AddTriangle(VertexIndices[0],VertexIndices[2],VertexIndices[3]);
	}

	//Left
	{
		int32 VertexIndices[4];
		VertexIndices[0] = MeshBuilder.AddVertex( FVector(-TX,  -TY, TZ-TH),	FVector2D::ZeroVector, FVector(0,0,1), FVector(0,1,0), FVector(-1,0,0), FColor::White );
		VertexIndices[1] = MeshBuilder.AddVertex( FVector(-TX, -TY, TZ),		FVector2D::ZeroVector, FVector(0,0,1), FVector(0,1,0), FVector(-1,0,0), FColor::White );
		VertexIndices[2] = MeshBuilder.AddVertex( FVector(-TX, +TY, TZ),		FVector2D::ZeroVector, FVector(0,0,1), FVector(0,1,0), FVector(-1,0,0), FColor::White );
		VertexIndices[3] = MeshBuilder.AddVertex( FVector(-TX, +TY, TZ-TH),		FVector2D::ZeroVector, FVector(0,0,1), FVector(0,1,0), FVector(-1,0,0), FColor::White );


		MeshBuilder.AddTriangle(VertexIndices[0],VertexIndices[1],VertexIndices[2]);
		MeshBuilder.AddTriangle(VertexIndices[0],VertexIndices[2],VertexIndices[3]);
	}

	// Front
	{
		int32 VertexIndices[5];
		VertexIndices[0] = MeshBuilder.AddVertex( FVector(-TX,	+TY, TZ-TH),	FVector2D::ZeroVector, FVector(1,0,0), FVector(0,0,-1), FVector(0,1,0), FColor::White );
		VertexIndices[1] = MeshBuilder.AddVertex( FVector(-TX,	+TY, +TZ  ),	FVector2D::ZeroVector, FVector(1,0,0), FVector(0,0,-1), FVector(0,1,0), FColor::White );
		VertexIndices[2] = MeshBuilder.AddVertex( FVector(+TX-TH, +TY, +TX  ),	FVector2D::ZeroVector, FVector(1,0,0), FVector(0,0,-1), FVector(0,1,0), FColor::White );
		VertexIndices[3] = MeshBuilder.AddVertex( FVector(+TX,	+TY, +TZ  ),	FVector2D::ZeroVector, FVector(1,0,0), FVector(0,0,-1), FVector(0,1,0), FColor::White );
		VertexIndices[4] = MeshBuilder.AddVertex( FVector(+TX-TH, +TY, TZ-TH),	FVector2D::ZeroVector, FVector(1,0,0), FVector(0,0,-1), FVector(0,1,0), FColor::White );

		MeshBuilder.AddTriangle(VertexIndices[0],VertexIndices[1],VertexIndices[2]);
		MeshBuilder.AddTriangle(VertexIndices[0],VertexIndices[2],VertexIndices[4]);
		MeshBuilder.AddTriangle(VertexIndices[4],VertexIndices[2],VertexIndices[3]);
	}

	// Back
	{
		int32 VertexIndices[5];
		VertexIndices[0] = MeshBuilder.AddVertex( FVector(-TX,	-TY, TZ-TH),	FVector2D::ZeroVector, FVector(1,0,0), FVector(0,0,1), FVector(0,-1,0), FColor::White );
		VertexIndices[1] = MeshBuilder.AddVertex( FVector(-TX,	-TY, +TZ),		FVector2D::ZeroVector, FVector(1,0,0), FVector(0,0,1), FVector(0,-1,0), FColor::White );
		VertexIndices[2] = MeshBuilder.AddVertex( FVector(+TX-TH, -TY, +TX),	FVector2D::ZeroVector, FVector(1,0,0), FVector(0,0,1), FVector(0,-1,0), FColor::White );
		VertexIndices[3] = MeshBuilder.AddVertex( FVector(+TX,	-TY, +TZ),		FVector2D::ZeroVector, FVector(1,0,0), FVector(0,0,1), FVector(0,-1,0), FColor::White );
		VertexIndices[4] = MeshBuilder.AddVertex( FVector(+TX-TH, -TY, TZ-TH),	FVector2D::ZeroVector, FVector(1,0,0), FVector(0,0,1), FVector(0,-1,0), FColor::White );

		MeshBuilder.AddTriangle(VertexIndices[0],VertexIndices[1],VertexIndices[2]);
		MeshBuilder.AddTriangle(VertexIndices[0],VertexIndices[2],VertexIndices[4]);
		MeshBuilder.AddTriangle(VertexIndices[4],VertexIndices[2],VertexIndices[3]);
	}
	// Bottom
	{
		int32 VertexIndices[4];
		VertexIndices[0] = MeshBuilder.AddVertex( FVector(-TX, -TY, TZ-TH),		FVector2D::ZeroVector, FVector(1,0,0), FVector(0,0,-1), FVector(0,0,1), FColor::White );
		VertexIndices[1] = MeshBuilder.AddVertex( FVector(-TX, +TY, TZ-TH),		FVector2D::ZeroVector, FVector(1,0,0), FVector(0,0,-1), FVector(0,0,1), FColor::White );
		VertexIndices[2] = MeshBuilder.AddVertex( FVector(+TX-TH, +TY, TZ-TH),	FVector2D::ZeroVector, FVector(1,0,0), FVector(0,0,-1), FVector(0,0,1), FColor::White );
		VertexIndices[3] = MeshBuilder.AddVertex( FVector(+TX-TH, -TY, TZ-TH),	FVector2D::ZeroVector, FVector(1,0,0), FVector(0,0,-1), FVector(0,0,1), FColor::White );

		MeshBuilder.AddTriangle(VertexIndices[0],VertexIndices[1],VertexIndices[2]);
		MeshBuilder.AddTriangle(VertexIndices[0],VertexIndices[2],VertexIndices[3]);
	}
	MeshBuilder.Draw(PDI,LocalToWorld,MaterialRenderProxy,DepthPriorityGroup,0.f);
}

void DrawDualAxis( FPrimitiveDrawInterface* PDI, const FMatrix& BoxToWorld,const FVector& Length, float Thickness, const FMaterialRenderProxy* AxisMat,const FMaterialRenderProxy* Axis2Mat )
{
	DrawCornerHelper(PDI, BoxToWorld, Length, Thickness, Axis2Mat, SDPG_Foreground);
	DrawCornerHelper(PDI, FScaleMatrix(FVector(-1, 1, 1)) * FRotationMatrix(FRotator(-90, 0, 0)) * BoxToWorld, Length, Thickness, AxisMat, SDPG_Foreground);
}
/**
 * Draws the translation widget.
 */
void FWidget::Render_Translate( const FSceneView* View, FPrimitiveDrawInterface* PDI, FEditorViewportClient* ViewportClient, const FVector& InLocation, bool bDrawWidget )
{
	// Figure out axis colors
	const FLinearColor& XColor = ( CurrentAxis&EAxisList::X ? (FLinearColor)CurrentColor : AxisColorX );
	const FLinearColor& YColor = ( CurrentAxis&EAxisList::Y ? (FLinearColor)CurrentColor : AxisColorY );
	const FLinearColor& ZColor = ( CurrentAxis&EAxisList::Z ? (FLinearColor)CurrentColor : AxisColorZ );
	FColor CurrentScreenColor = ( CurrentAxis & EAxisList::Screen ? CurrentColor : ScreenSpaceColor );

	// Figure out axis matrices
	FMatrix WidgetMatrix = CustomCoordSystem * FTranslationMatrix( InLocation );
	const EAxisList::Type DrawAxis = GetAxisToDraw( ViewportClient->GetWidgetMode() );
	const bool bDisabled = IsWidgetDisabled();

    FSpaceDescriptor Space(View, ViewportClient, InLocation);

	// Draw the axis lines with arrow heads
	if( Space.ShouldDrawAxisX(DrawAxis) )
	{
		UMaterialInstanceDynamic* XMaterial = ( CurrentAxis&EAxisList::X ? CurrentAxisMaterial : AxisMaterialX );
		Render_Axis( View, PDI, EAxisList::X, WidgetMatrix, XMaterial, XColor, XAxisDir, Space.Scale, bDrawWidget );
	}

	if( Space.ShouldDrawAxisY(DrawAxis) )
	{
		UMaterialInstanceDynamic* YMaterial = ( CurrentAxis&EAxisList::Y ? CurrentAxisMaterial : AxisMaterialY );
		Render_Axis( View, PDI, EAxisList::Y, WidgetMatrix, YMaterial, YColor, YAxisDir, Space.Scale, bDrawWidget );
	}

	if( Space.ShouldDrawAxisZ(DrawAxis) )
	{
		UMaterialInstanceDynamic* ZMaterial = ( CurrentAxis&EAxisList::Z ? CurrentAxisMaterial : AxisMaterialZ );
		Render_Axis( View, PDI, EAxisList::Z, WidgetMatrix, ZMaterial, ZColor, ZAxisDir, Space.Scale, bDrawWidget );
	}

	// Draw the grabbers
	if( bDrawWidget )
	{
		FVector CornerPos = FVector(7, 0, 7) * Space.UniformScale;
		FVector AxisSize = FVector(12, 1.2, 12) * Space.UniformScale;
		float CornerLength = 1.2f * Space.UniformScale;

		// After the primitives have been scaled and transformed, we apply this inverse scale that flattens the dimension
		// that was scaled up to prevent it from intersecting with the near plane.  In perspective this won't have any effect,
		// but in the ortho viewports it will prevent scaling in the direction of the camera and thus intersecting the near plane.
		FVector FlattenScale = FVector(Space.Scale.Component(0) == 1.0f ? 1.0f / Space.UniformScale : 1.0f, Space.Scale.Component(1) == 1.0f ? 1.0f / Space.UniformScale : 1.0f, Space.Scale.Component(2) == 1.0f ? 1.0f / Space.UniformScale : 1.0f);

		if (Space.bIsPerspective || Space.bIsLocalSpace || Space.bIsOrthoXY)
		{
			if( (DrawAxis&EAxisList::XY) == EAxisList::XY )							// Top
			{
				UMaterialInstanceDynamic* XMaterial = ( (CurrentAxis&EAxisList::XY) == EAxisList::XY ? CurrentAxisMaterial : AxisMaterialX );
				UMaterialInstanceDynamic* YMaterial = ( (CurrentAxis&EAxisList::XY) == EAxisList::XY? CurrentAxisMaterial : AxisMaterialY );

				PDI->SetHitProxy( new HWidgetAxis(EAxisList::XY, bDisabled) );
				{
					DrawDualAxis(PDI, ( FTranslationMatrix(CornerPos) * FRotationMatrix(FRotator(0, 0, 90)) * WidgetMatrix ) * FScaleMatrix(FlattenScale), AxisSize, CornerLength, XMaterial->GetRenderProxy(), YMaterial->GetRenderProxy());
				}
				PDI->SetHitProxy( NULL );
			}
		}

		if (Space.bIsPerspective || Space.bIsLocalSpace || Space.bIsOrthoXZ)		// Front
		{
			if( (DrawAxis&EAxisList::XZ) == EAxisList::XZ ) 
			{
				UMaterialInstanceDynamic* XMaterial = ( (CurrentAxis&EAxisList::XZ) == EAxisList::XZ ? CurrentAxisMaterial : AxisMaterialX );
				UMaterialInstanceDynamic* ZMaterial = ( (CurrentAxis&EAxisList::XZ) == EAxisList::XZ ? CurrentAxisMaterial : AxisMaterialZ );

				PDI->SetHitProxy( new HWidgetAxis(EAxisList::XZ, bDisabled) );
				{
					DrawDualAxis(PDI, (FTranslationMatrix(CornerPos) * WidgetMatrix) * FScaleMatrix(FlattenScale), AxisSize, CornerLength, XMaterial->GetRenderProxy(), ZMaterial->GetRenderProxy() );
				}
				PDI->SetHitProxy( NULL );
			}
		}

		if( Space.bIsPerspective || Space.bIsLocalSpace || Space.bIsOrthoYZ )		// Side
		{
			if( (DrawAxis&EAxisList::YZ) == EAxisList::YZ ) 
			{
				UMaterialInstanceDynamic* YMaterial = ( (CurrentAxis&EAxisList::YZ) == EAxisList::YZ ? CurrentAxisMaterial : AxisMaterialY );
				UMaterialInstanceDynamic* ZMaterial = ( (CurrentAxis&EAxisList::YZ) == EAxisList::YZ ? CurrentAxisMaterial : AxisMaterialZ );

				PDI->SetHitProxy( new HWidgetAxis(EAxisList::YZ, bDisabled) );
				{
					DrawDualAxis(PDI, (FTranslationMatrix(CornerPos) * FRotationMatrix(FRotator(0, 90, 0)) * WidgetMatrix) * FScaleMatrix(FlattenScale), AxisSize, CornerLength, YMaterial->GetRenderProxy(), ZMaterial->GetRenderProxy() );
				}
				PDI->SetHitProxy( NULL );
			}
		}
	}

	// Draw screen-space movement handle (circle)
	if( bDrawWidget && ( DrawAxis & EAxisList::Screen ) && Space.bIsPerspective )
	{
		PDI->SetHitProxy( new HWidgetAxis(EAxisList::Screen, bDisabled) );
		const FVector CameraXAxis = View->ViewMatrices.GetViewMatrix().GetColumn(0);
		const FVector CameraYAxis = View->ViewMatrices.GetViewMatrix().GetColumn(1);
		const FVector CameraZAxis = View->ViewMatrices.GetViewMatrix().GetColumn(2);

		UMaterialInstanceDynamic* XYZMaterial = ( CurrentAxis&EAxisList::Screen) ? CurrentAxisMaterial : OpaquePlaneMaterialXY;
		DrawSphere( PDI, InLocation, FRotator::ZeroRotator, 4.0f * Space.Scale, 10, 5, XYZMaterial->GetRenderProxy(), SDPG_Foreground );

		PDI->SetHitProxy( NULL );
	}
}

uint8 LargeInnerAlpha = 0x3f;
uint8 SmallInnerAlpha = 0x0f;
uint8 LargeOuterAlpha = 0x7f;
uint8 SmallOuterAlpha = 0x0f;

void FWidget::DrawColoredSphere(FPrimitiveDrawInterface* PDI, const FVector& Center, const FRotator& Orientation, FColor Color, const FVector& Radii, int32 NumSides, int32 NumRings, const FMaterialRenderProxy* MaterialRenderProxy, uint8 DepthPriority, bool bDisableBackfaceCulling)
{
	// Use a mesh builder to draw the sphere.
	FDynamicMeshBuilder MeshBuilder(PDI->View->GetFeatureLevel());
	{
		// The first/last arc are on top of each other.
		int32 NumVerts = (NumSides + 1) * (NumRings + 1);
		FDynamicMeshVertex* Verts = (FDynamicMeshVertex*)FMemory::Malloc(NumVerts * sizeof(FDynamicMeshVertex));

		// Calculate verts for one arc
		FDynamicMeshVertex* ArcVerts = (FDynamicMeshVertex*)FMemory::Malloc((NumRings + 1) * sizeof(FDynamicMeshVertex));

		for (int32 i = 0; i < NumRings + 1; i++)
		{
			FDynamicMeshVertex* ArcVert = &ArcVerts[i];

			float angle = ((float)i / NumRings) * PI;

			ArcVert->Color = Color;
			// Note- unit sphere, so position always has mag of one. We can just use it for normal!			
			ArcVert->Position.X = 0.0f;
			ArcVert->Position.Y = FMath::Sin(angle);
			ArcVert->Position.Z = FMath::Cos(angle);

			ArcVert->SetTangents(
				FVector(1, 0, 0),
				FVector(0.0f, -ArcVert->Position.Z, ArcVert->Position.Y),
				ArcVert->Position
			);

			ArcVert->TextureCoordinate[0].X = 0.0f;
			ArcVert->TextureCoordinate[0].Y = ((float)i / NumRings);
		}

		// Then rotate this arc NumSides+1 times.
		for (int32 s = 0; s < NumSides + 1; s++)
		{
			FRotator ArcRotator(0, 360.f * (float)s / NumSides, 0);
			FRotationMatrix ArcRot(ArcRotator);
			float XTexCoord = ((float)s / NumSides);

			for (int32 v = 0; v < NumRings + 1; v++)
			{
				int32 VIx = (NumRings + 1)*s + v;
				Verts[VIx].Color = Color;
				Verts[VIx].Position = ArcRot.TransformPosition(ArcVerts[v].Position);

				Verts[VIx].SetTangents(
					ArcRot.TransformVector(ArcVerts[v].TangentX.ToFVector()),
					ArcRot.TransformVector(ArcVerts[v].GetTangentY()),
					ArcRot.TransformVector(ArcVerts[v].TangentZ.ToFVector())
				);

				Verts[VIx].TextureCoordinate[0].X = XTexCoord;
				Verts[VIx].TextureCoordinate[0].Y = ArcVerts[v].TextureCoordinate[0].Y;
			}
		}

		// Add all of the vertices we generated to the mesh builder.
		for (int32 VertIdx = 0; VertIdx < NumVerts; VertIdx++)
		{
			MeshBuilder.AddVertex(Verts[VertIdx]);
		}

		// Add all of the triangles we generated to the mesh builder.
		for (int32 s = 0; s < NumSides; s++)
		{
			int32 a0start = (s + 0) * (NumRings + 1);
			int32 a1start = (s + 1) * (NumRings + 1);

			for (int32 r = 0; r < NumRings; r++)
			{
				MeshBuilder.AddTriangle(a0start + r + 0, a1start + r + 0, a0start + r + 1);
				MeshBuilder.AddTriangle(a1start + r + 0, a1start + r + 1, a0start + r + 1);
			}
		}

		// Free our local copy of verts and arc verts
		FMemory::Free(Verts);
		FMemory::Free(ArcVerts);
	}
	MeshBuilder.Draw(PDI, FScaleMatrix(Radii) * FRotationMatrix(Orientation) * FTranslationMatrix(Center), MaterialRenderProxy, DepthPriority, bDisableBackfaceCulling);
}
/**
 * Draws the rotation widget.
 */
void FWidget::Render_Rotate( const FSceneView* View,FPrimitiveDrawInterface* PDI, FEditorViewportClient* ViewportClient, const FVector& InLocation, bool bDrawWidget )
{
	float Scale = View->WorldToScreen(InLocation).W * (4.0f / View->UnscaledViewRect.Width() / View->ViewMatrices.GetProjectionMatrix().M[0][0]);

	//get the axes 
	FVector XAxis = CustomCoordSystem.TransformVector(FVector(1, 0, 0));
	FVector YAxis = CustomCoordSystem.TransformVector(FVector(0, 1, 0));
	FVector ZAxis = CustomCoordSystem.TransformVector(FVector(0, 0, 1));

	EAxisList::Type DrawAxis = GetAxisToDraw(ViewportClient->GetWidgetMode());

	//if drawing arcball, and dragging make sure axis is showing local
	if (DrawAxis&EAxisList::XYZ  && CurrentAxis == EAxisList::XYZ && bDragging)
	{
		FMatrix LocalCoordinate = ViewportClient->GetLocalCoordinateSystem();
		XAxis = LocalCoordinate.TransformVector(FVector(1, 0, 0));
		YAxis = LocalCoordinate.TransformVector(FVector(0, 1, 0));
		ZAxis = LocalCoordinate.TransformVector(FVector(0, 0, 1));
	}

	FVector DirectionToWidget = View->IsPerspectiveProjection() ? (InLocation - View->ViewMatrices.GetViewOrigin()) : -View->GetViewDirection();
	DirectionToWidget.Normalize();

	// Draw a circle for each axis
	if (bDrawWidget || bDragging)
	{
		bIsOrthoDrawingFullRing = false;
		//now draw the arc segments
		if (DrawAxis&EAxisList::X)
		{
			DrawRotationArc(View, PDI, EAxisList::X, InLocation, ZAxis, YAxis, DirectionToWidget, AxisColorX.ToFColor(true), Scale, XAxisDir);
		}

		if (DrawAxis&EAxisList::Y)
		{
			DrawRotationArc(View, PDI, EAxisList::Y, InLocation, XAxis, ZAxis, DirectionToWidget, AxisColorY.ToFColor(true), Scale, YAxisDir);
		}

		if (DrawAxis&EAxisList::Z)
		{
			DrawRotationArc(View, PDI, EAxisList::Z, InLocation, XAxis, YAxis, DirectionToWidget, AxisColorZ.ToFColor(true), Scale, ZAxisDir);
		}

		if (DrawAxis&EAxisList::XYZ  && (!bDragging || CurrentAxis == EAxisList::XYZ) && GetDefault<ULevelEditorViewportSettings>()->bAllowArcballRotate)
		{
			FVector Center = InLocation;
			FRotator Orientation = FRotator::ZeroRotator;
			const float InnerDistance = (INNER_AXIS_CIRCLE_RADIUS * ARCALL_RELATIVE_INNER_SIZE * Scale) + GetDefault<ULevelEditorViewportSettings>()->TransformWidgetSizeAdjustment;
			FVector Radii(InnerDistance, InnerDistance, InnerDistance);
			const bool bDisabled = IsWidgetDisabled();
			FColor ArcColor = ArcBallColor;
			ArcColor.A = (CurrentAxis==EAxisList::XYZ) ? ArcBallColor.A + 5 : ArcBallColor.A; //less transparent if selected

			PDI->SetHitProxy(new HWidgetAxis(EAxisList::XYZ, bDisabled));
			{
				DrawColoredSphere(PDI, InLocation, FRotator::ZeroRotator, ArcColor, Radii, 32, 24, TransparentPlaneMaterialXY->GetRenderProxy(), SDPG_Foreground, true);
			}
			PDI->SetHitProxy(NULL);
		}
		
		if(DrawAxis&EAxisList::Screen && (!bDragging || CurrentAxis == EAxisList::Screen) && GetDefault<ULevelEditorViewportSettings>()->bAllowScreenRotate)
		{
			const bool bIsPerspective = (View->ViewMatrices.GetProjectionMatrix().M[3][3] < 1.0f);
			const bool bIsOrtho = !bIsPerspective;

			const FVector Axis0 = View->GetViewUp();
			const FVector Axis1 = View->GetViewRight();
			
			const float OuterRadius = (OUTER_AXIS_CIRCLE_RADIUS * 1.25f * Scale) + GetDefault<ULevelEditorViewportSettings>()->TransformWidgetSizeAdjustment;
			const float InnerRadius = ((OUTER_AXIS_CIRCLE_RADIUS -1) * 1.25f * Scale) + GetDefault<ULevelEditorViewportSettings>()->TransformWidgetSizeAdjustment;

			FColor ArcColor = (CurrentAxis==EAxisList::Screen) ? CurrentColor : ScreenAxisColor.ToFColor(true);

			const bool bDisabled = IsWidgetDisabled();

			PDI->SetHitProxy(new HWidgetAxis(EAxisList::Screen, bDisabled));
			{
				FThickArcParams OuterArcParams(PDI, InLocation, TransparentPlaneMaterialXY, InnerRadius, OuterRadius);
				//Pass through alpha
				DrawThickArc(OuterArcParams, Axis0, Axis1, 0.0f, 2.0f * PI, ArcColor, DirectionToWidget, !bIsPerspective);
			}
			PDI->SetHitProxy(NULL);
		}
	}
}

/**
 * Draws the scaling widget.
 */
void FWidget::Render_Scale( const FSceneView* View,FPrimitiveDrawInterface* PDI, FEditorViewportClient* ViewportClient, const FVector& InLocation, bool bDrawWidget)
{
	// Figure out axis colors
	const FLinearColor& XColor = ( CurrentAxis&EAxisList::X ? (FLinearColor)CurrentColor : AxisColorX );
	const FLinearColor& YColor = ( CurrentAxis&EAxisList::Y ? (FLinearColor)CurrentColor : AxisColorY );
	const FLinearColor& ZColor = ( CurrentAxis&EAxisList::Z ? (FLinearColor)CurrentColor : AxisColorZ );
	FColor CurrentScreenColor = ( CurrentAxis & EAxisList::Screen ? CurrentColor : ScreenSpaceColor );

	// Figure out axis materials

	UMaterialInstanceDynamic* XMaterial = ( CurrentAxis&EAxisList::X ? CurrentAxisMaterial : AxisMaterialX );
	UMaterialInstanceDynamic* YMaterial = ( CurrentAxis&EAxisList::Y ? CurrentAxisMaterial : AxisMaterialY );
	UMaterialInstanceDynamic* ZMaterial = ( CurrentAxis&EAxisList::Z ? CurrentAxisMaterial : AxisMaterialZ );
	UMaterialInstanceDynamic* XYZMaterial = ( CurrentAxis&EAxisList::XYZ ? CurrentAxisMaterial : OpaquePlaneMaterialXY );

	FMatrix WidgetMatrix = CustomCoordSystem * FTranslationMatrix( InLocation );
	const EAxisList::Type DrawAxis = GetAxisToDraw( ViewportClient->GetWidgetMode() );
    FSpaceDescriptor Space(View, ViewportClient, InLocation);

	// Use a constant uniform scale for this widget since orthographic view for it is not supported.
	const FVector UniformScale(Space.UniformScale);

	// Draw the axis lines with cube heads	
    if (Space.ShouldDrawAxisX(DrawAxis))
    {
        Render_Axis(View, PDI, EAxisList::X, WidgetMatrix, XMaterial, XColor, XAxisDir, UniformScale, bDrawWidget, true, AXIS_LENGTH_SCALE_OFFSET);
    }

    if (Space.ShouldDrawAxisY(DrawAxis))
    {
        Render_Axis(View, PDI, EAxisList::Y, WidgetMatrix, YMaterial, YColor, YAxisDir, UniformScale, bDrawWidget, true, AXIS_LENGTH_SCALE_OFFSET);
    }

    if (Space.ShouldDrawAxisZ(DrawAxis))
    {
        Render_Axis(View, PDI, EAxisList::Z, WidgetMatrix, ZMaterial, ZColor, ZAxisDir, UniformScale, bDrawWidget, true, AXIS_LENGTH_SCALE_OFFSET);
    }

	// Draw grabber handles and center cube
	if ( bDrawWidget )
	{
		const bool bDisabled = IsWidgetDisabled();

		// Grabber handles - since orthographic scale widgets are not supported, we should always draw grabber handles if we're drawing
		// the corresponding axes.
		if( (DrawAxis&(EAxisList::X|EAxisList::Y)) == (EAxisList::X|EAxisList::Y) )
		{
			PDI->SetHitProxy( new HWidgetAxis(EAxisList::XY, bDisabled) );
			{
				PDI->DrawLine( WidgetMatrix.TransformPosition(FVector(24,0,0) * UniformScale), WidgetMatrix.TransformPosition(FVector(12,12,0) * UniformScale), XColor, SDPG_Foreground );
				PDI->DrawLine( WidgetMatrix.TransformPosition(FVector(12,12,0) * UniformScale), WidgetMatrix.TransformPosition(FVector(0,24,0) * UniformScale), YColor, SDPG_Foreground );
			}
			PDI->SetHitProxy( NULL );
		}

		if( (DrawAxis&(EAxisList::X|EAxisList::Z)) == (EAxisList::X|EAxisList::Z) )
		{
			PDI->SetHitProxy( new HWidgetAxis(EAxisList::XZ, bDisabled) );
			{
				PDI->DrawLine( WidgetMatrix.TransformPosition(FVector(24,0,0) * UniformScale), WidgetMatrix.TransformPosition(FVector(12,0,12) * UniformScale), XColor, SDPG_Foreground );
				PDI->DrawLine( WidgetMatrix.TransformPosition(FVector(12,0,12) * UniformScale), WidgetMatrix.TransformPosition(FVector(0,0,24) * UniformScale), ZColor, SDPG_Foreground );
			}
			PDI->SetHitProxy( NULL );
		}

		if( (DrawAxis&(EAxisList::Y|EAxisList::Z)) == (EAxisList::Y|EAxisList::Z) )
		{
			PDI->SetHitProxy( new HWidgetAxis(EAxisList::YZ, bDisabled) );
			{
				PDI->DrawLine( WidgetMatrix.TransformPosition(FVector(0,24,0) * UniformScale), WidgetMatrix.TransformPosition(FVector(0,12,12) * UniformScale), YColor, SDPG_Foreground );
				PDI->DrawLine( WidgetMatrix.TransformPosition(FVector(0,12,12) * UniformScale), WidgetMatrix.TransformPosition(FVector(0,0,24) * UniformScale), ZColor, SDPG_Foreground );
			}
			PDI->SetHitProxy( NULL );
		}

		// Center cube
		if( (DrawAxis&(EAxisList::XYZ)) == EAxisList::XYZ )
		{
			PDI->SetHitProxy( new HWidgetAxis(EAxisList::XYZ, bDisabled) );

			Render_Cube(PDI, WidgetMatrix, XYZMaterial, UniformScale * 4 );

			PDI->SetHitProxy( NULL );
		}
	}
}

/**
* Draws the Translate & Rotate Z widget.
*/

void FWidget::Render_TranslateRotateZ( const FSceneView* View, FPrimitiveDrawInterface* PDI, FEditorViewportClient* ViewportClient, const FVector& InLocation, bool bDrawWidget )
{
	// Figure out axis colors

	FColor XYPlaneColor  = ( (CurrentAxis&EAxisList::XY) ==  EAxisList::XY) ? CurrentColor : PlaneColorXY;
	FColor ZRotateColor  = ( ( CurrentAxis&EAxisList::ZRotation ) == EAxisList::ZRotation ) ? CurrentColor : AxisColorZ.ToFColor(true);
	FColor XColor        = ( ( CurrentAxis&EAxisList::X ) == EAxisList::X ) ? CurrentColor : AxisColorX.ToFColor(true);
	FColor YColor        = ( ( CurrentAxis&EAxisList::Y ) == EAxisList::Y && CurrentAxis != EAxisList::ZRotation ) ? CurrentColor : AxisColorY.ToFColor(true);
	FColor ZColor        = ( ( CurrentAxis&EAxisList::Z ) == EAxisList::Z ) ? CurrentColor : AxisColorZ.ToFColor(true);

	// Figure out axis materials
	UMaterialInterface* ZRotateMaterial = (CurrentAxis&EAxisList::ZRotation) == EAxisList::ZRotation? CurrentAxisMaterial : AxisMaterialZ;
	UMaterialInterface* XMaterial = CurrentAxis&EAxisList::X? CurrentAxisMaterial : AxisMaterialX;
	UMaterialInterface* YMaterial = ( CurrentAxis&EAxisList::Y && CurrentAxis != EAxisList::ZRotation ) ? CurrentAxisMaterial : AxisMaterialY;
	UMaterialInterface* ZMaterial = CurrentAxis&EAxisList::Z ? CurrentAxisMaterial : AxisMaterialZ;

	// Figure out axis matrices
	FMatrix AxisMatrix = CustomCoordSystem * FTranslationMatrix( InLocation );
	EAxisList::Type DrawAxis = GetAxisToDraw( ViewportClient->GetWidgetMode() );

	FSpaceDescriptor Space(View, ViewportClient, InLocation);

	// Draw the grabbers
	if( bDrawWidget )
	{
		// Draw the axis lines with arrow heads
		if( DrawAxis&EAxisList::X && (Space.bIsPerspective || Space.bIsLocalSpace || View->ViewMatrices.GetViewMatrix().M[0][2] != -1.f) )
		{
			Render_Axis( View, PDI, EAxisList::X, AxisMatrix, XMaterial, XColor, XAxisDir, Space.Scale, bDrawWidget );
		}

		if( DrawAxis&EAxisList::Y && (Space.bIsPerspective || Space.bIsLocalSpace || View->ViewMatrices.GetViewMatrix().M[1][2] != -1.f) )
		{
			Render_Axis( View, PDI, EAxisList::Y, AxisMatrix, YMaterial, YColor, YAxisDir, Space.Scale, bDrawWidget );
		}

		if( DrawAxis&EAxisList::Z && (Space.bIsPerspective || Space.bIsLocalSpace || View->ViewMatrices.GetViewMatrix().M[0][1] != 1.f) )
		{
			Render_Axis( View, PDI, EAxisList::Z, AxisMatrix, ZMaterial, ZColor, ZAxisDir, Space.Scale, bDrawWidget );
		}

		const bool bDisabled = IsWidgetDisabled();

		const float ScaledRadius = (TRANSLATE_ROTATE_AXIS_CIRCLE_RADIUS * Space.UniformScale) + GetDefault<ULevelEditorViewportSettings>()->TransformWidgetSizeAdjustment;

		//ZRotation
		if( DrawAxis&EAxisList::ZRotation && (Space.bIsPerspective || Space.bIsLocalSpace || View->ViewMatrices.GetViewMatrix().M[0][2] != -1.f) )
		{
			PDI->SetHitProxy( new HWidgetAxis(EAxisList::ZRotation, bDisabled) );
			{
				FVector XAxis = CustomCoordSystem.TransformPosition( FVector(1,0,0).RotateAngleAxis( (EditorModeTools ? EditorModeTools->TranslateRotateXAxisAngle : 0 ), FVector(0,0,1)) );
				FVector YAxis = CustomCoordSystem.TransformPosition( FVector(0,1,0).RotateAngleAxis( (EditorModeTools ? EditorModeTools->TranslateRotateXAxisAngle : 0 ), FVector(0,0,1)) );
				FVector BaseArrowPoint = InLocation + XAxis * ScaledRadius;
				DrawFlatArrow(PDI, BaseArrowPoint, XAxis, YAxis, ZRotateColor, ScaledRadius, ScaledRadius*.5f, ZRotateMaterial->GetRenderProxy(), SDPG_Foreground);
			}
			PDI->SetHitProxy( NULL );
		}

		//XY Plane
		if( Space.bIsPerspective || Space.bIsLocalSpace || View->ViewMatrices.GetViewMatrix().M[0][1] != 1.f )
		{
			if( (DrawAxis & EAxisList::XY) == EAxisList::XY ) 
			{
				// Add more sides to the circle if we've been scaled up to keep the circle looking circular
				// An extra side for every 5 extra unreal units seems to produce a nice result
				const int32 CircleSides = (GetDefault<ULevelEditorViewportSettings>()->TransformWidgetSizeAdjustment > 0) 
					? AXIS_CIRCLE_SIDES + (GetDefault<ULevelEditorViewportSettings>()->TransformWidgetSizeAdjustment / 5)
					: AXIS_CIRCLE_SIDES;

				PDI->SetHitProxy( new HWidgetAxis(EAxisList::XY, bDisabled) );
				{
					DrawCircle( PDI, InLocation, CustomCoordSystem.TransformPosition( FVector(1,0,0) ), CustomCoordSystem.TransformPosition( FVector(0,1,0) ), XYPlaneColor, ScaledRadius, CircleSides, SDPG_Foreground );
					XYPlaneColor.A = ((CurrentAxis&EAxisList::XY) == EAxisList::XY) ? 0x3f : 0x0f;	//make the disc transparent
					DrawDisc  ( PDI, InLocation, CustomCoordSystem.TransformPosition( FVector(1,0,0) ), CustomCoordSystem.TransformPosition( FVector(0,1,0) ), XYPlaneColor, ScaledRadius, CircleSides, TransparentPlaneMaterialXY->GetRenderProxy(), SDPG_Foreground );
				}
				PDI->SetHitProxy( NULL );
			}
		}
	}
}

/**
* Draws the 2D widget.
*/

void FWidget::Render_2D(const FSceneView* View, FPrimitiveDrawInterface* PDI, FEditorViewportClient* ViewportClient, const FVector& InLocation, bool bDrawWidget)
{
	//////////////////////////////////////////////////////////////////////////
	// Translation subwidget
	//////////////////////////////////////////////////////////////////////////

	// Figure out axis colors
	const FLinearColor& XColor = (CurrentAxis&EAxisList::X ? (FLinearColor)CurrentColor : AxisColorX);
	const FLinearColor& YColor = (CurrentAxis&EAxisList::Y ? (FLinearColor)CurrentColor : AxisColorY);
	const FLinearColor& ZColor = (CurrentAxis&EAxisList::Z ? (FLinearColor)CurrentColor : AxisColorZ);
	FColor CurrentScreenColor = (CurrentAxis & EAxisList::Screen ? CurrentColor : ScreenSpaceColor);

	// Figure out axis matrices
	FMatrix WidgetMatrix = CustomCoordSystem * FTranslationMatrix(InLocation);

    FSpaceDescriptor Space(View, ViewportClient, InLocation);

	EAxisList::Type DrawAxis = EAxisList::None;
	if (Space.bIsOrthoXY)
	{
		DrawAxis = EAxisList::X;
	}
	else if (Space.bIsOrthoXZ)
	{
		DrawAxis = EAxisList::XZ;
	}
	else if (Space.bIsOrthoYZ)
	{
		DrawAxis = EAxisList::Z;
	}
	else if (Space.bIsPerspective)
	{
		// Find the best plane to move on
		const FVector CameraZAxis = View->ViewMatrices.GetViewMatrix().GetColumn(2);
		const FVector LargestAxis = CameraZAxis.GetAbs();
		if (LargestAxis.X > LargestAxis.Y)
		{
			if (LargestAxis.Z > LargestAxis.X)
			{
				DrawAxis = EAxisList::X;
			}
			else
			{
				DrawAxis = EAxisList::Z;
			}
		}
		else
		{
			if (LargestAxis.Y > LargestAxis.Z)
			{
				DrawAxis = EAxisList::XZ;
			}
			else
			{
				DrawAxis = EAxisList::X;
			}
		}
	}

	const bool bDisabled = IsWidgetDisabled();

	// Radius
	const float ScaledRadius = (TWOD_AXIS_CIRCLE_RADIUS * Space.UniformScale) + GetDefault<ULevelEditorViewportSettings>()->TransformWidgetSizeAdjustment;
	const int32 CircleSides = (GetDefault<ULevelEditorViewportSettings>()->TransformWidgetSizeAdjustment > 0)
		? AXIS_CIRCLE_SIDES + (GetDefault<ULevelEditorViewportSettings>()->TransformWidgetSizeAdjustment / 5)
		: AXIS_CIRCLE_SIDES;

	// Draw the grabbers
	if (bDrawWidget)
	{
		FVector CornerPos = FVector(7, 0, 7) * Space.UniformScale;
		FVector AxisSize = FVector(12, 1.2, 12) * Space.UniformScale;
		float CornerLength = 1.2f * Space.UniformScale;

		// Draw the axis lines with arrow heads
		if (Space.ShouldDrawAxisX(DrawAxis))
		{
			UMaterialInstanceDynamic* XMaterial = (CurrentAxis&EAxisList::X ? CurrentAxisMaterial : AxisMaterialX);
			Render_Axis(View, PDI, EAxisList::X, WidgetMatrix, XMaterial, XColor, XAxisDir, Space.Scale, bDrawWidget);
		}

		if (Space.ShouldDrawAxisY(DrawAxis))
		{
			UMaterialInstanceDynamic* YMaterial = (CurrentAxis&EAxisList::Y ? CurrentAxisMaterial : AxisMaterialY);
			Render_Axis(View, PDI, EAxisList::Y, WidgetMatrix, YMaterial, YColor, YAxisDir, Space.Scale, bDrawWidget);
		}

		if (Space.ShouldDrawAxisZ(DrawAxis))
		{
			UMaterialInstanceDynamic* ZMaterial = (CurrentAxis&EAxisList::Z ? CurrentAxisMaterial : AxisMaterialZ);
			Render_Axis(View, PDI, EAxisList::Z, WidgetMatrix, ZMaterial, ZColor, ZAxisDir, Space.Scale, bDrawWidget);
		}

		// After the primitives have been scaled and transformed, we apply this inverse scale that flattens the dimension
		// that was scaled up to prevent it from intersecting with the near plane.  In perspective this won't have any effect,
		// but in the ortho viewports it will prevent scaling in the direction of the camera and thus intersecting the near plane.
		FVector FlattenScale = FVector(Space.Scale.Component(0) == 1.0f ? 1.0f / Space.UniformScale : 1.0f, Space.Scale.Component(1) == 1.0f ? 1.0f / Space.UniformScale : 1.0f, Space.Scale.Component(2) == 1.0f ? 1.0f / Space.UniformScale : 1.0f);
		float ArrowRadius = ScaledRadius * 2.0f;
		float ArrowStartRadius = ScaledRadius * 1.3f;

		uint8 HoverAlpha = 0xff;
		uint8 NormalAlpha = 0x2f;

		if (((DrawAxis&EAxisList::XZ) == EAxisList::XZ) && (Space.bIsPerspective || Space.bIsLocalSpace || Space.bIsOrthoXZ)) // Front
		{
			uint8 Alpha = ((CurrentAxis&EAxisList::XZ) == EAxisList::XZ ? HoverAlpha : NormalAlpha);
			PDI->SetHitProxy(new HWidgetAxis(EAxisList::XZ, bDisabled));
			{
				FColor Color = YColor.ToFColor(true);
				DrawCircle(PDI, InLocation, CustomCoordSystem.TransformPosition(FVector(1, 0, 0)), CustomCoordSystem.TransformPosition(FVector(0, 0, 1)), Color, ScaledRadius, CircleSides, SDPG_Foreground);
				Color.A = Alpha;
				DrawDisc(PDI, InLocation, CustomCoordSystem.TransformPosition(FVector(1, 0, 0)), CustomCoordSystem.TransformPosition(FVector(0, 0, 1)), Color, ScaledRadius, CircleSides, TransparentPlaneMaterialXY->GetRenderProxy(), SDPG_Foreground);
			}
			PDI->SetHitProxy(NULL);

			PDI->SetHitProxy(new HWidgetAxis(EAxisList::Rotate2D, bDisabled));
			{
				FColor Color = YColor.ToFColor(true);
				Color.A = ((CurrentAxis&EAxisList::Rotate2D) == EAxisList::Rotate2D ? HoverAlpha : NormalAlpha);

				FVector XAxis = CustomCoordSystem.TransformPosition(FVector(1, 0, 0).RotateAngleAxis((EditorModeTools ? EditorModeTools->TranslateRotate2DAngle : 0), FVector(0, -1, 0)));
				FVector YAxis = CustomCoordSystem.TransformPosition(FVector(0, 0, 1).RotateAngleAxis((EditorModeTools ? EditorModeTools->TranslateRotate2DAngle : 0), FVector(0, -1, 0)));
				FVector BaseArrowPoint = InLocation + XAxis * ArrowStartRadius;
				DrawFlatArrow(PDI, BaseArrowPoint, XAxis, YAxis, Color, ArrowRadius, ArrowRadius*.5f, TransparentPlaneMaterialXY->GetRenderProxy(), SDPG_Foreground);
			}
			PDI->SetHitProxy(NULL);
		}
	}
}

/**
 * Converts mouse movement on the screen to widget axis movement/rotation.
 */
void FWidget::ConvertMouseMovementToAxisMovement(FSceneView* InView, FEditorViewportClient* InViewportClient, bool bInUsedDragModifier, FVector& InOutDelta, FVector& OutDrag, FRotator& OutRotation, FVector& OutScale )
{
	OutDrag = FVector::ZeroVector;
	OutRotation = FRotator::ZeroRotator;
	OutScale = FVector::ZeroVector; 

	const int32 WidgetMode = InViewportClient->GetWidgetMode();

	// Get input delta as 2D vector, adjusted for inverted screen space Y axis
	const FVector2D DragDir = FVector2D(InOutDelta.X, -InOutDelta.Y);

	// Get offset of the drag start position from the widget origin
	const FVector2D DirectionToMousePos = FVector2D(DragStartPos - Origin).GetSafeNormal();

	// For rotations which display as a full ring, calculate the tangent direction representing a clockwise movement
	FVector2D TangentDir;
	if (bInUsedDragModifier)
	{
		// If a drag modifier has been used, this implies we are not actually touching the widget, so don't attempt to
		// calculate the tangent dir based on the relative offset of the cursor from the widget location.
		TangentDir = FVector2D(1, 1).GetSafeNormal();
	}
	else
	{
		// Treat the tangent dir as perpendicular to the relative offset of the cursor from the widget location.
		TangentDir = FVector2D(-DirectionToMousePos.Y, DirectionToMousePos.X);
	}

	switch (WidgetMode)
	{
		case WM_Translate:
		{
			// Get drag delta in widget axis space
			OutDrag = FVector(
				(CurrentAxis & EAxisList::X) ? FVector2D::DotProduct(XAxisDir, DragDir) : 0.0f,
				(CurrentAxis & EAxisList::Y) ? FVector2D::DotProduct(YAxisDir, DragDir) : 0.0f,
				(CurrentAxis & EAxisList::Z) ? FVector2D::DotProduct(ZAxisDir, DragDir) : 0.0f
				);

			// Snap to grid in widget axis space
			const FVector GridSize = FVector(GEditor->GetGridSize());
			FSnappingUtils::SnapPointToGrid(OutDrag, GridSize);

			// Convert to effective screen space delta, and replace input delta, adjusted for inverted screen space Y axis
			const FVector2D EffectiveDelta = OutDrag.X * XAxisDir + OutDrag.Y * YAxisDir + OutDrag.Z * ZAxisDir;
			InOutDelta = FVector(EffectiveDelta.X, -EffectiveDelta.Y, 0.0f);

			// Transform drag delta into world space
			OutDrag = CustomCoordSystem.TransformPosition(OutDrag);
		}
		break;

		case WM_Rotate:
			{

				if (CurrentAxis == EAxisList::X)
				{
					FRotator Rotation;
					FVector2D EffectiveDelta;
					// Get screen direction representing positive rotation
					const FVector2D AxisDir = bIsOrthoDrawingFullRing ? TangentDir : XAxisDir;

					// Get rotation in widget local space
					Rotation = FRotator(0, 0, FVector2D::DotProduct(AxisDir, DragDir));
					FSnappingUtils::SnapRotatorToGrid(Rotation);

					// Record delta rotation (used by the widget to render the accumulated delta)
					CurrentDeltaRotation = Rotation.Roll;

					// Use to calculate the new input delta
					EffectiveDelta = AxisDir * Rotation.Roll;
					// Adjust the input delta according to how much rotation was actually applied
					InOutDelta = FVector(EffectiveDelta.X, -EffectiveDelta.Y, 0.0f);
					// Need to get the delta rotation in the current coordinate space of the widget
					OutRotation = (CustomCoordSystem.Inverse() * FRotationMatrix(Rotation) * CustomCoordSystem).Rotator();
				}
				else if (CurrentAxis == EAxisList::Y)
				{
					FRotator Rotation;
					FVector2D EffectiveDelta;
					// TODO: Determine why -TangentDir is necessary here, and fix whatever is causing it
					const FVector2D AxisDir = bIsOrthoDrawingFullRing ? -TangentDir : YAxisDir;

					Rotation = FRotator(FVector2D::DotProduct(AxisDir, DragDir), 0, 0);
					FSnappingUtils::SnapRotatorToGrid(Rotation);

					CurrentDeltaRotation = Rotation.Pitch;
					EffectiveDelta = AxisDir * Rotation.Pitch;
					// Adjust the input delta according to how much rotation was actually applied
					InOutDelta = FVector(EffectiveDelta.X, -EffectiveDelta.Y, 0.0f);
					// Need to get the delta rotation in the current coordinate space of the widget
					OutRotation = (CustomCoordSystem.Inverse() * FRotationMatrix(Rotation) * CustomCoordSystem).Rotator();
				}
				else if (CurrentAxis == EAxisList::Z)
				{
					FRotator Rotation;
					FVector2D EffectiveDelta;
					const FVector2D AxisDir = bIsOrthoDrawingFullRing ? TangentDir : ZAxisDir;

					Rotation = FRotator(0, FVector2D::DotProduct(AxisDir, DragDir), 0);
					FSnappingUtils::SnapRotatorToGrid(Rotation);

					CurrentDeltaRotation = Rotation.Yaw;
					EffectiveDelta = AxisDir * Rotation.Yaw;
					// Adjust the input delta according to how much rotation was actually applied
					InOutDelta = FVector(EffectiveDelta.X, -EffectiveDelta.Y, 0.0f);
					// Need to get the delta rotation in the current coordinate space of the widget
					OutRotation = (CustomCoordSystem.Inverse() * FRotationMatrix(Rotation) * CustomCoordSystem).Rotator();
				}
				else if (CurrentAxis == EAxisList::XYZ) //arcball rotate
				{
					//To do this we need to calculate the rotation axis and rotation angle.
					//The Axis is the cross product of the current ray from eye to pixel in world space with the previous ray.
					//The Angle is angle amount we rotate from the object's location to the imaginary sphere that matches up with the difference between the current and previous ray
					//From the Camera. Those rays form a triangle, which we can bisect with a common side.
					FVector2D MousePosition(InViewportClient->Viewport->GetMouseX(), InViewportClient->Viewport->GetMouseY());
					FViewportCursorLocation OldMouseViewportRay(InView, InViewportClient, LastDragPos.X, LastDragPos.Y);
					FViewportCursorLocation MouseViewportRay(InView, InViewportClient, MousePosition.X, MousePosition.Y);
					
					LastDragPos = MousePosition;
					FVector DirectionToWidget = InViewportClient->GetWidgetLocation() - MouseViewportRay.GetOrigin();
					float Length = DirectionToWidget.Size();
					if (!FMath::IsNearlyZero(Length))
					{
						//Calc Axis
						DirectionToWidget /= Length;
						const FVector CameraToPixelDir = MouseViewportRay.GetDirection();						
						const FVector OldCameraToPixelDir = OldMouseViewportRay.GetDirection();
						FVector RotationAxis = FVector::CrossProduct(OldCameraToPixelDir, CameraToPixelDir);
						RotationAxis.Normalize();
						float RotationAngle = 0.0f;
						FVector4 ScreenLocation = InView->WorldToScreen(InViewportClient->GetWidgetLocation());
						FVector2D PixelLocation;
						InView->ScreenToPixel(ScreenLocation, PixelLocation);
						float Distance = FVector2D::Distance(PixelLocation, MousePosition);
						const float MaxDiff = 2.0f * (INNER_AXIS_CIRCLE_RADIUS);
						//If outside radius, do screen rotate instead, like other DCC's

						if (Distance > MaxDiff)
						{
							FPlane Plane(InViewportClient->GetWidgetLocation(), DirectionToWidget);
							FVector StartOnPlane = FMath::RayPlaneIntersection(MouseViewportRay.GetOrigin(), CameraToPixelDir, Plane);
							FVector OldOnPlane = FMath::RayPlaneIntersection(MouseViewportRay.GetOrigin(), OldCameraToPixelDir, Plane);
							StartOnPlane -= InViewportClient->GetWidgetLocation();
							OldOnPlane -= InViewportClient->GetWidgetLocation();
							StartOnPlane.Normalize();
							OldOnPlane.Normalize();
							RotationAngle = FMath::Acos(FVector::DotProduct(StartOnPlane, OldOnPlane));
							
							FVector Cross = FVector::CrossProduct(OldCameraToPixelDir, CameraToPixelDir);
							if (FVector::DotProduct(DirectionToWidget, Cross) < 0.0f)
							{
								RotationAngle *= -1.0f;
							}
							RotationAxis = DirectionToWidget;
						}
						else
						{
							const float Scale = ScreenLocation.W * (4.0f / InView->UnscaledViewRect.Width() / InView->ViewMatrices.GetProjectionMatrix().M[0][0]);
							const float InnerRadius = (INNER_AXIS_CIRCLE_RADIUS * Scale) + GetDefault<ULevelEditorViewportSettings>()->TransformWidgetSizeAdjustment;
							const float LengthOfAdjacent = Length - InnerRadius;
							RotationAngle = FMath::Acos(FVector::DotProduct(OldCameraToPixelDir, CameraToPixelDir));
							const float OppositeSize = FMath::Tan(RotationAngle) * LengthOfAdjacent;
							RotationAngle = FMath::Atan(OppositeSize / InnerRadius);
							RotationAngle = RotationAngle < 0.0f ? RotationAngle : -RotationAngle;
						}
				
						const FQuat QuatRotation(RotationAxis, RotationAngle);
						OutRotation = FRotator(QuatRotation);
					}
					break;
				}
				else if(CurrentAxis == EAxisList::Screen)
				{
					FVector2D MousePosition(InViewportClient->Viewport->GetMouseX(), InViewportClient->Viewport->GetMouseY());
					FViewportCursorLocation OldMouseViewportRay(InView, InViewportClient, LastDragPos.X, LastDragPos.Y);
					FViewportCursorLocation MouseViewportRay(InView, InViewportClient, MousePosition.X, MousePosition.Y);

					LastDragPos = MousePosition;
					FVector DirectionToWidget = InViewportClient->GetWidgetLocation() - MouseViewportRay.GetOrigin();
					float Length = DirectionToWidget.Size();

					if (!FMath::IsNearlyZero(Length))
					{
						DirectionToWidget /= Length;

						const FVector CameraToPixelDir = MouseViewportRay.GetDirection();
						const FVector OldCameraToPixelDir = OldMouseViewportRay.GetDirection();
						FPlane Plane(InViewportClient->GetWidgetLocation(), DirectionToWidget);
						FVector StartOnPlane = FMath::RayPlaneIntersection(MouseViewportRay.GetOrigin(), CameraToPixelDir, Plane);
						FVector OldOnPlane = FMath::RayPlaneIntersection(MouseViewportRay.GetOrigin(), OldCameraToPixelDir, Plane);
						StartOnPlane -= InViewportClient->GetWidgetLocation();
						OldOnPlane -= InViewportClient->GetWidgetLocation();
						StartOnPlane.Normalize();
						OldOnPlane.Normalize();
						float RotationAngle = FMath::Acos(FVector::DotProduct(StartOnPlane, OldOnPlane));
						FVector Cross =  FVector::CrossProduct(OldCameraToPixelDir, CameraToPixelDir);
						if (FVector::DotProduct(DirectionToWidget, Cross) < 0.0f)
						{
							RotationAngle *= -1.0f;
						}	
						const FQuat QuatRotation(DirectionToWidget, RotationAngle);
						OutRotation = FRotator(QuatRotation);
					}
					break;
				}
			}
			break;

		case WM_Scale:
			{
				FVector2D AxisDir = FVector2D::ZeroVector;

				if (CurrentAxis & EAxisList::X)
				{
					AxisDir += XAxisDir;
				}

				if (CurrentAxis & EAxisList::Y)
				{
					AxisDir += YAxisDir;
				}

				if (CurrentAxis & EAxisList::Z)
				{
					AxisDir += ZAxisDir;
				}

				AxisDir.Normalize();
				const float ScaleDelta = FVector2D::DotProduct(AxisDir, DragDir);

				OutScale = FVector(
					(CurrentAxis & EAxisList::X) ? ScaleDelta : 0.0f,
					(CurrentAxis & EAxisList::Y) ? ScaleDelta : 0.0f,
					(CurrentAxis & EAxisList::Z) ? ScaleDelta : 0.0f
					);

				// Snap to grid in widget axis space
				const FVector GridSize = FVector(GEditor->GetGridSize());
				FSnappingUtils::SnapScale(OutScale, GridSize);

				// Convert to effective screen space delta, and replace input delta, adjusted for inverted screen space Y axis
				const float ScaleMax = OutScale.GetMax();
				const float ScaleMin = OutScale.GetMin();
				const float ScaleApplied = (ScaleMax > -ScaleMin) ? ScaleMax : ScaleMin;
				const FVector2D EffectiveDelta = AxisDir * ScaleApplied;
				InOutDelta = FVector(EffectiveDelta.X, -EffectiveDelta.Y, 0.0f);
			}
			break;

		case WM_TranslateRotateZ:
			{
				if( CurrentAxis == EAxisList::ZRotation )
				{

					const FVector2D AxisDir = bIsOrthoDrawingFullRing ? TangentDir : ZAxisDir;
					FRotator Rotation = FRotator(0, FVector2D::DotProduct(AxisDir, DragDir), 0);
					FSnappingUtils::SnapRotatorToGrid(Rotation);
					CurrentDeltaRotation = Rotation.Yaw;

					const FVector2D EffectiveDelta = AxisDir * Rotation.Yaw;
					InOutDelta = FVector(EffectiveDelta.X, -EffectiveDelta.Y, 0.0f);

					OutRotation = (CustomCoordSystem.Inverse() * FRotationMatrix(Rotation) * CustomCoordSystem).Rotator();
				}
				else
				{
					// Get drag delta in widget axis space
					OutDrag = FVector(
						(CurrentAxis & EAxisList::X) ? FVector2D::DotProduct(XAxisDir, DragDir) : 0.0f,
						(CurrentAxis & EAxisList::Y) ? FVector2D::DotProduct(YAxisDir, DragDir) : 0.0f,
						(CurrentAxis & EAxisList::Z) ? FVector2D::DotProduct(ZAxisDir, DragDir) : 0.0f
						);

					// Snap to grid in widget axis space
					const FVector GridSize = FVector(GEditor->GetGridSize());
					FSnappingUtils::SnapPointToGrid(OutDrag, GridSize);

					// Convert to effective screen space delta, and replace input delta, adjusted for inverted screen space Y axis
					const FVector2D EffectiveDelta = OutDrag.X * XAxisDir + OutDrag.Y * YAxisDir + OutDrag.Z * ZAxisDir;
					InOutDelta = FVector(EffectiveDelta.X, -EffectiveDelta.Y, 0.0f);

					// Transform drag delta into world space
					OutDrag = CustomCoordSystem.TransformPosition(OutDrag);
				}
			}
			break;

		case WM_2D:
		{
			if (CurrentAxis == EAxisList::Rotate2D)
			{
				// TODO: Determine why -TangentDir is necessary here, and fix whatever is causing it
				const FVector2D AxisDir = bIsOrthoDrawingFullRing ? -TangentDir : YAxisDir;

				FRotator Rotation = FRotator(FVector2D::DotProduct(AxisDir, DragDir), 0, 0);
				FSnappingUtils::SnapRotatorToGrid(Rotation);

				CurrentDeltaRotation = Rotation.Pitch;
				FVector2D EffectiveDelta = AxisDir * Rotation.Pitch;


				// Adjust the input delta according to how much rotation was actually applied
				InOutDelta = FVector(EffectiveDelta.X, -EffectiveDelta.Y, 0.0f);

				// Need to get the delta rotation in the current coordinate space of the widget
				OutRotation = (CustomCoordSystem.Inverse() * FRotationMatrix(Rotation) * CustomCoordSystem).Rotator();
			}
			else
			{
				// Get drag delta in widget axis space
				OutDrag = FVector(
					(CurrentAxis & EAxisList::X) ? FVector2D::DotProduct(XAxisDir, DragDir) : 0.0f,
					(CurrentAxis & EAxisList::Y) ? FVector2D::DotProduct(YAxisDir, DragDir) : 0.0f,
					(CurrentAxis & EAxisList::Z) ? FVector2D::DotProduct(ZAxisDir, DragDir) : 0.0f
					);

				// Snap to grid in widget axis space
				const FVector GridSize = FVector(GEditor->GetGridSize());
				FSnappingUtils::SnapPointToGrid(OutDrag, GridSize);

				// Convert to effective screen space delta, and replace input delta, adjusted for inverted screen space Y axis
				const FVector2D EffectiveDelta = OutDrag.X * XAxisDir + OutDrag.Y * YAxisDir + OutDrag.Z * ZAxisDir;
				InOutDelta = FVector(EffectiveDelta.X, -EffectiveDelta.Y, 0.0f);

				// Transform drag delta into world space
				OutDrag = CustomCoordSystem.TransformPosition(OutDrag);
			}
		}
			break;


		default:
			break;
	}
}

/**
 * For axis movement, get the "best" planar normal and axis mask
 * @param InAxis - Axis of movement
 * @param InDirToPixel - 
 * @param OutPlaneNormal - Normal of the plane to project the mouse onto
 * @param OutMask - Used to mask out the component of the planar movement we want
 */
void GetAxisPlaneNormalAndMask(const FMatrix& InCoordSystem, const FVector& InAxis, const FVector& InDirToPixel, FVector& OutPlaneNormal, FVector& NormalToRemove)
{
	FVector XAxis = InCoordSystem.TransformVector(FVector(1, 0, 0));
	FVector YAxis = InCoordSystem.TransformVector(FVector(0, 1, 0));
	FVector ZAxis = InCoordSystem.TransformVector(FVector(0, 0, 1));

	float XDot = FMath::Abs(InDirToPixel | XAxis);
	float YDot = FMath::Abs(InDirToPixel | YAxis);
	float ZDot = FMath::Abs(InDirToPixel | ZAxis);

	if ((InAxis|XAxis) > .1f)
	{
		OutPlaneNormal = (YDot > ZDot) ? YAxis : ZAxis;
		NormalToRemove = (YDot > ZDot) ? ZAxis : YAxis;
	}
	else if ((InAxis|YAxis) > .1f)
	{
		OutPlaneNormal = (XDot > ZDot) ? XAxis : ZAxis;
		NormalToRemove = (XDot > ZDot) ? ZAxis : XAxis;
	}
	else
	{
		OutPlaneNormal = (XDot > YDot) ? XAxis : YAxis;
		NormalToRemove = (XDot > YDot) ? YAxis : XAxis;
	}
}

/**
 * For planar movement, get the "best" planar normal and axis mask
 * @param InAxis - Axis of movement
 * @param OutPlaneNormal - Normal of the plane to project the mouse onto
 * @param OutMask - Used to mask out the component of the planar movement we want
 */
void GetPlaneNormalAndMask(const FVector& InAxis, FVector& OutPlaneNormal, FVector& NormalToRemove)
{
	OutPlaneNormal = InAxis;
	NormalToRemove = InAxis;
}

/**
 * Absolute Translation conversion from mouse movement on the screen to widget axis movement/rotation.
 */
void FWidget::AbsoluteTranslationConvertMouseMovementToAxisMovement(FSceneView* InView, FEditorViewportClient* InViewportClient, const FVector& InLocation, const FVector2D& InMousePosition, FVector& OutDrag, FRotator& OutRotation, FVector& OutScale )
{
	// Compute a world space ray from the screen space mouse coordinates
	FViewportCursorLocation MouseViewportRay( InView, InViewportClient, InMousePosition.X, InMousePosition.Y );

	FAbsoluteMovementParams Params;
	Params.EyePos = MouseViewportRay.GetOrigin();
	Params.PixelDir = MouseViewportRay.GetDirection();
	Params.CameraDir = InView->GetViewDirection();
	Params.Position = InLocation;
	//dampen by 
	Params.bMovementLockedToCamera = InViewportClient->IsShiftPressed();
	Params.bPositionSnapping = true;

	FMatrix InputCoordSystem = InViewportClient->GetWidgetCoordSystem();

	Params.XAxis = InputCoordSystem.TransformVector(FVector(1, 0, 0));
	Params.YAxis = InputCoordSystem.TransformVector(FVector(0, 1, 0));
	Params.ZAxis = InputCoordSystem.TransformVector(FVector(0, 0, 1));

	switch( InViewportClient->GetWidgetMode() )
	{
		case WM_Translate:
		{
			switch( CurrentAxis )
			{
			case EAxisList::X:  GetAxisPlaneNormalAndMask(InputCoordSystem, Params.XAxis, Params.CameraDir, Params.PlaneNormal, Params.NormalToRemove); break;
			case EAxisList::Y:  GetAxisPlaneNormalAndMask(InputCoordSystem, Params.YAxis, Params.CameraDir, Params.PlaneNormal, Params.NormalToRemove); break;
			case EAxisList::Z:  GetAxisPlaneNormalAndMask(InputCoordSystem, Params.ZAxis, Params.CameraDir, Params.PlaneNormal, Params.NormalToRemove); break;
			case EAxisList::XY: GetPlaneNormalAndMask(Params.ZAxis, Params.PlaneNormal, Params.NormalToRemove); break;
			case EAxisList::XZ: GetPlaneNormalAndMask(Params.YAxis, Params.PlaneNormal, Params.NormalToRemove); break;
			case EAxisList::YZ: GetPlaneNormalAndMask(Params.XAxis, Params.PlaneNormal, Params.NormalToRemove); break;
			case EAxisList::Screen:
				Params.XAxis = InView->ViewMatrices.GetViewMatrix().GetColumn(0);
				Params.YAxis = InView->ViewMatrices.GetViewMatrix().GetColumn(1);
				Params.ZAxis = InView->ViewMatrices.GetViewMatrix().GetColumn(2);
				GetPlaneNormalAndMask(Params.ZAxis, Params.PlaneNormal, Params.NormalToRemove);
				//do not damp the movement in this case, we also want to snap
				Params.bMovementLockedToCamera = false;
				break;
			}

			OutDrag = GetAbsoluteTranslationDelta(Params);

			break;
		}

		case WM_2D:
		{
			switch (CurrentAxis)
			{
				case EAxisList::X:
				{
					GetAxisPlaneNormalAndMask(InputCoordSystem, Params.XAxis, Params.CameraDir, Params.PlaneNormal, Params.NormalToRemove);
					OutDrag = GetAbsoluteTranslationDelta(Params);
					break;
				}
				case EAxisList::Z:
				{
					GetAxisPlaneNormalAndMask(InputCoordSystem, Params.ZAxis, Params.CameraDir, Params.PlaneNormal, Params.NormalToRemove);
					OutDrag = GetAbsoluteTranslationDelta(Params);
					break;
				}
				case EAxisList::XZ:
				{
					GetPlaneNormalAndMask(Params.YAxis, Params.PlaneNormal, Params.NormalToRemove);
					OutDrag = GetAbsoluteTranslationDelta(Params);
					break;
				}
			
				//Rotate about the y-axis
				case EAxisList::Rotate2D:
				{
					//no position snapping, we'll handle the rotation snapping elsewhere
					Params.bPositionSnapping = false;

					GetPlaneNormalAndMask(Params.YAxis, Params.PlaneNormal, Params.NormalToRemove);
					//No DAMPING
					Params.bMovementLockedToCamera = false;
					//this is the one movement type where we want to always use the widget origin and 
					//NOT the "first click" origin
					FVector XZPlaneProjectedPosition = GetAbsoluteTranslationDelta(Params) + InitialTranslationOffset;

					//remove the component along the normal we want to mute
					float MovementAlongMutedAxis = XZPlaneProjectedPosition | Params.NormalToRemove;
					XZPlaneProjectedPosition = XZPlaneProjectedPosition - (Params.NormalToRemove*MovementAlongMutedAxis);

					if (!XZPlaneProjectedPosition.Normalize())
					{
						XZPlaneProjectedPosition = Params.YAxis;
					}

					//NOW, find the rotation around the PlaneNormal to make the xaxis point at InDrag
					OutRotation = FRotator::ZeroRotator;

					float PitchDegrees = -FMath::Atan2(-XZPlaneProjectedPosition.Z, XZPlaneProjectedPosition.X) * 180.f / PI;
					OutRotation.Pitch = PitchDegrees - (EditorModeTools ? EditorModeTools->TranslateRotate2DAngle : 0);

					if (bSnapEnabled)
					{
						FSnappingUtils::SnapRotatorToGrid(OutRotation);
					}

					break;
				}
			}

			break;
		}

		case WM_TranslateRotateZ:
		{
			FVector LineToUse;
			switch( CurrentAxis )
			{
				case EAxisList::X:	
					{
						GetAxisPlaneNormalAndMask(InputCoordSystem, Params.XAxis, Params.CameraDir, Params.PlaneNormal, Params.NormalToRemove);
						OutDrag = GetAbsoluteTranslationDelta (Params);
						break;
					}
				case EAxisList::Y:	
					{
						GetAxisPlaneNormalAndMask(InputCoordSystem, Params.YAxis, Params.CameraDir, Params.PlaneNormal, Params.NormalToRemove);
						OutDrag = GetAbsoluteTranslationDelta (Params);
						break;
					}
				case EAxisList::Z:	
				{
					GetAxisPlaneNormalAndMask(InputCoordSystem, Params.ZAxis, Params.CameraDir, Params.PlaneNormal, Params.NormalToRemove);
					OutDrag = GetAbsoluteTranslationDelta (Params);
					break;
				}
				case EAxisList::XY:
				{
					GetPlaneNormalAndMask(Params.ZAxis, Params.PlaneNormal, Params.NormalToRemove);
					OutDrag = GetAbsoluteTranslationDelta (Params);
					break;
				}
				//Rotate about the z-axis
				case EAxisList::ZRotation:
				{
					//no position snapping, we'll handle the rotation snapping elsewhere
					Params.bPositionSnapping = false;

					//find new point on the 
					GetPlaneNormalAndMask(Params.ZAxis, Params.PlaneNormal, Params.NormalToRemove);
					//No DAMPING
					Params.bMovementLockedToCamera = false;
					//this is the one movement type where we want to always use the widget origin and 
					//NOT the "first click" origin
					FVector XYPlaneProjectedPosition = GetAbsoluteTranslationDelta (Params) + InitialTranslationOffset;

					//remove the component along the normal we want to mute
					float MovementAlongMutedAxis = XYPlaneProjectedPosition|Params.NormalToRemove;
					XYPlaneProjectedPosition = XYPlaneProjectedPosition - (Params.NormalToRemove*MovementAlongMutedAxis);

					if (!XYPlaneProjectedPosition.Normalize())
					{
						XYPlaneProjectedPosition = Params.XAxis;
					}

					//NOW, find the rotation around the PlaneNormal to make the xaxis point at InDrag
					OutRotation = FRotator::ZeroRotator;

					OutRotation.Yaw = XYPlaneProjectedPosition.Rotation().Yaw - (EditorModeTools ? EditorModeTools->TranslateRotateXAxisAngle : 0 );

					if (bSnapEnabled)
					{
						FSnappingUtils::SnapRotatorToGrid( OutRotation );
					}

					break;
				}
				default:
					break;
			}
		}

		case WM_Rotate:
		case WM_Scale:
			break;
	}
}

/** Only some modes support Absolute Translation Movement */
bool FWidget::AllowsAbsoluteTranslationMovement(EWidgetMode WidgetMode)
{
	if ((WidgetMode == WM_Translate) || (WidgetMode == WM_TranslateRotateZ) || (WidgetMode == WM_2D))
	{
		return true;
	}
	return false;
}

/** Only some modes support Absolute Rotation Movement/arcball*/
bool FWidget::AllowsAbsoluteRotationMovement(EWidgetMode WidgetMode, EAxisList::Type InAxisType)
{
	if (WidgetMode == WM_Rotate && (InAxisType == EAxisList::XYZ || InAxisType == EAxisList::Screen))
	{
		return true;
	}
	return false;
}

/** 
 * Serializes the widget references so they don't get garbage collected.
 *
 * @param Ar	FArchive to serialize with
 */
void FWidget::AddReferencedObjects( FReferenceCollector& Collector )
{
	Collector.AddReferencedObject( AxisMaterialX );
	Collector.AddReferencedObject( AxisMaterialY );
	Collector.AddReferencedObject( AxisMaterialZ );
	Collector.AddReferencedObject( OpaquePlaneMaterialXY );
	Collector.AddReferencedObject( TransparentPlaneMaterialXY );
	Collector.AddReferencedObject( GridMaterial );
	Collector.AddReferencedObject( CurrentAxisMaterial );
}

#define CAMERA_LOCK_DAMPING_FACTOR .1f
#define MAX_CAMERA_MOVEMENT_SPEED 512.0f
/**
 * Returns the Delta from the current position that the absolute movement system wants the object to be at
 * @param InParams - Structure containing all the information needed for absolute movement
 * @return - The requested delta from the current position
 */
FVector FWidget::GetAbsoluteTranslationDelta(const FAbsoluteMovementParams& InParams)
{
	FPlane MovementPlane(InParams.Position, InParams.PlaneNormal);
	FVector ProposedEndofEyeVector = InParams.EyePos + (InParams.PixelDir * (InParams.Position - InParams.EyePos).Size());

	//default to not moving
	FVector RequestedPosition = InParams.Position;

	float DotProductWithPlaneNormal = InParams.PixelDir|InParams.PlaneNormal;
	//check to make sure we're not co-planar
	if (FMath::Abs(DotProductWithPlaneNormal) > DELTA)
	{
		//Get closest point on plane
		RequestedPosition = FMath::LinePlaneIntersection(InParams.EyePos, ProposedEndofEyeVector, MovementPlane);
	}

	//drag is a delta position, so just update the different between the previous position and the new position
	FVector DeltaPosition = RequestedPosition - InParams.Position;

	//Retrieve the initial offset, passing in the current requested position and the current position
	FVector InitialOffset = GetAbsoluteTranslationInitialOffset(RequestedPosition, InParams.Position);

	//subtract off the initial offset (where the widget was clicked) to prevent popping
	DeltaPosition -= InitialOffset;

	//remove the component along the normal we want to mute
	float MovementAlongMutedAxis = DeltaPosition|InParams.NormalToRemove;
	FVector OutDrag = DeltaPosition - (InParams.NormalToRemove*MovementAlongMutedAxis);

	if (InParams.bMovementLockedToCamera)
	{
		//DAMPEN ABSOLUTE MOVEMENT when the camera is locked to the object
		OutDrag *= CAMERA_LOCK_DAMPING_FACTOR;
		OutDrag.X = FMath::Clamp(OutDrag.X, -MAX_CAMERA_MOVEMENT_SPEED, MAX_CAMERA_MOVEMENT_SPEED);
		OutDrag.Y = FMath::Clamp(OutDrag.Y, -MAX_CAMERA_MOVEMENT_SPEED, MAX_CAMERA_MOVEMENT_SPEED);
		OutDrag.Z = FMath::Clamp(OutDrag.Z, -MAX_CAMERA_MOVEMENT_SPEED, MAX_CAMERA_MOVEMENT_SPEED);
	}

	//the they requested position snapping and we're not moving with the camera
	if (InParams.bPositionSnapping && !InParams.bMovementLockedToCamera && bSnapEnabled)
	{
		FVector MovementAlongAxis = FVector(OutDrag|InParams.XAxis, OutDrag|InParams.YAxis, OutDrag|InParams.ZAxis);
		//translation (either xy plane or z)
		FSnappingUtils::SnapPointToGrid( MovementAlongAxis, FVector(GEditor->GetGridSize(),GEditor->GetGridSize(),GEditor->GetGridSize()) );
		OutDrag = MovementAlongAxis.X*InParams.XAxis + MovementAlongAxis.Y*InParams.YAxis + MovementAlongAxis.Z*InParams.ZAxis;
	}

	//get the distance from the original position to the new proposed position 
	FVector DeltaFromStart = InParams.Position + OutDrag - InitialTranslationPosition;

	//Get the vector from the eye to the proposed new position (to make sure it's not behind the camera
	FVector EyeToNewPosition = (InParams.Position + OutDrag) - InParams.EyePos;
	float BehindTheCameraDotProduct = EyeToNewPosition|InParams.CameraDir;

	//Don't let the requested position go behind the camera
	if ( BehindTheCameraDotProduct <= 0 )
	{
		OutDrag = OutDrag.ZeroVector;
	}
	return OutDrag;
}

/**
 * Returns the offset from the initial selection point
 */
FVector FWidget::GetAbsoluteTranslationInitialOffset(const FVector& InNewPosition, const FVector& InCurrentPosition)
{
	if (!bAbsoluteTranslationInitialOffsetCached)
	{
		bAbsoluteTranslationInitialOffsetCached = true;
		InitialTranslationOffset = InNewPosition - InCurrentPosition;
		InitialTranslationPosition = InCurrentPosition;
	}
	return InitialTranslationOffset;
}



/**
 * Returns true if we're in Local Space editing mode
 */
bool FWidget::IsRotationLocalSpace() const
{
	return ( CustomCoordSystemSpace == COORD_Local );
}

void FWidget::UpdateDeltaRotation()
{
	TotalDeltaRotation += CurrentDeltaRotation;
	if ( (TotalDeltaRotation <= -360.f) || (TotalDeltaRotation >= 360.f) )
	{
		TotalDeltaRotation = FRotator::ClampAxis(TotalDeltaRotation);
	}
}

/**
 * Returns the angle in degrees representation of how far we have just rotated
 */
float FWidget::GetDeltaRotation() const
{
	return TotalDeltaRotation;
}


/**
 * If actively dragging, draws a ring representing the potential rotation of the selected objects, snap ticks, and "delta" markers
 * If not actively dragging, draws a quarter ring representing the closest quadrant to the camera
 * @param View - Information about the scene/camera/etc
 * @param PDI - Drawing interface
 * @param InAxis - Enumeration of axis to rotate about
 * @param InLocation - The Origin of the widget
 * @param Axis0 - The Axis that describes a 0 degree rotation
 * @param Axis1 - The Axis that describes a 90 degree rotation
 * @param InDirectionToWidget - Direction from camera to the widget
 * @param InColor - The color associated with the axis of rotation
 * @param InScale - Multiplier to maintain a constant screen size for rendering the widget
 */
void FWidget::DrawRotationArc(const FSceneView* View, FPrimitiveDrawInterface* PDI, EAxisList::Type InAxis, const FVector& InLocation, const FVector& Axis0, const FVector& Axis1, const FVector& InDirectionToWidget, const FColor& InColor, const float InScale, FVector2D& OutAxisDir)
{
	bool bIsPerspective = ( View->ViewMatrices.GetProjectionMatrix().M[3][3] < 1.0f );
	bool bIsOrtho = !bIsPerspective;

	//if we're in an ortho viewport and the ring is perpendicular to the camera (both Axis0 & Axis1 are perpendicular)
	bIsOrthoDrawingFullRing |= bIsOrtho && (FMath::Abs(Axis0|InDirectionToWidget) < KINDA_SMALL_NUMBER) && (FMath::Abs(Axis1|InDirectionToWidget) < KINDA_SMALL_NUMBER);

	FColor ArcColor = InColor;
	ArcColor.A = LargeOuterAlpha;

	if (bDragging || (bIsOrthoDrawingFullRing))
	{
		if ((CurrentAxis&InAxis) || (bIsOrthoDrawingFullRing))
		{
			bool bDrawingArcBallAlso = CurrentAxis == EAxisList::XYZ;

			float DeltaRotation = GetDeltaRotation();
			float AdjustedDeltaRotation = IsRotationLocalSpace() ? -DeltaRotation : DeltaRotation;
			float AbsRotation = FRotator::ClampAxis(FMath::Abs(DeltaRotation));
			float AngleOfChangeRadians (AbsRotation * PI / 180.f);

			//always draw clockwise, so if we're negative we need to flip the angle
			float StartAngle = AdjustedDeltaRotation < 0.0f ? -AngleOfChangeRadians : 0.0f;
			float FilledAngle = AngleOfChangeRadians;

			//the axis of rotation
			FVector ZAxis = Axis0 ^ Axis1;

			ArcColor.A = LargeOuterAlpha;
			DrawPartialRotationArc(View, PDI, InAxis, InLocation,  Axis0, Axis1, StartAngle, StartAngle + FilledAngle, ArcColor, InScale, InDirectionToWidget);
			ArcColor.A = SmallOuterAlpha;
			DrawPartialRotationArc(View, PDI, InAxis, InLocation,  Axis0, Axis1, StartAngle + FilledAngle, StartAngle + 2*PI, ArcColor, InScale, InDirectionToWidget);

			ArcColor = (CurrentAxis&InAxis && !bDrawingArcBallAlso) ? CurrentColor : ArcColor;
			if (!bDrawingArcBallAlso)
			{
				//Hallow Arrow
				ArcColor.A = 0;
				DrawStartStopMarker(PDI, InLocation, Axis0, Axis1, 0, ArcColor, InScale);
				//Filled Arrow
				ArcColor.A = LargeOuterAlpha;
				DrawStartStopMarker(PDI, InLocation, Axis0, Axis1, AdjustedDeltaRotation, ArcColor, InScale);
				ArcColor.A = 255;


				FVector SnapLocation = InLocation;

				if (GetDefault<ULevelEditorViewportSettings>()->RotGridEnabled)
				{
					float DeltaAngle = GEditor->GetRotGridSize().Yaw;
					//every 22.5 degrees
					float TickMarker = 22.5f;
					for (float Angle = 0; Angle < 360.f; Angle += DeltaAngle)
					{
						FVector GridAxis = Axis0.RotateAngleAxis(Angle, ZAxis);
						float PercentSize = (FMath::Fmod(Angle, TickMarker) == 0) ? .75f : .25f;
						if (FMath::Fmod(Angle, 90.f) != 0)
						{
							DrawSnapMarker(PDI, SnapLocation, GridAxis, FVector::ZeroVector, ArcColor, InScale, 0.0f, PercentSize);
						}
					}
				}

				//draw axis tick marks
				FColor AxisColor = InColor;
				//Rotate Colors to match Axis 0
				Swap(AxisColor.R, AxisColor.G);
				Swap(AxisColor.B, AxisColor.R);
				AxisColor.A = (AdjustedDeltaRotation == 0) ? MAX_uint8 : LargeOuterAlpha;
				DrawSnapMarker(PDI, SnapLocation, Axis0, Axis1, AxisColor, InScale, .25f);
				AxisColor.A = (AdjustedDeltaRotation == 180.f) ? MAX_uint8 : LargeOuterAlpha;
				DrawSnapMarker(PDI, SnapLocation, -Axis0, -Axis1, AxisColor, InScale, .25f);

				//Rotate Colors to match Axis 1
				Swap(AxisColor.R, AxisColor.G);
				Swap(AxisColor.B, AxisColor.R);
				AxisColor.A = (AdjustedDeltaRotation == 90.f) ? MAX_uint8 : LargeOuterAlpha;
				DrawSnapMarker(PDI, SnapLocation, Axis1, -Axis0, AxisColor, InScale, .25f);
				AxisColor.A = (AdjustedDeltaRotation == 270.f) ? MAX_uint8 : LargeOuterAlpha;
				DrawSnapMarker(PDI, SnapLocation, -Axis1, Axis0, AxisColor, InScale, .25f);

				if (bDragging)
				{
					float OffsetAngle = IsRotationLocalSpace() ? 0 : AdjustedDeltaRotation;

					CacheRotationHUDText(View, PDI, InLocation, Axis0.RotateAngleAxis(OffsetAngle, ZAxis), Axis1.RotateAngleAxis(OffsetAngle, ZAxis), DeltaRotation, InScale);
				}
			}
		}
	}
	else
	{
		//Reverse the axes based on camera view
		bool bMirrorAxis0 = ((Axis0 | InDirectionToWidget) <= 0.0f);
		bool bMirrorAxis1 = ((Axis1 | InDirectionToWidget) <= 0.0f);

		FVector RenderAxis0 = bMirrorAxis0 ? Axis0 : -Axis0;
		FVector RenderAxis1 = bMirrorAxis1 ? Axis1 : -Axis1;
		float Direction = (bMirrorAxis0 ^ bMirrorAxis1) ? -1.0f : 1.0f;

		DrawPartialRotationArc(View, PDI, InAxis, InLocation, RenderAxis0, RenderAxis1, 0, PI/2, ArcColor, InScale, InDirectionToWidget);

		FVector2D Axis0ScreenLocation;
		if (!View->ScreenToPixel(View->WorldToScreen(InLocation + RenderAxis0 * 64.0f), Axis0ScreenLocation))
		{
			Axis0ScreenLocation.X = Axis0ScreenLocation.Y = 0;
		}

		FVector2D Axis1ScreenLocation;
		if (!View->ScreenToPixel(View->WorldToScreen(InLocation + RenderAxis1 * 64.0f), Axis1ScreenLocation))
		{
			Axis1ScreenLocation.X = Axis1ScreenLocation.Y = 0;
		}

		OutAxisDir = ((Axis1ScreenLocation - Axis0ScreenLocation) * Direction).GetSafeNormal();
	}
}

/**
 * If actively dragging, draws a ring representing the potential rotation of the selected objects, snap ticks, and "delta" markers
 * If not actively dragging, draws a quarter ring representing the closest quadrant to the camera
 * @param View - Information about the scene/camera/etc
 * @param PDI - Drawing interface
 * @param InAxis - Enumeration of axis to rotate about
 * @param InLocation - The Origin of the widget
 * @param Axis0 - The Axis that describes a 0 degree rotation
 * @param Axis1 - The Axis that describes a 90 degree rotation
 * @param InStartAngle - The starting angle about (Axis0^Axis1) to render the arc, in radians
 * @param InEndAngle - The ending angle about (Axis0^Axis1) to render the arc, in radians
 * @param InColor - The color associated with the axis of rotation
 * @param InScale - Multiplier to maintain a constant screen size for rendering the widget
 */
void FWidget::DrawPartialRotationArc(const FSceneView* View, FPrimitiveDrawInterface* PDI, EAxisList::Type InAxis, const FVector& InLocation, const FVector& Axis0, const FVector& Axis1, const float InStartAngle, const float InEndAngle, const FColor& InColor, const float InScale, const FVector& InDirectionToWidget )
{
	const float InnerRadius = (INNER_AXIS_CIRCLE_RADIUS * InScale) + GetDefault<ULevelEditorViewportSettings>()->TransformWidgetSizeAdjustment;
	const float OuterRadius = (OUTER_AXIS_CIRCLE_RADIUS * InScale) + GetDefault<ULevelEditorViewportSettings>()->TransformWidgetSizeAdjustment;

	bool bIsPerspective = ( View->ViewMatrices.GetProjectionMatrix().M[3][3] < 1.0f );
	PDI->SetHitProxy( new HWidgetAxis( InAxis ) );
	{
		FThickArcParams OuterArcParams(PDI, InLocation, TransparentPlaneMaterialXY, InnerRadius, OuterRadius);
		FColor OuterColor = ( (CurrentAxis&InAxis  && ( CurrentAxis != EAxisList::XYZ ) )? CurrentColor : InColor );
		//Pass through alpha
		OuterColor.A = InColor.A;
		DrawThickArc(OuterArcParams, Axis0, Axis1, InStartAngle, InEndAngle, OuterColor, InDirectionToWidget, !bIsPerspective );
	}
	PDI->SetHitProxy( NULL );

	const bool bIsHitProxyView = View->Family->EngineShowFlags.HitProxies;
	if (bIsPerspective && !bIsHitProxyView && !PDI->IsHitTesting())
	{
		FThickArcParams InnerArcParams(PDI, InLocation, GridMaterial, 0.0f, InnerRadius);
		FColor InnerColor = InColor;
		//if something is selected and it's not this
		InnerColor.A = ((CurrentAxis & InAxis) && !bDragging) ? LargeInnerAlpha : SmallInnerAlpha;
		DrawThickArc(InnerArcParams, Axis0, Axis1, InStartAngle, InEndAngle, InnerColor, InDirectionToWidget, false );
	}
}

/**
 * Renders a portion of an arc for the rotation widget
 * @param InParams - Material, Radii, etc
 * @param InStartAxis - Start of the arc, in radians
 * @param InEndAxis - End of the arc, in radians
 * @param InColor - Color to use for the arc
 */
void FWidget::DrawThickArc (const FThickArcParams& InParams, const FVector& Axis0, const FVector& Axis1, const float InStartAngle, const float InEndAngle, const FColor& InColor, const FVector& InDirectionToWidget, bool bIsOrtho )
{
	if (InColor.A == 0)
	{
		return;
	}

	// Add more sides to the circle if we've been scaled up to keep the circle looking circular
	// An extra side for every 5 extra unreal units seems to produce a nice result
	const int32 CircleSides = (GetDefault<ULevelEditorViewportSettings>()->TransformWidgetSizeAdjustment > 0) 
		? AXIS_CIRCLE_SIDES + (GetDefault<ULevelEditorViewportSettings>()->TransformWidgetSizeAdjustment / 5)
		: AXIS_CIRCLE_SIDES;
	const int32 NumPoints = FMath::TruncToInt(CircleSides * (InEndAngle-InStartAngle)/(PI/2)) + 1;

	FColor TriangleColor = InColor;
	FColor RingColor = InColor;
	RingColor.A = MAX_uint8;

	FVector ZAxis = Axis0 ^ Axis1;
	FVector LastVertex;

	FDynamicMeshBuilder MeshBuilder(InParams.PDI->View->GetFeatureLevel());

	for (int32 RadiusIndex = 0; RadiusIndex < 2; ++RadiusIndex)
	{
		float Radius = (RadiusIndex == 0) ? InParams.OuterRadius : InParams.InnerRadius;
		float TCRadius = Radius / (float) InParams.OuterRadius;
		//Compute vertices for base circle.
		for(int32 VertexIndex = 0;VertexIndex <= NumPoints;VertexIndex++)
		{
			float Percent = VertexIndex/(float)NumPoints;
			float Angle = FMath::Lerp(InStartAngle, InEndAngle, Percent);
			float AngleDeg = FRotator::ClampAxis(Angle * 180.f / PI);

			FVector VertexDir = Axis0.RotateAngleAxis(AngleDeg, ZAxis);
			VertexDir.Normalize();

			float TCAngle = Percent*(PI/2);
			FVector2D TC(TCRadius*FMath::Cos(Angle), TCRadius*FMath::Sin(Angle));

			const FVector VertexPosition = InParams.Position + VertexDir*Radius;
			FVector Normal = VertexPosition - InParams.Position;
			Normal.Normalize();

			FDynamicMeshVertex MeshVertex;
			MeshVertex.Position = VertexPosition;
			MeshVertex.Color = TriangleColor;
			MeshVertex.TextureCoordinate[0] = TC;

			MeshVertex.SetTangents(
				-ZAxis,
				(-ZAxis) ^ Normal,
				Normal
				);

			MeshBuilder.AddVertex(MeshVertex); //Add bottom vertex

			// Push out the arc line borders so they dont z-fight with the mesh arcs
			FVector StartLinePos = LastVertex;
			FVector EndLinePos = VertexPosition;
			if (VertexIndex != 0)
			{
				InParams.PDI->DrawLine(StartLinePos,EndLinePos,RingColor,SDPG_Foreground);
			}
			LastVertex = VertexPosition;
		}
	}

	//Add top/bottom triangles, in the style of a fan.
	int32 InnerVertexStartIndex = NumPoints + 1;
	for(int32 VertexIndex = 0; VertexIndex < NumPoints; VertexIndex++)
	{
		MeshBuilder.AddTriangle(VertexIndex, VertexIndex+1, InnerVertexStartIndex+VertexIndex);
		MeshBuilder.AddTriangle(VertexIndex+1, InnerVertexStartIndex+VertexIndex+1, InnerVertexStartIndex+VertexIndex);
	}

	MeshBuilder.Draw(InParams.PDI, FMatrix::Identity, InParams.Material->GetRenderProxy(),SDPG_Foreground,0.f);
}

/**
 * Draws protractor like ticks where the rotation widget would snap too.
 * Also, used to draw the wider axis tick marks
 * @param PDI - Drawing interface
 * @param InLocation - The Origin of the widget
 * @param Axis0 - The Axis that describes a 0 degree rotation
 * @param Axis1 - The Axis that describes a 90 degree rotation
 * @param InAngle - The Angle to rotate about the axis of rotation, the vector (Axis0 ^ Axis1)
 * @param InColor - The color to use for line/poly drawing
 * @param InScale - Multiplier to maintain a constant screen size for rendering the widget
 * @param InWidthPercent - The percent of the distance between the outer ring and inner ring to use for tangential thickness
 * @param InPercentSize - The percent of the distance between the outer ring and inner ring to use for radial distance
 */
void FWidget::DrawSnapMarker(FPrimitiveDrawInterface* PDI, const FVector& InLocation, const FVector& Axis0, const FVector& Axis1, const FColor& InColor, const float InScale, const float InWidthPercent, const float InPercentSize)
{
	const float InnerDistance = (INNER_AXIS_CIRCLE_RADIUS * InScale) + GetDefault<ULevelEditorViewportSettings>()->TransformWidgetSizeAdjustment;
	const float OuterDistance = (OUTER_AXIS_CIRCLE_RADIUS * InScale) + GetDefault<ULevelEditorViewportSettings>()->TransformWidgetSizeAdjustment;
	const float MaxMarkerHeight = OuterDistance - InnerDistance;
	const float MarkerWidth = MaxMarkerHeight*InWidthPercent;
	const float MarkerHeight = MaxMarkerHeight*InPercentSize;

	FVector Vertices[4];
	Vertices[0] = InLocation + (OuterDistance)*Axis0 - (MarkerWidth*.5)*Axis1;
	Vertices[1] = Vertices[0] + (MarkerWidth)*Axis1;
	Vertices[2] = InLocation + (OuterDistance-MarkerHeight)*Axis0 - (MarkerWidth*.5)*Axis1;
	Vertices[3] = Vertices[2] + (MarkerWidth)*Axis1;

	//draw at least one line
	PDI->DrawLine(Vertices[0], Vertices[2], InColor, SDPG_Foreground);

	//if there should be thickness, draw the other lines
	if (InWidthPercent > 0.0f)
	{
		PDI->DrawLine(Vertices[0], Vertices[1], InColor, SDPG_Foreground);
		PDI->DrawLine(Vertices[1], Vertices[3], InColor, SDPG_Foreground);
		PDI->DrawLine(Vertices[2], Vertices[3], InColor, SDPG_Foreground);

		//fill in the box
		FDynamicMeshBuilder MeshBuilder(PDI->View->GetFeatureLevel());

		for(int32 VertexIndex = 0;VertexIndex < 4; VertexIndex++)
		{
			FDynamicMeshVertex MeshVertex;
			MeshVertex.Position = Vertices[VertexIndex];
			MeshVertex.Color = InColor;
			MeshVertex.TextureCoordinate[0] = FVector2D(0.0f, 0.0f);
			MeshVertex.SetTangents(
				Axis0,
				Axis1,
				(Axis0) ^ Axis1
				);
			MeshBuilder.AddVertex(MeshVertex); //Add bottom vertex
		}

		MeshBuilder.AddTriangle(0, 1, 2);
		MeshBuilder.AddTriangle(1, 3, 2);
		MeshBuilder.Draw(PDI, FMatrix::Identity, TransparentPlaneMaterialXY->GetRenderProxy(),SDPG_Foreground,0.f);
	}
}

/**
 * Draw Start/Stop Marker to show delta rotations along the arc of rotation
 * @param PDI - Drawing interface
 * @param InLocation - The Origin of the widget
 * @param Axis0 - The Axis that describes a 0 degree rotation
 * @param Axis1 - The Axis that describes a 90 degree rotation
 * @param InAngle - The Angle to rotate about the axis of rotation, the vector (Axis0 ^ Axis1), units are degrees
 * @param InColor - The color to use for line/poly drawing
 * @param InScale - Multiplier to maintain a constant screen size for rendering the widget
 */
void FWidget::DrawStartStopMarker(FPrimitiveDrawInterface* PDI, const FVector& InLocation, const FVector& Axis0, const FVector& Axis1, const float InAngle, const FColor& InColor, const float InScale)
{
	const float ArrowHeightPercent = .8f;
	const float InnerDistance = (INNER_AXIS_CIRCLE_RADIUS * InScale) + GetDefault<ULevelEditorViewportSettings>()->TransformWidgetSizeAdjustment;
	const float OuterDistance = (OUTER_AXIS_CIRCLE_RADIUS * InScale) + GetDefault<ULevelEditorViewportSettings>()->TransformWidgetSizeAdjustment;
	const float RingHeight = OuterDistance - InnerDistance;
	const float ArrowHeight = RingHeight*ArrowHeightPercent;
	const float ThirtyDegrees = PI / 6.0f;
	const float HalfArrowidth = ArrowHeight*FMath::Tan(ThirtyDegrees);

	FVector ZAxis = Axis0 ^ Axis1;
	FVector RotatedAxis0 = Axis0.RotateAngleAxis(InAngle, ZAxis);
	FVector RotatedAxis1 = Axis1.RotateAngleAxis(InAngle, ZAxis);

	FVector Vertices[3];
	Vertices[0] = InLocation + (OuterDistance)*RotatedAxis0;
	Vertices[1] = Vertices[0] + (ArrowHeight)*RotatedAxis0 - HalfArrowidth*RotatedAxis1;
	Vertices[2] = Vertices[1] + (2*HalfArrowidth)*RotatedAxis1;

	PDI->DrawLine(Vertices[0], Vertices[1], InColor, SDPG_Foreground);
	PDI->DrawLine(Vertices[1], Vertices[2], InColor, SDPG_Foreground);
	PDI->DrawLine(Vertices[0], Vertices[2], InColor, SDPG_Foreground);

	if (InColor.A > 0)
	{
		//fill in the box
		FDynamicMeshBuilder MeshBuilder(PDI->View->GetFeatureLevel());

		for(int32 VertexIndex = 0;VertexIndex < 3; VertexIndex++)
		{
			FDynamicMeshVertex MeshVertex;
			MeshVertex.Position = Vertices[VertexIndex];
			MeshVertex.Color = InColor;
			MeshVertex.TextureCoordinate[0] = FVector2D(0.0f, 0.0f);
			MeshVertex.SetTangents(
				RotatedAxis0,
				RotatedAxis1,
				(RotatedAxis0) ^ RotatedAxis1
				);
			MeshBuilder.AddVertex(MeshVertex); //Add bottom vertex
		}

		MeshBuilder.AddTriangle(0, 1, 2);
		MeshBuilder.Draw(PDI, FMatrix::Identity, TransparentPlaneMaterialXY->GetRenderProxy(),SDPG_Foreground,0.f);
	}
}

/**
 * Caches off HUD text to display after 3d rendering is complete
 * @param View - Information about the scene/camera/etc
 * @param PDI - Drawing interface
 * @param InLocation - The Origin of the widget
 * @param Axis0 - The Axis that describes a 0 degree rotation
 * @param Axis1 - The Axis that describes a 90 degree rotation
 * @param AngleOfAngle - angle we've rotated so far (in degrees)
 */
void FWidget::CacheRotationHUDText(const FSceneView* View, FPrimitiveDrawInterface* PDI, const FVector& InLocation, const FVector& Axis0, const FVector& Axis1, const float AngleOfChange, const float InScale)
{
	const float TextDistance = (ROTATION_TEXT_RADIUS * InScale) + GetDefault<ULevelEditorViewportSettings>()->TransformWidgetSizeAdjustment;

	FVector AxisVectors[4] = { Axis0, Axis1, -Axis0, -Axis1};

	for (int i = 0 ; i < 4; ++i)
	{
		FVector PotentialTextPosition = InLocation + (TextDistance)*AxisVectors[i];
		if(View->ScreenToPixel(View->WorldToScreen(PotentialTextPosition), HUDInfoPos))
		{
			if (FMath::IsWithin<float>(HUDInfoPos.X, 0, View->UnscaledViewRect.Width()) && FMath::IsWithin<float>(HUDInfoPos.Y, 0, View->UnscaledViewRect.Height()))
			{
				//only valid screen locations get a valid string
				HUDString = FString::Printf(TEXT("%3.2f"), AngleOfChange);
				break;
			}
		}
	}
}

uint32 FWidget::GetDominantAxisIndex( const FVector& InDiff, FEditorViewportClient* ViewportClient ) const
{
	uint32 DominantIndex = 0;
	if( FMath::Abs(InDiff.X) < FMath::Abs(InDiff.Y) )
	{
		DominantIndex = 1;
	}

	const int32 WidgetMode = ViewportClient->GetWidgetMode();

	switch( WidgetMode )
	{
		case WM_Translate:
			switch( ViewportClient->ViewportType )
			{
				case LVT_OrthoXY:
					if( CurrentAxis == EAxisList::X )
					{
						DominantIndex = 0;
					}
					else if( CurrentAxis == EAxisList::Y )
					{
						DominantIndex = 1;
					}
					break;
				case LVT_OrthoXZ:
					if( CurrentAxis == EAxisList::X )
					{
						DominantIndex = 0;
					}
					else if( CurrentAxis == EAxisList::Z )
					{
						DominantIndex = 1;
					}
					break;
				case LVT_OrthoYZ:
					if( CurrentAxis == EAxisList::Y )
					{
						DominantIndex = 0;
					}
					else if( CurrentAxis == EAxisList::Z )
					{
						DominantIndex = 1;
					}
					break;
				default:
					break;
			}
			break;
		default:
			break;
	}

	return DominantIndex;
}


EAxisList::Type FWidget::GetAxisToDraw( EWidgetMode WidgetMode ) const
{
	return EditorModeTools ? EditorModeTools->GetWidgetAxisToDraw( WidgetMode ) : EAxisList::All;
}

bool FWidget::IsWidgetDisabled() const
{
	return EditorModeTools ? (EditorModeTools->IsDefaultModeActive() && GEditor->HasLockedActors()) : false;
}
<|MERGE_RESOLUTION|>--- conflicted
+++ resolved
@@ -22,11 +22,8 @@
 static const float ROTATION_TEXT_RADIUS = 75.0f;
 static const int32 AXIS_CIRCLE_SIDES = 24;
 static const float ARCALL_RELATIVE_INNER_SIZE = 0.75f;
-<<<<<<< HEAD
-=======
 static const float AXIS_LENGTH_SCALE_OFFSET = 5.0f;
 
->>>>>>> 33e6966e
 /*
  *  Simple struct used to create and group data related to the current window's / viewport's space,
  *  orientation, and scale.
