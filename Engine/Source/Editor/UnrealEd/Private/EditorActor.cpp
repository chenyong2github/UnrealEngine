// Copyright Epic Games, Inc. All Rights Reserved.


#include "CoreMinimal.h"
#include "Misc/MessageDialog.h"
#include "Modules/ModuleManager.h"
#include "UObject/ObjectMacros.h"
#include "UObject/Object.h"
#include "UObject/GarbageCollection.h"
#include "Templates/SubclassOf.h"
#include "Engine/EngineTypes.h"
#include "Engine/Level.h"
#include "Components/ActorComponent.h"
#include "GameFramework/Actor.h"
#include "GameFramework/Pawn.h"
#include "Engine/World.h"
#include "AI/NavigationSystemBase.h"
#include "Components/LightComponent.h"
#include "Model.h"
#include "Exporters/Exporter.h"
#include "Components/SkeletalMeshComponent.h"
#include "Engine/Brush.h"
#include "Editor/EditorEngine.h"
#include "Editor/UnrealEdEngine.h"
#include "Factories/LevelFactory.h"
#include "Editor/GroupActor.h"
#include "Animation/SkeletalMeshActor.h"
#include "Particles/Emitter.h"
#include "Misc/FeedbackContext.h"
#include "UObject/UObjectIterator.h"
#include "UObject/PropertyPortFlags.h"
#include "GameFramework/WorldSettings.h"
#include "Engine/LevelScriptActor.h"
#include "Engine/Light.h"
#include "Engine/StaticMeshActor.h"
#include "Components/ChildActorComponent.h"
#include "Engine/Polys.h"
#include "Kismet2/ComponentEditorUtils.h"
#include "Engine/Selection.h"
#include "EngineUtils.h"
#include "EditorModeManager.h"
#include "EditorModes.h"
#include "Dialogs/Dialogs.h"
#include "ScopedTransaction.h"
#include "Engine/LevelStreaming.h"
#include "LevelUtils.h"
#include "BusyCursor.h"
#include "BSPOps.h"
#include "EditorLevelUtils.h"
#include "Kismet2/BlueprintEditorUtils.h"
#include "LevelEditorViewport.h"
#include "Layers/LayersSubsystem.h"
#include "ActorEditorUtils.h"
#include "Particles/ParticleSystemComponent.h"
#include "UnrealExporter.h"
#include "LevelEditor.h"
#include "Engine/LODActor.h"
#include "Settings/LevelEditorMiscSettings.h"
#include "Settings/EditorProjectSettings.h"
#include "ActorGroupingUtils.h"
#include "HAL/PlatformApplicationMisc.h"
#include "IAssetTools.h"
#include "AssetToolsModule.h"
#include "AssetSelection.h"
#include "Framework/Application/SlateApplication.h"
#include "EdMode.h"
#include "Subsystems/BrushEditingSubsystem.h"
#include "Misc/ScopedSlowTask.h"
#include "Subsystems/AssetEditorSubsystem.h"

#define LOCTEXT_NAMESPACE "UnrealEd.EditorActor"

DEFINE_LOG_CATEGORY_STATIC(LogEditorActor, Log, All);

static int32 RecomputePoly( ABrush* InOwner, FPoly* Poly )
{
	// force recalculation of normal, and texture U and V coordinates in FPoly::Finalize()
	Poly->Normal = FVector::ZeroVector;

	return Poly->Finalize( InOwner, 0 );
}

/*-----------------------------------------------------------------------------
   Actor adding/deleting functions.
-----------------------------------------------------------------------------*/

void UUnrealEdEngine::edactCopySelected( UWorld* InWorld, FString* DestinationData )
{
	if (GetSelectedComponentCount() > 0)
	{
		// Copy selected components
		TArray<UActorComponent*> SelectedComponents;
		for (FSelectionIterator It(GetSelectedComponentIterator()); It; ++It)
		{
			SelectedComponents.Add(CastChecked<UActorComponent>(*It));
		}

		FComponentEditorUtils::CopyComponents(SelectedComponents);
	}
	else
	{
		// Copy Actors
		// Before copying, deselect:
		//		- Actors belonging to prefabs unless all actors in the prefab are selected.
		//		- Builder brushes.
		//      - World Settings.
		TArray<AActor*> ActorsToDeselect;

		bool bSomeSelectedActorsNotInCurrentLevel = false;
		for (FSelectionIterator It(GetSelectedActorIterator()); It; ++It)
		{
			AActor* Actor = static_cast<AActor*>( *It );
			checkSlow(Actor->IsA(AActor::StaticClass()));

			// Deselect any selected builder brushes.
			ABrush* Brush = Cast< ABrush >(Actor);
			const bool bActorIsBuilderBrush = ( Brush && FActorEditorUtils::IsABuilderBrush(Brush) );
			if (bActorIsBuilderBrush)
			{
				ActorsToDeselect.Add(Actor);
			}

			// Deselect world settings
			if (Actor->IsA( AWorldSettings::StaticClass() ))
			{
				ActorsToDeselect.Add(Actor);
			}

			// If any selected actors are not in the current level, warn the user that some actors will not be copied.
			if (!bSomeSelectedActorsNotInCurrentLevel && !Actor->GetLevel()->IsCurrentLevel())
			{
				bSomeSelectedActorsNotInCurrentLevel = true;
				FMessageDialog::Open(EAppMsgType::Ok, NSLOCTEXT("UnrealEd", "CopySelectedActorsInNonCurrentLevel", "Some selected actors are not in the current level and will not be copied."));
			}
		}

		const FScopedBusyCursor BusyCursor;
		for (int32 ActorIndex = 0; ActorIndex < ActorsToDeselect.Num(); ++ActorIndex)
		{
			AActor* Actor = ActorsToDeselect[ActorIndex];
			GetSelectedActors()->Deselect(Actor);
		}

		// Export the actors.
		FStringOutputDevice Ar;
		const FSelectedActorExportObjectInnerContext Context;
		UExporter::ExportToOutputDevice(&Context, InWorld, NULL, Ar, TEXT("copy"), 0, PPF_DeepCompareInstances | PPF_ExportsNotFullyQualified);
		FPlatformApplicationMisc::ClipboardCopy(*Ar);
		if (DestinationData)
		{
			*DestinationData = MoveTemp(Ar);
		}
	}
}



/**
 * Creates offsets for locations based on the editor grid size and active viewport.
 */
static FVector CreateLocationOffset(bool bDuplicate, bool bOffsetLocations)
{
	const float Offset = static_cast<float>( bOffsetLocations ? GEditor->GetGridSize() : 0 );
	FVector LocationOffset(Offset,Offset,Offset);
	if ( bDuplicate && GCurrentLevelEditingViewportClient )
	{
		switch( GCurrentLevelEditingViewportClient->ViewportType )
		{
		case LVT_OrthoXZ:
			LocationOffset = FVector(Offset,0.f,Offset);
			break;
		case LVT_OrthoYZ:
			LocationOffset = FVector(0.f,Offset,Offset);
			break;
		default:
			LocationOffset = FVector(Offset,Offset,0.f);
			break;
		}
	}
	return LocationOffset;
}


bool UUnrealEdEngine::WarnIfDestinationLevelIsHidden( UWorld* InWorld )
{
	bool bShouldLoadHiddenLevels = true;
	bool bShowPasteHiddenWarning = true;
	TArray<ULevel*> Levels;
	TArray<bool> bTheyShouldBeVisible;
	//prepare the warning dialog
	FSuppressableWarningDialog::FSetupInfo Info( LOCTEXT( "Warning_PasteWarningBody","You are trying to paste to a hidden level.\nSuppressing this will default to Do Not Paste" ), LOCTEXT( "Warning_PasteWarningHeader","Pasting To Hidden Level" ), "PasteHiddenWarning" );
	Info.ConfirmText = LOCTEXT( "Warning_PasteContinue","Unhide Level and paste" );
	Info.CancelText = LOCTEXT( "Warning_PasteCancel","Do not paste" );

	//check streaming levels first
	for (ULevelStreaming* StreamedLevel : InWorld->GetStreamingLevels())
	{
		//this is the active level - check if it is visible
		if (StreamedLevel && StreamedLevel->GetShouldBeVisibleInEditor() == false )
		{
			ULevel* Level = StreamedLevel->GetLoadedLevel();
			if( Level && Level->IsCurrentLevel() )
			{
				if (bShowPasteHiddenWarning)
				{
					bShowPasteHiddenWarning = false;
					//the streamed level is not visible - check what the user wants to do
					bShouldLoadHiddenLevels = (FSuppressableWarningDialog(Info).ShowModal() == FSuppressableWarningDialog::Confirm);
				}
				
				if (bShouldLoadHiddenLevels)
				{
					Levels.Add(Level);
					bTheyShouldBeVisible.Add(true);
				}
			}
		}
	}

	//now check the active level (this handles the persistent level also)
	if (bShouldLoadHiddenLevels)
	{
		if( FLevelUtils::IsLevelVisible( InWorld->GetCurrentLevel() ) == false )
		{	
			if (bShowPasteHiddenWarning)
			{
				bShowPasteHiddenWarning = false;
				//the streamed level is not visible - check what the user wants to do
				bShouldLoadHiddenLevels = (FSuppressableWarningDialog(Info).ShowModal() == FSuppressableWarningDialog::Confirm);
			}

			if (bShouldLoadHiddenLevels)
			{
				Levels.Add(InWorld->GetCurrentLevel());
				bTheyShouldBeVisible.Add(true);
			}

		}
	}
	// For efficiency, set visibility of all levels at once
	if (Levels.Num() > 0)
	{
		EditorLevelUtils::SetLevelsVisibility(Levels, bTheyShouldBeVisible, true);
	}
	return !bShouldLoadHiddenLevels;
}

void UUnrealEdEngine::edactPasteSelected(UWorld* InWorld, bool bDuplicate, bool bOffsetLocations, bool bWarnIfHidden, FString* SourceData)
{
	//check and warn if the user is trying to paste to a hidden level. This will return if he wishes to abort the process
	if( bWarnIfHidden && WarnIfDestinationLevelIsHidden( InWorld ) == true )
	{
		return;
	}
	
	if (GetSelectedComponentCount() > 0)
	{
		AActor* SelectedActor = CastChecked<AActor>(*GetSelectedActorIterator());

		TArray<UActorComponent*> PastedComponents;
		FComponentEditorUtils::PasteComponents(PastedComponents, SelectedActor, SelectedActor->GetRootComponent());

		if (PastedComponents.Num() > 0)
		{
			// Make sure all the SCS trees have a chance to update
			FLevelEditorModule& LevelEditor = FModuleManager::LoadModuleChecked<FLevelEditorModule>("LevelEditor");
			LevelEditor.BroadcastComponentsEdited();

			// Select the new clones
			USelection* ComponentSelection = GetSelectedComponents();
			ComponentSelection->Modify(false);
			ComponentSelection->BeginBatchSelectOperation();
			ComponentSelection->DeselectAll();

			for (UActorComponent* PastedComp : PastedComponents)
			{
				GEditor->SelectComponent(PastedComp, true, false);
			}

			ComponentSelection->EndBatchSelectOperation(true);
		}
	}
	else
	{
		const FScopedBusyCursor BusyCursor;

		// Create a location offset.
		const FVector LocationOffset = CreateLocationOffset(bDuplicate, bOffsetLocations);

		FCachedActorLabels ActorLabels(InWorld);

		// Transact the current selection set.
		USelection* SelectedActors = GetSelectedActors();
		SelectedActors->Modify();

		// Get pasted text.
		FString PasteString;
		if (SourceData)
		{
			PasteString = *SourceData;
		}
		else
		{
			FPlatformApplicationMisc::ClipboardPaste(PasteString);
		}
		const TCHAR* Paste = *PasteString;

		// Turn off automatic BSP update while pasting to save rebuilding geometry potentially multiple times
		const bool bBSPAutoUpdate = GetDefault<ULevelEditorMiscSettings>()->bBSPAutoUpdate;
		GetMutableDefault<ULevelEditorMiscSettings>()->bBSPAutoUpdate = false;

		// Import the actors.
		ULevelFactory* Factory = NewObject<ULevelFactory>();
		Factory->FactoryCreateText(ULevel::StaticClass(), InWorld->GetCurrentLevel(), InWorld->GetCurrentLevel()->GetFName(), RF_Transactional, NULL, bDuplicate ? TEXT("move") : TEXT("paste"), Paste, Paste + FCString::Strlen(Paste), GWarn);

		// Reinstate old BSP update setting, and force a rebuild - any levels whose geometry has changed while pasting will be rebuilt
		GetMutableDefault<ULevelEditorMiscSettings>()->bBSPAutoUpdate = bBSPAutoUpdate;
		RebuildAlteredBSP();

		// Fire ULevel::LevelDirtiedEvent when falling out of scope.
		FScopedLevelDirtied			LevelDirtyCallback;

		// Update the actors' locations and update the global list of visible layers.
		ULayersSubsystem* LayersSubsystem = GEditor->GetEditorSubsystem<ULayersSubsystem>();
		for (FSelectionIterator It(GetSelectedActorIterator()); It; ++It)
		{
			AActor* Actor = static_cast<AActor*>( *It );
			checkSlow(Actor->IsA(AActor::StaticClass()));

			// We only want to offset the location if this actor is the root of a selected attachment hierarchy
			// Offsetting children of an attachment hierarchy would cause them to drift away from the node they're attached to
			// as the offset would effectively get applied twice
			const AActor* const ParentActor = Actor->GetAttachParentActor();
			const FVector& ActorLocationOffset = ( ParentActor && ParentActor->IsSelected() ) ? FVector::ZeroVector : LocationOffset;

			// Offset the actor's location.
			Actor->TeleportTo(Actor->GetActorLocation() + ActorLocationOffset, Actor->GetActorRotation(), false, true);

			// Re-label duplicated actors so that labels become unique
			FActorLabelUtilities::SetActorLabelUnique(Actor, Actor->GetActorLabel(), &ActorLabels);
			ActorLabels.Add(Actor->GetActorLabel());

			LayersSubsystem->InitializeNewActorLayers(Actor);

			// Ensure any layers this actor belongs to are visible
			LayersSubsystem->SetLayersVisibility(Actor->Layers, true);

			Actor->CheckDefaultSubobjects();
			Actor->InvalidateLightingCache();
			// Call PostEditMove to update components, etc.
			Actor->PostEditMove(true);
			Actor->PostDuplicate(EDuplicateMode::Normal);
			Actor->CheckDefaultSubobjects();

			// Request saves/refreshes.
			Actor->MarkPackageDirty();
			LevelDirtyCallback.Request();
		}
		// Note the selection change.  This will also redraw level viewports and update the pivot.
		NoteSelectionChange();
	}
}

namespace DuplicateSelectedActors {
/**
 * A collection of actors to duplicate and prefabs to instance that all belong to the same level.
 */
class FDuplicateJob
{
public:
	/** A list of actors to duplicate. */
	TArray<AActor*>	Actors;

	/** The source level that all actors in the Actors array come from. */
	ULevel*			SrcLevel;

	/**
	 * Duplicate the job's actors to the specified destination level.  The new actors
	 * are appended to the specified output lists of actors.
	 *
	 * @param	OutNewActors			[out] Newly created actors are appended to this list.
	 * @param	DestLevel				The level to duplicate the actors in this job to.
	 * @param	bOffsetLocations		Passed to edactPasteSelected; true if new actor locations should be offset.
	 */
	void DuplicateActorsToLevel(TArray<AActor*>& OutNewActors, ULevel* DestLevel, bool bOffsetLocations)
	{
		// Check neither level is locked
		if ( FLevelUtils::IsLevelLocked(SrcLevel) )
		{
			UE_LOG(LogEditorActor, Warning, TEXT("DuplicateActorsToLevel: The requested operation could not be completed because the level is locked."));
			return;
		}

		TArray<FTransform> ActorTransforms;
		for (AActor* Actor : Actors)
		{
			ActorTransforms.Add(Actor->GetActorTransform());
		}

		if (!ActorPlacementUtils::IsLevelValidForActorPlacement(DestLevel, ActorTransforms))
		{
			return;
		}

		// Cache the current source level
		ULevel* OldLevel = SrcLevel->OwningWorld->GetCurrentLevel();
		// Set the selection set to be precisely the actors belonging to this job.
		SrcLevel->OwningWorld->SetCurrentLevel( SrcLevel );
		GEditor->SelectNone( false, true );
		for ( int32 ActorIndex = 0 ; ActorIndex < Actors.Num() ; ++ActorIndex )
		{
			AActor* Actor = Actors[ ActorIndex ];
			GEditor->SelectActor( Actor, true, false, true );
		}

		FString ScratchData;
		// Copy actors from src level.
		GEditor->edactCopySelected( SrcLevel->OwningWorld, &ScratchData );
		// Restore source level
		SrcLevel->OwningWorld->SetCurrentLevel( OldLevel );

		// Cache the current dest level
		OldLevel = DestLevel->OwningWorld->GetCurrentLevel();
		// Paste to the dest level.
		{
			FLevelPartitionOperationScope LevelPartitionScope(DestLevel);
			DestLevel->OwningWorld->SetCurrentLevel(LevelPartitionScope.GetLevel());
			GEditor->edactPasteSelected(DestLevel->OwningWorld, true, bOffsetLocations, true, &ScratchData);
			// Restore dest level
			DestLevel->OwningWorld->SetCurrentLevel(OldLevel);
		}
		// The selection set will be the newly created actors; copy them over to the output array.
		for ( FSelectionIterator It( GEditor->GetSelectedActorIterator() ) ; It ; ++It )
		{
			AActor* Actor = static_cast<AActor*>( *It );
			checkSlow( Actor->IsA(AActor::StaticClass()) );
			OutNewActors.Add( Actor );
		}
	}
};
}


void UUnrealEdEngine::edactDuplicateSelected( ULevel* InLevel, bool bOffsetLocations )
{
	int32 NumSelectedComponents = GetSelectedComponentCount();
	if (NumSelectedComponents > 0)
	{
		TArray<UActorComponent*> NewComponentClones;
		NewComponentClones.Reserve(NumSelectedComponents);

		// Duplicate selected components
		for (FSelectionIterator It(GetSelectedComponentIterator()); It; ++It)
		{
			UActorComponent* Component = CastChecked<UActorComponent>(*It);

			if (FComponentEditorUtils::CanCopyComponent(Component))
			{
				if (UActorComponent* Clone = FComponentEditorUtils::DuplicateComponent(Component))
				{
					NewComponentClones.Add(Clone);
				}
			}
		}

		if (NewComponentClones.Num() > 0)
		{
			// Make sure all the SCS trees have a chance to update
			FLevelEditorModule& LevelEditor = FModuleManager::LoadModuleChecked<FLevelEditorModule>("LevelEditor");
			LevelEditor.BroadcastComponentsEdited();

			// Select the new clones
			USelection* ComponentSelection = GetSelectedComponents();
			ComponentSelection->Modify(false);
			ComponentSelection->BeginBatchSelectOperation();
			ComponentSelection->DeselectAll();

			for (UActorComponent* Clone : NewComponentClones)
			{
				GEditor->SelectComponent(Clone, true, false);
			}

			ComponentSelection->EndBatchSelectOperation(true);
		}
	}
	else
	{
		using namespace DuplicateSelectedActors;

		const FScopedBusyCursor BusyCursor;
		GetSelectedActors()->Modify();

		// Create per-level job lists.
		typedef TMap<ULevel*, FDuplicateJob*>	DuplicateJobMap;
		DuplicateJobMap							DuplicateJobs;

		// Build set of selected actors before duplication
		TArray<AActor*> PreDuplicateSelection;

		// Add selected actors to the per-level job lists.
		bool bHaveActorLocation = false;
		FVector AnyActorLocation = FVector::ZeroVector;
		for (FSelectionIterator It(GetSelectedActorIterator()); It; ++It)
		{
			AActor* Actor = static_cast<AActor*>( *It );
			checkSlow(Actor->IsA(AActor::StaticClass()));

			if (!bHaveActorLocation)
			{
				bHaveActorLocation = true;
				AnyActorLocation = Actor->GetActorLocation();
			}

			PreDuplicateSelection.Add(Actor);

			ULevel* OldLevel = Actor->GetLevel();
			FDuplicateJob** Job = DuplicateJobs.Find(OldLevel);
			if (Job)
			{
				( *Job )->Actors.Add(Actor);
			}
			else
			{
				// Allocate a new job for the level.
				FDuplicateJob* NewJob = new FDuplicateJob;
				NewJob->SrcLevel = OldLevel;
				NewJob->Actors.Add(Actor);
				DuplicateJobs.Add(OldLevel, NewJob);
			}
		}

		UWorld* World = InLevel->OwningWorld;
		ULevel* DesiredLevel = InLevel;

		USelection* SelectedActors = GetSelectedActors();
		SelectedActors->BeginBatchSelectOperation();
		SelectedActors->Modify();

		// For each level, select the actors in that level and copy-paste into the destination level.
		TArray<AActor*>	NewActors;
		for (DuplicateJobMap::TIterator It(DuplicateJobs); It; ++It)
		{
			FDuplicateJob* Job = It.Value();
			check(Job);
			Job->DuplicateActorsToLevel(NewActors, InLevel, bOffsetLocations);
		}

		// Select any newly created actors and prefabs.
		SelectNone(false, true);
		for (int32 ActorIndex = 0; ActorIndex < NewActors.Num(); ++ActorIndex)
		{
			AActor* Actor = NewActors[ActorIndex];
			SelectActor(Actor, true, false);
		}
		SelectedActors->EndBatchSelectOperation();
		NoteSelectionChange();

		// Finally, cleanup.
		for (DuplicateJobMap::TIterator It(DuplicateJobs); It; ++It)
		{
			FDuplicateJob* Job = It.Value();
			delete Job;
		}

		// Build set of selected actors after duplication
		TArray<AActor*> PostDuplicateSelection;
		for (FSelectionIterator It(GetSelectedActorIterator()); It; ++It)
		{
			AActor* Actor = static_cast<AActor*>( *It );
			checkSlow(Actor->IsA(AActor::StaticClass()));

			// We generate new seeds when we duplicate
			Actor->SeedAllRandomStreams();

			PostDuplicateSelection.Add(Actor);
		}

		GLevelEditorModeTools().ActorsDuplicatedNotify(PreDuplicateSelection, PostDuplicateSelection, bOffsetLocations);
	}
}

bool UUnrealEdEngine::CanDeleteSelectedActors( const UWorld* InWorld, const bool bStopAtFirst, const bool bLogUndeletable, TArray<AActor*>* OutDeletableActors ) const
{
	// Iterate over all levels and create a list of world infos.
	TArray<AWorldSettings*> WorldSettingss;
	for ( int32 LevelIndex = 0 ; LevelIndex < InWorld->GetNumLevels() ; ++LevelIndex )
	{
		ULevel* Level = InWorld->GetLevel( LevelIndex );
		WorldSettingss.Add( Level->GetWorldSettings() );
	}

	// Iterate over selected actors and assemble a list of actors to delete.
	bool bContainsDeletable = false;
	for ( FSelectionIterator It( GetSelectedActorIterator() ) ; It ; ++It )
	{
		AActor* Actor		= static_cast<AActor*>( *It );
		checkSlow( Actor->IsA(AActor::StaticClass()) );

		// Only delete transactional actors that aren't a level's builder brush or worldsettings.
		bool bDeletable	= false;
		FText CannotDeleteReason;
		if (Actor->HasAllFlags(RF_Transactional) && Actor->CanDeleteSelectedActor(CannotDeleteReason))
		{
			// TODO: The Brush and WorldSettings logic should be moved to use the CanDeleteSelectedActor virtual
			ABrush* Brush = Cast< ABrush >( Actor );
			const bool bIsDefaultBrush = Brush && FActorEditorUtils::IsABuilderBrush(Brush);
			if ( !bIsDefaultBrush )
			{
				const bool bIsWorldSettings =
					Actor->IsA( AWorldSettings::StaticClass() ) && WorldSettingss.Contains( static_cast<AWorldSettings*>(Actor) );
				if ( !bIsWorldSettings )
				{
					bContainsDeletable = true;
					bDeletable = true;
				}
			}
		}

		// Can this actor be deleted
		if ( bDeletable )
		{
			if ( OutDeletableActors )
			{
				OutDeletableActors->Add( Actor );
			}
			if ( bStopAtFirst )
			{
				break;	// Did we only want to know if ANY of the actors were deletable
			}
		}
		else if ( bLogUndeletable )
		{
			FFormatNamedArguments Arguments;
			Arguments.Add(TEXT("Name"), FText::FromString( Actor->GetFullName() ));

			FText LogText;
			if (CannotDeleteReason.IsEmpty())
			{
				LogText = FText::Format(LOCTEXT("CannotDeleteSpecialActor", "Cannot delete special actor {Name}"), Arguments);
			}
			else
			{
				Arguments.Add(TEXT("Reason"), CannotDeleteReason);
				LogText = FText::Format(LOCTEXT("CannotDeleteActorWithReason", "Cannot delete actor {Name} - {Reason}"), Arguments);
			}
			UE_LOG(LogEditorActor, Log, TEXT("%s"), *LogText.ToString());
		}
	}
	return bContainsDeletable;
}

bool UUnrealEdEngine::edactDeleteSelected( UWorld* InWorld, bool bVerifyDeletionCanHappen, bool bWarnAboutReferences, bool bWarnAboutSoftReferences)
{
	if ( bVerifyDeletionCanHappen )
	{
		// Provide the option to abort the delete
		if ( ShouldAbortActorDeletion() )
		{
			return false;
		}
	}

	const double StartSeconds = FPlatformTime::Seconds();

	// Aggregate the time we waited on user input to remove it from the total time
	double DialogWaitingSeconds = 0;

	FSlateApplication::Get().CancelDragDrop();

	if (GetSelectedComponentCount() > 0)
	{
		TArray<UActorComponent*> SelectedEditableComponents;
		for (FSelectedEditableComponentIterator It(GetSelectedEditableComponentIterator()); It; ++It)
		{
			SelectedEditableComponents.Add(CastChecked<UActorComponent>(*It));
		}

		if (SelectedEditableComponents.Num() > 0)
		{
			// Modify the actor that owns the selected components
			check(GetSelectedActorCount() == 1);
			(*GetSelectedActorIterator())->Modify();
			
			// Delete the selected components
			UActorComponent* ComponentToSelect = nullptr;
			int32 NumDeletedComponents = FComponentEditorUtils::DeleteComponents(SelectedEditableComponents, ComponentToSelect);

			if (NumDeletedComponents > 0)
			{
				// Make sure all the SCS trees have a chance to rebuild
				FLevelEditorModule& LevelEditor = FModuleManager::LoadModuleChecked<FLevelEditorModule>("LevelEditor");
				LevelEditor.BroadcastComponentsEdited();

				// Update the editor component selection if possible
				if (ComponentToSelect)
				{
					USelection* ComponentSelection = GetSelectedComponents();
					ComponentSelection->Modify(false);
					ComponentSelection->BeginBatchSelectOperation();
					ComponentSelection->DeselectAll();

					GEditor->SelectComponent(ComponentToSelect, true, false);

					// Make sure the selection changed event fires so the SCS trees can update their selection
					ComponentSelection->MarkBatchDirty();
					ComponentSelection->EndBatchSelectOperation(true);

					// Notify the level editor of the new component selection
					NoteSelectionChange();
				}

				UE_LOG(LogEditorActor, Log, TEXT("Deleted %d Components (%3.3f secs)"), NumDeletedComponents, FPlatformTime::Seconds() - StartSeconds);
				return true;
			}
		}

		return false;
	}

	GetSelectedActors()->Modify();

	// Fire ULevel::LevelDirtiedEvent when falling out of scope.
	FScopedLevelDirtied			LevelDirtyCallback;

	// Get a list of all the deletable actors in the selection
	TArray<AActor*> ActorsToDelete;
	CanDeleteSelectedActors( InWorld, false, true, &ActorsToDelete );

	// Maintain a list of levels that have already been Modify()'d so that each level
	// is modify'd only once.
	TArray<ULevel*> LevelsAlreadyModified;
	// A list of levels that will need their Bsp updated after the deletion is complete
	TSet<ULevel*> LevelsToRebuildBSP;
	TSet<ULevel*> LevelsToRebuildNavigation;


	bool	bRequestedDeleteAllByLevel = false;
	bool	bRequestedDeleteAllByActor = false;
	bool	bRequestedDeleteAllBySoftReference = false;
	EAppMsgType::Type MessageType = ActorsToDelete.Num() > 1 ? EAppMsgType::YesNoYesAllNoAll : EAppMsgType::YesNo;
	int32		DeleteCount = 0;

	USelection* SelectedActors = GetSelectedActors();
	TMap<AActor*, TArray<AActor*> > ReferencingActorsMap;
	TMap<AActor*, TArray<UObject*> > SoftReferencingObjectsMap;
	TArray<UClass*> ClassTypesToIgnore;
	ClassTypesToIgnore.Add(ALevelScriptActor::StaticClass());
	// The delete warning is meant for actor references that affect gameplay.  Group actors do not affect gameplay and should not show up as a warning.
	ClassTypesToIgnore.Add(AGroupActor::StaticClass());

	// If we want to warn about references to the actors to be deleted, it is a lot more efficient to query
	// the world first and build a map of actors referenced by other actors. We can then quickly look this up later on in the loop.
	if (bWarnAboutReferences)
	{
		FBlueprintEditorUtils::GetActorReferenceMap(InWorld, ClassTypesToIgnore, ReferencingActorsMap);

		if (bWarnAboutSoftReferences)
		{
			FScopedSlowTask SlowTask(ActorsToDelete.Num(), LOCTEXT("ComputeActorSoftReferences", "Computing References"));
			SlowTask.MakeDialogDelayed(1.0f);

			FAssetToolsModule& AssetToolsModule = FModuleManager::GetModuleChecked<FAssetToolsModule>(TEXT("AssetTools"));

			for (int32 ActorIndex = 0; ActorIndex < ActorsToDelete.Num(); ++ActorIndex)
			{
				SlowTask.EnterProgressFrame();

				TArray<UObject*> SoftReferencingObjects;
				AActor* Actor = ActorsToDelete[ActorIndex];

				AssetToolsModule.Get().FindSoftReferencesToObject(Actor, SoftReferencingObjects);

				if (SoftReferencingObjects.Num() > 0)
				{
					SoftReferencingObjectsMap.Add(Actor, SoftReferencingObjects);
				}
			}
		}
	}

	ULayersSubsystem* LayersSubsystem = GEditor->GetEditorSubsystem<ULayersSubsystem>();
	for ( int32 ActorIndex = 0 ; ActorIndex < ActorsToDelete.Num() ; ++ActorIndex )
	{
		AActor* Actor = ActorsToDelete[ ActorIndex ];

		//If actor is referenced by script, ask user if they really want to delete
		ULevelScriptBlueprint* LSB = Actor->GetLevel()->GetLevelScriptBlueprint(true);

		// Get the array of actors that reference this actor from the cached map we built above.
		TArray<AActor*>* ReferencingActors = nullptr;
		if( bWarnAboutReferences )
		{
			ReferencingActors = ReferencingActorsMap.Find(Actor);
		}

		TArray<UK2Node*> ReferencedToActorsFromLevelScriptArray;
		FBlueprintEditorUtils::FindReferencesToActorFromLevelScript(LSB, Actor, ReferencedToActorsFromLevelScriptArray);

		bool bReferencedByLevelScript = bWarnAboutReferences && (nullptr != LSB && ReferencedToActorsFromLevelScriptArray.Num() > 0);
		bool bReferencedByActor = false;
		bool bReferencedByLODActor = false;
		bool bReferencedBySoftReference = false;
		TArray<UObject*>* SoftReferencingObjects = nullptr;

		if (bWarnAboutSoftReferences)
		{
			SoftReferencingObjects = SoftReferencingObjectsMap.Find(Actor);

			if (SoftReferencingObjects)
			{
				bReferencedBySoftReference = true;
			}
		}

		// If there are any referencing actors, make sure that they are reference types that we care about.
		if (ReferencingActors != nullptr)
		{
			for (AActor* ReferencingActor : (*ReferencingActors))
			{
				// Skip to next if we are referencing ourselves
				if (ReferencingActor == Actor)
				{
					continue;
				}
				else if (Cast<ALODActor>(ReferencingActor))
				{
					bReferencedByLODActor = true;
				}
				else
				{
					// If the referencing actor is a child actor that is referencing us, do not treat it
					// as referencing for the purposes of warning about deletion
					UChildActorComponent* ParentComponent = ReferencingActor->GetParentComponent();
					if (ParentComponent == nullptr || ParentComponent->GetOwner() != Actor)
					{
						bReferencedByActor = true;

						FText ActorReferencedMessage = FText::Format(LOCTEXT("ActorDeleteReferencedMessage",
							"Actor {0} is referenced by {1}."),
							FText::FromString(Actor->GetActorLabel()),
							FText::FromString(ReferencingActor->GetActorLabel())
						);
						UE_LOG(LogEditorActor, Log, TEXT("%s"), *ActorReferencedMessage.ToString());
					}
				}
			}
		}

		// We have references from one or more sources, prompt the user for feedback.
		if (bReferencedByLevelScript || bReferencedByActor || bReferencedBySoftReference || bReferencedByLODActor)
		{
			if ((bReferencedByLevelScript && !bRequestedDeleteAllByLevel) ||
				(bReferencedByActor && !bRequestedDeleteAllByActor) ||
				(bReferencedBySoftReference && !bRequestedDeleteAllBySoftReference))
			{
				FText ConfirmDelete;

				FString LevelScriptReferenceString;

				for (int32 i = 0; i < ReferencedToActorsFromLevelScriptArray.Num(); ++i)
				{
					LevelScriptReferenceString += ReferencedToActorsFromLevelScriptArray[i]->GetFindReferenceSearchString();

					if (bReferencedByLevelScript && bReferencedByActor)
					{
						LevelScriptReferenceString += TEXT(" (Level Blueprint)");
					}

					LevelScriptReferenceString += TEXT("\n");
				}

				LevelScriptReferenceString.TrimEndInline();

				FString ActorReferenceString;

				if (ReferencingActors != nullptr)
				{
					for (int32 i = 0; i < ReferencingActors->Num(); ++i)
					{
						ActorReferenceString += (*ReferencingActors)[i]->GetActorLabel();

						if (bReferencedByLevelScript && bReferencedByActor)
						{
							ActorReferenceString += TEXT(" (Other Actor)");
						}

						ActorReferenceString += TEXT("\n");
					}
				}

				if (bReferencedBySoftReference)
				{
					for (UObject* ReferencingObject : *SoftReferencingObjects)
					{
						if (AActor* ReferencingActor = Cast<AActor>(ReferencingObject))
						{
							ActorReferenceString += FString::Printf(TEXT("(Soft) Actor %s in %s\n"), *ReferencingActor->GetActorLabel(), *FPackageName::GetLongPackageAssetName(ReferencingActor->GetOutermost()->GetName()));
						}
						else
						{
							ActorReferenceString += FString::Printf(TEXT("(Soft) Object %s\n"), *ReferencingObject->GetPathName());
						}
					}
				}

				ActorReferenceString.TrimEndInline();

				if (bReferencedByLevelScript && (bReferencedByActor || bReferencedBySoftReference))
				{
					ConfirmDelete = FText::Format(LOCTEXT("ConfirmDeleteActorReferenceByScriptAndActor",
						"Actor {0} is referenced by the level blueprint and other Actors/Objects.\nDo you really want to delete it? This will break references.\n\nReference List:\n\n{1}\n{2}"),
						FText::FromString(Actor->GetActorLabel()), FText::FromString(LevelScriptReferenceString), FText::FromString(ActorReferenceString));
				}
				else if (bReferencedByLevelScript)
				{
					ConfirmDelete = FText::Format(LOCTEXT("ConfirmDeleteActorReferencedByScript",
						"Actor {0} is referenced by the level blueprint.\nDo you really want to delete it? This will break references.\n\nReference List:\n\n{1}"),
						FText::FromString(Actor->GetActorLabel()), FText::FromString(LevelScriptReferenceString));
				}
				else
				{
					ConfirmDelete = FText::Format(LOCTEXT("ConfirmDeleteActorReferencedByActor",
						"Actor {0} is referenced by other Actors/Objects.\nDo you really want to delete it? This will break references.\n\nReference List:\n\n{1}"),
						FText::FromString(Actor->GetActorLabel()), FText::FromString(ActorReferenceString));
				}

				const double DialogStartSeconds = FPlatformTime::Seconds();

				int32 Result = FMessageDialog::Open(MessageType, ConfirmDelete);

				DialogWaitingSeconds += FPlatformTime::Seconds() - DialogStartSeconds;

				if (Result == EAppReturnType::YesAll)
				{
					bRequestedDeleteAllByLevel |= bReferencedByLevelScript;
					bRequestedDeleteAllByActor |= bReferencedByActor;
					bRequestedDeleteAllBySoftReference |= bReferencedBySoftReference;
				}
				else if (Result == EAppReturnType::NoAll)
				{
					break;
				}
				else if (Result == EAppReturnType::No || Result == EAppReturnType::Cancel)
				{
					continue;
				}
			}

			if (bReferencedByLevelScript)
			{
				FBlueprintEditorUtils::ModifyActorReferencedGraphNodes(LSB, Actor);
			}

			if (bReferencedByActor || bReferencedByLODActor)
			{
				check(ReferencingActors != nullptr);
				for (int32 ReferencingActorIndex = 0; ReferencingActorIndex < ReferencingActors->Num(); ReferencingActorIndex++)
				{
					AActor* ReferencingActor = (*ReferencingActors)[ReferencingActorIndex];
					ReferencingActor->Modify();

					ALODActor* LODActor = Cast<ALODActor>(ReferencingActor);
					// it's possible other actor is referencing this
					if (LODActor)
					{
						LODActor->RemoveSubActor(Actor);

						FText SubActorRemovedMessage = FText::Format(LOCTEXT("LODActorSubActorDeletedMessage",
							"Sub Actor '{0}' was removed from LODActor '{1}'."),
							FText::FromString(Actor->GetActorLabel()),
							FText::FromString(ReferencingActor->GetActorLabel())
						);
						UE_LOG(LogEditorActor, Log, TEXT("%s"), *SubActorRemovedMessage.ToString());
					}
				}
			}
		}
	
		bool bRebuildNavigation = false;

		ABrush* Brush = Cast< ABrush >( Actor );
		if (Brush && !FActorEditorUtils::IsABuilderBrush(Brush)) // Track whether or not a brush actor was deleted.
		{
			ULevel* BrushLevel = Actor->GetLevel();
			if (BrushLevel && !Brush->IsVolumeBrush() )
			{
				BrushLevel->Model->Modify();
				LevelsToRebuildBSP.Add( BrushLevel );
				// Rebuilding bsp will also take care of navigation
				LevelsToRebuildNavigation.Remove( BrushLevel );
			}
			else if( BrushLevel && !LevelsToRebuildBSP.Contains( BrushLevel ) )
			{
				LevelsToRebuildNavigation.Add( BrushLevel );
			}
		}

		// If the actor about to be deleted is in a group, be sure to remove it from the group
		AGroupActor* ActorParentGroup = AGroupActor::GetParentForActor(Actor);
		if(ActorParentGroup)
		{
			ActorParentGroup->Remove(*Actor);
		}

		// Remove actor from all asset editors
		GEditor->GetEditorSubsystem<UAssetEditorSubsystem>()->RemoveAssetFromAllEditors(Actor);

		// Mark the actor's level as dirty.
		Actor->MarkPackageDirty();
		LevelDirtyCallback.Request();

		// Deselect the Actor.
		SelectedActors->Deselect(Actor);

		// Modify the level.  Each level is modified only once.
		// @todo DB: Shouldn't this be calling UWorld::ModifyLevel?
		ULevel* Level = Actor->GetLevel();
		if ( LevelsAlreadyModified.Find( Level ) == INDEX_NONE )
		{
			LevelsAlreadyModified.Add( Level );
			// Don't mark the level dirty when deleting external actors and the level is in `use external actors` mode.
<<<<<<< HEAD
			bool bShouldDirty = !(Actor->IsPackageExternal() && Level->IsUsingExternalActors());
=======
			bool bShouldDirty = !(Actor->IsPackageExternal() && Level->bUseExternalActors);
>>>>>>> 3ecbc206
			Level->Modify(bShouldDirty);
		}

		UE_LOG(LogEditorActor, Log,  TEXT("Deleted Actor: %s"), *Actor->GetClass()->GetName() );

		// Destroy actor and clear references.
		LayersSubsystem->DisassociateActorFromLayers( Actor );
		bool WasDestroyed = Actor->GetWorld()->EditorDestroyActor( Actor, false );
		checkf( WasDestroyed,TEXT( "Failed to destroy Actor %s (%s)"), *Actor->GetClass()->GetName(), *Actor->GetActorLabel() );

		DeleteCount++;
	}

	// Remove all references to destroyed actors once at the end, instead of once for each Actor destroyed..
	CollectGarbage( GARBAGE_COLLECTION_KEEPFLAGS );

	// If any brush actors were modified, update the Bsp in the appropriate levels
	if (LevelsToRebuildBSP.Num())
	{
		FlushRenderingCommands();

		for ( ULevel* Level : LevelsToRebuildBSP )
		{
			GEditor->RebuildLevel(*Level);
		}
	}

	NoteSelectionChange();

	if( LevelsToRebuildNavigation.Num() )
	{
		for (ULevel* Level : LevelsToRebuildNavigation)
		{
			if (Level)
			{
				FNavigationSystem::UpdateLevelCollision(*Level);
			}
		}
	}

	if( LevelsToRebuildBSP.Num() || LevelsToRebuildNavigation.Num() )
	{
		RedrawLevelEditingViewports();
		ULevel::LevelDirtiedEvent.Broadcast();
	}

	UE_LOG(LogEditorActor, Log,  TEXT("Deleted %d Actors (%3.3f secs)"), DeleteCount, (FPlatformTime::Seconds() - StartSeconds) - DialogWaitingSeconds);

	return true;
}

bool UUnrealEdEngine::ShouldAbortActorDeletion() const
{
	bool bResult = false;

	// Can't delete actors if Matinee is open.
	const FText ErrorMsg = NSLOCTEXT("UnrealEd", "Error_WrongModeForActorDeletion", "Cannot delete actor while Matinee is open" );
	if ( !GLevelEditorModeTools().EnsureNotInMode( FBuiltinEditorModes::EM_InterpEdit, ErrorMsg, true ) )
	{
		bResult = true;
	}

	if ( !bResult )
	{
		for ( FSelectionIterator It( GetSelectedActorIterator() ) ; It ; ++It )
		{
			AActor* Actor = static_cast<AActor*>( *It );
			checkSlow( Actor->IsA(AActor::StaticClass()) );

			ULevel* ActorLevel = Actor->GetLevel();
			if ( FLevelUtils::IsLevelLocked(ActorLevel) )
			{
				UE_LOG(LogEditorActor, Warning, TEXT("Cannot perform action on actor %s because the actor's level is locked"), *Actor->GetName());
				bResult = true;
				break;
			}
		}
	}

	return bResult;
}


void UUnrealEdEngine::edactReplaceSelectedBrush( UWorld* InWorld )
{
	// Make a list of brush actors to replace.
	ABrush* DefaultBrush = InWorld->GetDefaultBrush();

	TArray<ABrush*> BrushesToReplace;
	for ( FSelectionIterator It( GetSelectedActorIterator() ) ; It ; ++It )
	{
		AActor* Actor = static_cast<AActor*>( *It );
		checkSlow( Actor->IsA(AActor::StaticClass()) );
		ABrush* Brush = Cast< ABrush >( Actor );
		if ( Brush && Actor->HasAnyFlags(RF_Transactional) && Actor != DefaultBrush )
		{
			BrushesToReplace.Add( Brush );
		}
	}

	// Fire ULevel::LevelDirtiedEvent when falling out of scope.
	FScopedLevelDirtied			LevelDirtyCallback;

	USelection* SelectedActors = GetSelectedActors();
	SelectedActors->BeginBatchSelectOperation();
	SelectedActors->Modify();

	// Replace brushes.
	ULayersSubsystem* LayersSubsystem = GEditor->GetEditorSubsystem<ULayersSubsystem>();
	for ( int32 BrushIndex = 0 ; BrushIndex < BrushesToReplace.Num() ; ++BrushIndex )
	{
		ABrush* SrcBrush = BrushesToReplace[BrushIndex];
		ABrush* NewBrush = FBSPOps::csgAddOperation( DefaultBrush, SrcBrush->PolyFlags, (EBrushType)SrcBrush->BrushType );
		if( NewBrush )
		{
			SrcBrush->MarkPackageDirty();
			NewBrush->MarkPackageDirty();

			LevelDirtyCallback.Request();

			NewBrush->Modify();

			NewBrush->Layers.Append( SrcBrush->Layers );

			NewBrush->CopyPosRotScaleFrom( SrcBrush );
			NewBrush->PostEditMove( true );
			SelectActor( SrcBrush, false, false );
			SelectActor( NewBrush, true, false );

			LayersSubsystem->DisassociateActorFromLayers( SrcBrush );
			InWorld->EditorDestroyActor( SrcBrush, true );
		}
	}

	SelectedActors->EndBatchSelectOperation();
	NoteSelectionChange();
}


AActor* UUnrealEdEngine::ReplaceActor( AActor* CurrentActor, UClass* NewActorClass, UObject* Archetype, bool bNoteSelectionChange )
{
	FVector SpawnLoc = CurrentActor->GetActorLocation();
	FRotator SpawnRot = CurrentActor->GetActorRotation();
	FActorSpawnParameters SpawnInfo;
	SpawnInfo.Template = Cast<AActor>(Archetype);
	SpawnInfo.SpawnCollisionHandlingOverride = ESpawnActorCollisionHandlingMethod::AlwaysSpawn;
	AActor* NewActor = CurrentActor->GetWorld()->SpawnActor( NewActorClass, &SpawnLoc, &SpawnRot, SpawnInfo );
	if( NewActor )
	{
		NewActor->Modify();
		ULayersSubsystem* LayersSubsystem = GEditor->GetEditorSubsystem<ULayersSubsystem>();
		LayersSubsystem->InitializeNewActorLayers( NewActor );

		const bool bCurrentActorSelected = GetSelectedActors()->IsSelected( CurrentActor );
		if ( bCurrentActorSelected )
		{
			// The source actor was selected, so deselect the old actor and select the new one.
			GetSelectedActors()->Modify();
			SelectActor( NewActor, bCurrentActorSelected, false );
			SelectActor( CurrentActor, false, false );
		}

		{
			LayersSubsystem->DisassociateActorFromLayers( NewActor );
			NewActor->Layers.Empty();

			LayersSubsystem->AddActorToLayers( NewActor, CurrentActor->Layers );

			NewActor->SetActorLabel( CurrentActor->GetActorLabel() );
			NewActor->Tags = CurrentActor->Tags;

			NewActor->EditorReplacedActor( CurrentActor );
		}

		LayersSubsystem->DisassociateActorFromLayers( CurrentActor );
		CurrentActor->GetWorld()->EditorDestroyActor( CurrentActor, true );

		// Note selection change if necessary and requested.
		if ( bCurrentActorSelected && bNoteSelectionChange )
		{
			NoteSelectionChange();
		}

		//whenever selection changes, recompute whether the selection contains a locked actor
		bCheckForLockActors = true;

		//whenever selection changes, recompute whether the selection contains a world info actor
		bCheckForWorldSettingsActors = true;
	}

	return NewActor;
}


void UUnrealEdEngine::edactReplaceSelectedNonBrushWithClass(UClass* Class)
{
	// Make a list of actors to replace.
	TArray<AActor*> ActorsToReplace;
	for ( FSelectionIterator It( GetSelectedActorIterator() ) ; It ; ++It )
	{
		AActor* Actor = static_cast<AActor*>( *It );
		checkSlow( Actor->IsA(AActor::StaticClass()) );
		ABrush* Brush = Cast< ABrush >( Actor );
		if ( !Brush && Actor->HasAnyFlags(RF_Transactional) )
		{
			ActorsToReplace.Add( Actor );
		}
	}

	// Fire ULevel::LevelDirtiedEvent when falling out of scope.
	FScopedLevelDirtied			LevelDirtyCallback;

	// Replace actors.
	for ( int32 i = 0 ; i < ActorsToReplace.Num() ; ++i )
	{
		AActor* SrcActor = ActorsToReplace[i];
		AActor* NewActor = ReplaceActor( SrcActor, Class, NULL, false );
		if ( NewActor )
		{
			NewActor->MarkPackageDirty();
			LevelDirtyCallback.Request();
		}
	}

	NoteSelectionChange();
}


void UUnrealEdEngine::edactReplaceClassWithClass(UWorld* InWorld, UClass* SrcClass, UClass* DstClass)
{
	// Make a list of actors to replace.
	TArray<AActor*> ActorsToReplace;
	for( TActorIterator<AActor> It(InWorld, SrcClass); It; ++It )
	{
		AActor* Actor = *It;
		if ( Actor->HasAnyFlags(RF_Transactional) )
		{
			ActorsToReplace.Add( Actor );
		}
	}

	// Fires ULevel::LevelDirtiedEvent when falling out of scope.
	FScopedLevelDirtied			LevelDirtyCallback;

	// Replace actors.
	for ( int32 i = 0 ; i < ActorsToReplace.Num() ; ++i )
	{
		AActor* SrcActor = ActorsToReplace[i];
		AActor* NewActor = ReplaceActor( SrcActor, DstClass, NULL, false );
		if ( NewActor )
		{
			NewActor->MarkPackageDirty();
			LevelDirtyCallback.Request();
		}
	}

	NoteSelectionChange();
}

void UUnrealEdEngine::edactHideSelected( UWorld* InWorld )
{
	// Assemble a list of actors to hide.
	TArray<AActor*> ActorsToHide;
	for ( FSelectionIterator It( GetSelectedActorIterator() ) ; It ; ++It )
	{
		AActor* Actor = static_cast<AActor*>( *It );
		checkSlow( Actor->IsA(AActor::StaticClass()) );
		
		// Don't consider already hidden actors or the builder brush
		if ( !FActorEditorUtils::IsABuilderBrush(Actor) && !Actor->IsHiddenEd() )
		{
			ActorsToHide.Add( Actor );
		}
	}
	
	// Hide the actors that were selected and deselect them in the process
	if ( ActorsToHide.Num() > 0 )
	{
		USelection* SelectedActors = GetSelectedActors();
		SelectedActors->Modify();

		for( int32 ActorIndex = 0 ; ActorIndex < ActorsToHide.Num() ; ++ActorIndex )
		{
			AActor* Actor = ActorsToHide[ ActorIndex ];
			
			// Save the actor to the transaction buffer to support undo/redo, but do
			// not call Modify, as we do not want to dirty the actor's package and
			// we're only editing temporary, transient values
			SaveToTransactionBuffer(Actor, false);
			Actor->SetIsTemporarilyHiddenInEditor( true );
			SelectedActors->Deselect( Actor );
		}

		NoteSelectionChange();
	}

	// Iterate through all of the BSP models and hide any that were selected (deselecting them in the process)
	if ( InWorld )
	{
		for ( TArray<ULevel*>::TConstIterator LevelIterator = InWorld->GetLevels().CreateConstIterator(); LevelIterator; ++LevelIterator )
		{
			UModel& CurLevelModel = *( ( *LevelIterator )->Model );
			for ( TArray<FBspSurf>::TIterator SurfaceIterator( CurLevelModel.Surfs ); SurfaceIterator; ++SurfaceIterator )
			{
				FBspSurf& CurSurface = *SurfaceIterator;
				if ( ( CurSurface.PolyFlags & PF_Selected ) && !CurSurface.IsHiddenEd() )
				{
					CurLevelModel.ModifySurf( SurfaceIterator.GetIndex(), false );
					
					// Deselect the surface and mark it as hidden to the editor
					CurSurface.PolyFlags &= ~PF_Selected;
					CurSurface.bHiddenEdTemporary = true;
				}
			}
		}
	}
	RedrawLevelEditingViewports();
}


void UUnrealEdEngine::edactHideUnselected( UWorld* InWorld )
{
	// Iterate through all of the actors and hide the ones which are not selected and are not already hidden
	for( FActorIterator It(InWorld); It; ++It )
	{
		AActor* Actor = *It;
		if( !FActorEditorUtils::IsABuilderBrush(Actor) && !Actor->IsSelected() && !Actor->IsHiddenEd() )
		{
			// Save the actor to the transaction buffer to support undo/redo, but do
			// not call Modify, as we do not want to dirty the actor's package and
			// we're only editing temporary, transient values
			SaveToTransactionBuffer(Actor, false);
			Actor->SetIsTemporarilyHiddenInEditor( true );
		}
	}

	// Iterate through all of the BSP models and hide the ones which are not selected and are not already hidden
	if ( InWorld )
	{
		for ( TArray<ULevel*>::TConstIterator LevelIterator = InWorld->GetLevels().CreateConstIterator(); LevelIterator; ++LevelIterator )		
		{
			UModel& CurLevelModel = *( ( *LevelIterator )->Model );
			for ( TArray<FBspSurf>::TIterator SurfaceIterator( CurLevelModel.Surfs ); SurfaceIterator; ++SurfaceIterator )
			{
				FBspSurf& CurSurface = *SurfaceIterator;

				// Only modify surfaces that aren't selected and aren't already hidden
				if ( !( CurSurface.PolyFlags & PF_Selected ) && !CurSurface.IsHiddenEd() )
				{
					CurLevelModel.ModifySurf( SurfaceIterator.GetIndex(), false );
					CurSurface.bHiddenEdTemporary = true;
				}
			}
		}
	}
	RedrawLevelEditingViewports();
}


void UUnrealEdEngine::edactUnHideAll( UWorld* InWorld )
{
	// Iterate through all of the actors and unhide them
	for( FActorIterator It(InWorld); It; ++It )
	{
		AActor* Actor = *It;
		if( !FActorEditorUtils::IsABuilderBrush(Actor) && Actor->IsTemporarilyHiddenInEditor() )
		{
			// Save the actor to the transaction buffer to support undo/redo, but do
			// not call Modify, as we do not want to dirty the actor's package and
			// we're only editing temporary, transient values
			SaveToTransactionBuffer(Actor, false);
			Actor->SetIsTemporarilyHiddenInEditor( false );
		}
	}

	// Iterate through all of the BSP models and unhide them if they are already hidden
	if ( InWorld )
	{
		for ( TArray<ULevel*>::TConstIterator LevelIterator = InWorld->GetLevels().CreateConstIterator(); LevelIterator; ++LevelIterator )
		{
			UModel& CurLevelModel = *( ( *LevelIterator )->Model );
			for ( TArray<FBspSurf>::TIterator SurfaceIterator( CurLevelModel.Surfs ); SurfaceIterator; ++SurfaceIterator )
			{
				FBspSurf& CurSurface = *SurfaceIterator;
				if ( CurSurface.bHiddenEdTemporary )
				{
					CurLevelModel.ModifySurf( SurfaceIterator.GetIndex(), false );
					CurSurface.bHiddenEdTemporary = false;
				}
			}
		}
	}
	RedrawLevelEditingViewports();
}


void UUnrealEdEngine::edactHideSelectedStartup( UWorld* InWorld )
{
	// Fires ULevel::LevelDirtiedEvent when falling out of scope.
	FScopedLevelDirtied LevelDirtyCallback;

	// Iterate through all of the selected actors
	for ( FSelectionIterator It( GetSelectedActorIterator() ) ; It ; ++It )
	{
		AActor* Actor = static_cast<AActor*>( *It );
		checkSlow( Actor->IsA(AActor::StaticClass()) );

		// Set the actor to hide at editor startup, if it's not already set that way
		if ( !FActorEditorUtils::IsABuilderBrush(Actor) && !Actor->IsHiddenEd() && !Actor->IsHiddenEdAtStartup() )
		{
			Actor->Modify();
			Actor->bHiddenEd = true;
			LevelDirtyCallback.Request();
		}
	}

	if ( InWorld )
	{
		// Iterate through all of the selected BSP surfaces
		for ( TArray<ULevel*>::TConstIterator LevelIterator = InWorld->GetLevels().CreateConstIterator(); LevelIterator; ++LevelIterator )
		{
			UModel& CurLevelModel = *( ( *LevelIterator )->Model );
			for ( TArray<FBspSurf>::TIterator SurfaceIterator( CurLevelModel.Surfs ); SurfaceIterator; ++SurfaceIterator )
			{
				FBspSurf& CurSurface = *SurfaceIterator;
				
				// Set the BSP surface to hide at editor startup, if it's not already set that way
				const bool bSelected = CurSurface.Actor->IsSelected() || (CurSurface.PolyFlags & PF_Selected);
				if (bSelected && !CurSurface.IsHiddenEdAtStartup() && !CurSurface.IsHiddenEd())
				{
					CurLevelModel.Modify();
					CurLevelModel.ModifySurf( SurfaceIterator.GetIndex(), false );
					CurSurface.PolyFlags |= PF_HiddenEd;
					LevelDirtyCallback.Request();
				}
			}
		}
	}
	RedrawLevelEditingViewports();
}


void UUnrealEdEngine::edactUnHideAllStartup( UWorld* InWorld )
{
	// Fires ULevel::LevelDirtiedEvent when falling out of scope.
	FScopedLevelDirtied LevelDirtyCallback;

	// Iterate over all actors
	for ( FActorIterator It(InWorld); It ; ++It )
	{
		AActor* Actor = static_cast<AActor*>( *It );
		checkSlow( Actor->IsA(AActor::StaticClass()) );

		// If the actor is set to be hidden at editor startup, change it so that it will be shown at startup
		if ( !FActorEditorUtils::IsABuilderBrush(Actor) && Actor->IsHiddenEdAtStartup() )
		{
			Actor->Modify();
			Actor->bHiddenEd = false;
			LevelDirtyCallback.Request();
		}
	}

	if ( InWorld )
	{
		// Iterate over all BSP surfaces
		for ( TArray<ULevel*>::TConstIterator LevelIterator = InWorld->GetLevels().CreateConstIterator(); LevelIterator; ++LevelIterator )
		{
			UModel& CurLevelModel = *( ( *LevelIterator )->Model );
			for ( TArray<FBspSurf>::TIterator SurfaceIterator( CurLevelModel.Surfs ); SurfaceIterator; ++SurfaceIterator )
			{
				FBspSurf& CurSurface = *SurfaceIterator;

				// If the BSP surface is set to be hidden at editor startup, change it so that it will be shown at startup
				if ( CurSurface.IsHiddenEdAtStartup() )
				{
					CurLevelModel.Modify();
					CurLevelModel.ModifySurf( SurfaceIterator.GetIndex(), false );
					CurSurface.PolyFlags &= ~PF_HiddenEd;
					LevelDirtyCallback.Request();
				}
			}
		}
	}
	RedrawLevelEditingViewports();
}


void UUnrealEdEngine::edactUnHideSelectedStartup( UWorld* InWorld )
{
	// Fires ULevel::LevelDirtiedEvent when falling out of scope.
	FScopedLevelDirtied LevelDirtyCallback;

	// Iterate over all selected actors
	for ( FSelectionIterator It( GetSelectedActorIterator() ) ; It ; ++It )
	{
		AActor* Actor = static_cast<AActor*>( *It );
		checkSlow( Actor->IsA(AActor::StaticClass()) );

		// Mark the selected actor as showing at editor startup if it was currently set to be hidden
		if ( !FActorEditorUtils::IsABuilderBrush(Actor) && Actor->IsHiddenEdAtStartup() )
		{
			Actor->Modify();
			Actor->bHiddenEd = false;
			LevelDirtyCallback.Request();
		}
	}

	if ( InWorld )
	{
		// Iterate over all selected BSP surfaces
		for ( TArray<ULevel*>::TConstIterator LevelIterator = InWorld->GetLevels().CreateConstIterator(); LevelIterator; ++LevelIterator )
		{
			UModel& CurLevelModel = *( ( *LevelIterator )->Model );
			for ( TArray<FBspSurf>::TIterator SurfaceIterator( CurLevelModel.Surfs ); SurfaceIterator; ++SurfaceIterator )
			{
				FBspSurf& CurSurface = *SurfaceIterator;

				// Mark the selected BSP surface as showing at editor startup if it was currently set to be hidden
				const bool bSelected = CurSurface.Actor->IsSelected() || (CurSurface.PolyFlags & PF_Selected);
				if (bSelected && CurSurface.IsHiddenEdAtStartup())
				{
					CurLevelModel.Modify();
					CurLevelModel.ModifySurf( SurfaceIterator.GetIndex(), false );
					CurSurface.PolyFlags &= ~PF_HiddenEd;
					LevelDirtyCallback.Request();
				}
			}
		}
	}
	RedrawLevelEditingViewports();
}


void UUnrealEdEngine::edactUnhideSelected( UWorld* InWorld )
{
	// Assemble a list of actors to hide.
	TArray<AActor*> ActorsToShow;
	for ( FSelectionIterator It( GetSelectedActorIterator() ) ; It ; ++It )
	{
		AActor* Actor = static_cast<AActor*>( *It );
		checkSlow( Actor->IsA(AActor::StaticClass()) );
		
		// Don't consider already visible actors or the builder brush
		if ( !FActorEditorUtils::IsABuilderBrush(Actor) && Actor->IsHiddenEd() )
		{
			ActorsToShow.Add( Actor );
		}
	}
	
	// Show the actors that were selected
	if ( ActorsToShow.Num() > 0 )
	{
		USelection* SelectedActors = GetSelectedActors();
		SelectedActors->Modify();

		for( int32 ActorIndex = 0 ; ActorIndex < ActorsToShow.Num() ; ++ActorIndex )
		{
			AActor* Actor = ActorsToShow[ ActorIndex ];
			
			// Save the actor to the transaction buffer to support undo/redo, but do
			// not call Modify, as we do not want to dirty the actor's package and
			// we're only editing temporary, transient values
			SaveToTransactionBuffer(Actor, false);
			Actor->SetIsTemporarilyHiddenInEditor( false );
		}
	}

	// Iterate through all of the BSP models and show any that were selected
	if ( InWorld )
	{
		for ( TArray<ULevel*>::TConstIterator LevelIterator = InWorld->GetLevels().CreateConstIterator(); LevelIterator; ++LevelIterator )
		{
			UModel& CurLevelModel = *( ( *LevelIterator )->Model );
			for ( TArray<FBspSurf>::TIterator SurfaceIterator( CurLevelModel.Surfs ); SurfaceIterator; ++SurfaceIterator )
			{
				FBspSurf& CurSurface = *SurfaceIterator;
				if ( ( CurSurface.PolyFlags & PF_Selected ) && !CurSurface.IsHiddenEd() )
				{
					CurLevelModel.ModifySurf( SurfaceIterator.GetIndex(), false );
					CurSurface.bHiddenEdTemporary = false;
				}
			}
		}
	}
	RedrawLevelEditingViewports();
}

void UUnrealEdEngine::CreateBSPVisibilityMap(UWorld* InWorld, TMap<AActor*, TArray<int32>>& OutBSPMap, bool& bOutAllVisible  )
{
	// Start out true, we do not know otherwise.
	bOutAllVisible = true;

	// Iterate through all of the BSP models and any that are visible to the list.
	if ( InWorld )
	{
		for ( TArray<ULevel*>::TConstIterator LevelIterator = InWorld->GetLevels().CreateConstIterator(); LevelIterator; ++LevelIterator )
		{
			UModel& CurLevelModel = *( ( *LevelIterator )->Model );
			for ( TArray<FBspSurf>::TIterator SurfaceIterator( CurLevelModel.Surfs ); SurfaceIterator; ++SurfaceIterator )
			{
				FBspSurf& CurSurface = *SurfaceIterator;

				// If the surface is visible, we will want to add it to the map.
				if ( CurSurface.bHiddenEdTemporary == false )
				{
					// First check if we have already added our surface's brush actor to the map.
					TArray<int32>* BrushPolyList = OutBSPMap.Find(CurSurface.Actor);
					if(BrushPolyList)
					{
						// We found the brush actor on the list, so add our polygon ID to the list.
						BrushPolyList->Add(CurSurface.iBrushPoly);
					}
					else
					{
						// The brush actor has not been added to the map, add it.
						OutBSPMap.Add(CurSurface.Actor, TArray<int32>());

						// Grab the list out and add our brush poly to it.
						BrushPolyList = OutBSPMap.Find(CurSurface.Actor);
						BrushPolyList->Add(CurSurface.iBrushPoly);

					}
				}
				else
				{
					// We found one that is not visible, so they are not ALL visible. We will continue to map out geometry to come up with a complete Visibility map.
					bOutAllVisible = false;
				}
			}
		}
	}
}

void UUnrealEdEngine::MakeBSPMapVisible(const TMap<AActor*, TArray<int32>>& InBSPMap, UWorld* InWorld )
{
	// Iterate through all of the BSP models and show any that were selected
	if ( InWorld )
	{
		for ( TArray<ULevel*>::TConstIterator LevelIterator = InWorld->GetLevels().CreateConstIterator(); LevelIterator; ++LevelIterator )
		{
			UModel& CurLevelModel = *( ( *LevelIterator )->Model );
			for ( TArray<FBspSurf>::TIterator SurfaceIterator( CurLevelModel.Surfs ); SurfaceIterator; ++SurfaceIterator )
			{
				FBspSurf& CurSurface = *SurfaceIterator;

				// Check if we can find the surface's actor in the map.
				const TArray<int32>* BrushPolyList = InBSPMap.Find(CurSurface.Actor);
				if(BrushPolyList)
				{
					// We have the list of brush polygons that are visible, check if the current one is on the list.
					if(BrushPolyList->FindByKey(CurSurface.iBrushPoly))
					{
						// Make the surface visible.
						CurSurface.bHiddenEdTemporary = false;
					}
					else
					{
						// The brush poly was not in the map, so it should be hidden.
						CurSurface.bHiddenEdTemporary = true;
					}
				}
				else
				{
					// There was no brush poly list, that means no polygon on this brush was visible, make this surface hidden.
					CurSurface.bHiddenEdTemporary = true;
				}
			}
		}
	}

}

AActor* UUnrealEdEngine::GetDesiredAttachmentState(TArray<AActor*>& OutNewChildren)
{
	// Get the selection set (first one will be the new base)
	AActor* NewBase = NULL;
	OutNewChildren.Empty();
	for ( FSelectionIterator It( GEditor->GetSelectedActorIterator() ) ; It ; ++It )
	{
		AActor* SelectedActor = Cast<AActor>(*It);
		if(SelectedActor)
		{
			OutNewChildren.AddUnique(SelectedActor);
		}
	}

	// Last element of the array becomes new base
	if(OutNewChildren.Num() > 0)
	{
		NewBase = OutNewChildren.Pop();
	}

	return NewBase;
}

void UUnrealEdEngine::AttachSelectedActors()
{
	const FScopedTransaction Transaction( NSLOCTEXT("Editor", "UndoAction_PerformAttachment", "Attach actors") );

	// Get what we want attachment to be
	TArray<AActor*> NewChildren;
	AActor* NewBase = GetDesiredAttachmentState(NewChildren);
	if(NewBase && NewBase->GetRootComponent() && (NewChildren.Num() > 0))
	{
	
		// Do the actual base change
		for(int32 ChildIdx=0; ChildIdx<NewChildren.Num(); ChildIdx++)
		{
			AActor* Child = NewChildren[ChildIdx];
			if( Child )
			{
				ParentActors( NewBase, Child, NAME_None );
			}
		}

		RedrawLevelEditingViewports();
	}
}

void UUnrealEdEngine::edactSelectAll( UWorld* InWorld )
{
	// If there are a lot of actors to process, pop up a warning "are you sure?" box
	int32 NumActors = InWorld->GetActorCount();
	bool bShowProgress = false;
	if( NumActors >= EditorActorSelectionDefs::MaxActorsToSelectBeforeWarning )
	{
		bShowProgress = true;

		const FText ConfirmText = FText::Format( NSLOCTEXT("UnrealEd", "Warning_ManyActorsForSelect", "There are {0} actors in the world. Are you sure you want to select them all?" ), FText::AsNumber(NumActors) );

		FSuppressableWarningDialog::FSetupInfo Info( ConfirmText, NSLOCTEXT("UnrealEd", "Warning_ManyActors", "Warning: Many Actors" ), "Warning_ManyActors" );
		Info.ConfirmText = NSLOCTEXT("ModalDialogs", "SelectAllConfirm", "Select All");
		Info.CancelText = NSLOCTEXT("ModalDialogs", "SelectAllCancel", "Cancel");

		FSuppressableWarningDialog ManyActorsWarning( Info );
		if( ManyActorsWarning.ShowModal() == FSuppressableWarningDialog::Cancel )
		{
			return;
		}
	}

	if( bShowProgress )
	{
		GWarn->BeginSlowTask( LOCTEXT("BeginSelectAllActorsTaskStatusMessage", "Selecting All Actors"), true);
	}

	// Add all selected actors' layer name to the LayerArray.
	USelection* SelectedActors = GetSelectedActors();

	SelectedActors->BeginBatchSelectOperation();

	SelectedActors->Modify();

	for( FActorIterator It(InWorld); It; ++It )
	{
		AActor* Actor = *It;
		if( !Actor->IsSelected() && !Actor->IsHiddenEd() && Actor->IsSelectable())
		{
			SelectActor( Actor, 1, 0 );
		}
	}

	// Iterate through all of the BSP models and select them if they are not hidden
	if ( InWorld )
	{
		for ( TArray<ULevel*>::TConstIterator LevelIterator = InWorld->GetLevels().CreateConstIterator(); LevelIterator; ++LevelIterator )
		{
			UModel& CurLevelModel = *( ( *LevelIterator )->Model );
			for ( TArray<FBspSurf>::TIterator SurfaceIterator( CurLevelModel.Surfs ); SurfaceIterator; ++SurfaceIterator )
			{
				FBspSurf& CurSurface = *SurfaceIterator;
				if ( !CurSurface.IsHiddenEd() )
				{
					CurLevelModel.ModifySurf( SurfaceIterator.GetIndex(), false );
					CurSurface.PolyFlags |= PF_Selected;
				}
			}
		}
	}

	SelectedActors->EndBatchSelectOperation();

	NoteSelectionChange();

	if( bShowProgress )
	{
		GWarn->EndSlowTask( );
	}
}


void UUnrealEdEngine::edactSelectInvert( UWorld* InWorld )
{
	// If there are a lot of actors to process, pop up a warning "are you sure?" box
	int32 NumActors = InWorld->GetActorCount();
	bool bShowProgress = false;
	if( NumActors >= EditorActorSelectionDefs::MaxActorsToSelectBeforeWarning )
	{
		bShowProgress = true;
		const FText ConfirmText = FText::Format( NSLOCTEXT("UnrealEd", "Warning_ManyActorsForInvertSelect", "There are {0} actors in the world. Are you sure you want to invert selection on them all?" ), FText::AsNumber(NumActors) );

		FSuppressableWarningDialog::FSetupInfo Info ( ConfirmText, NSLOCTEXT("UnrealEd", "Warning_ManyActors", "Warning: Many Actors" ), "Warning_ManyActors" );
		Info.ConfirmText = NSLOCTEXT("ModalDialogs", "InvertSelectionConfirm", "Invert Selection");
		Info.CancelText = NSLOCTEXT("ModalDialogs", "InvertSelectionCancel", "Cancel");

		FSuppressableWarningDialog ManyActorsWarning( Info );
		if( ManyActorsWarning.ShowModal() == FSuppressableWarningDialog::Cancel )
		{
			return;
		}
	}

	if( bShowProgress )
	{
		GWarn->BeginSlowTask( LOCTEXT("BeginInvertingActorSelectionTaskMessage", "Inverting Selected Actors"), true);
	}

	USelection* SelectedActors = GetSelectedActors();
	SelectedActors->BeginBatchSelectOperation();

	SelectedActors->Modify();

	// Iterate through all of the actors and select them if they are not currently selected (and not hidden)
	// or deselect them if they are currently selected

	// Turn off Grouping during this process to avoid double toggling of selected actors via group selection
	const bool bGroupingActiveSaved = UActorGroupingUtils::IsGroupingActive();
	UActorGroupingUtils::SetGroupingActive(false);
	for( FActorIterator It(InWorld); It; ++It )
	{
		AActor* Actor = *It;
		if( !FActorEditorUtils::IsABuilderBrush(Actor) && !Actor->IsHiddenEd() )
		{
			SelectActor( Actor, !Actor->IsSelected(), false );
		}
	}
	// Restore bGroupingActive to its original value
	UActorGroupingUtils::SetGroupingActive(bGroupingActiveSaved);

	// Iterate through all of the BSP models and select them if they are not currently selected (and not hidden)
	// or deselect them if they are currently selected
	if ( InWorld )
	{
		for ( TArray<ULevel*>::TConstIterator LevelIterator = InWorld->GetLevels().CreateConstIterator(); LevelIterator; ++LevelIterator )
		{
			UModel& CurLevelModel = *( ( *LevelIterator )->Model );
			for ( TArray<FBspSurf>::TIterator SurfaceIterator( CurLevelModel.Surfs ); SurfaceIterator; ++SurfaceIterator )
			{
				FBspSurf& CurSurface = *SurfaceIterator;
				if ( !CurSurface.IsHiddenEd() )
				{
					CurLevelModel.ModifySurf( SurfaceIterator.GetIndex(), false );
					CurSurface.PolyFlags ^= PF_Selected;
				}
			}
		}
	}

	SelectedActors->EndBatchSelectOperation();

	NoteSelectionChange();

	if( bShowProgress )
	{
		GWarn->EndSlowTask( );
	}
}

static void GetAttachedActors( AActor* Actor, bool bRecurseChildren, TSet< AActor* >& OutActors )
{
	TArray< AActor* > ChildrenActors;
	Actor->GetAttachedActors( ChildrenActors );
	for ( AActor* ChildActor : ChildrenActors )
	{
		OutActors.Add( ChildActor );

		if ( bRecurseChildren )
		{
			GetAttachedActors( ChildActor, bRecurseChildren, OutActors );
		}
	}
}

void UUnrealEdEngine::edactSelectAllChildren( bool bRecurseChildren )
{
	USelection* CurrentSelection = GetSelectedActors();

	TArray< AActor* > SelectedActors;
	CurrentSelection->GetSelectedObjects< AActor >( SelectedActors );

	CurrentSelection->BeginBatchSelectOperation();
	CurrentSelection->Modify();

	// Turn off Grouping during this process to avoid double toggling of selected actors via group selection
	const bool bGroupingActiveSaved = UActorGroupingUtils::IsGroupingActive();
	UActorGroupingUtils::SetGroupingActive( false );

	// Iterate through all the selected actors and select their children if they are not currently selected
	TSet< AActor* > ActorsToSelect;
	for ( AActor* Actor : SelectedActors )
	{
		// Don't recurse through the same actor twice
		if ( !bRecurseChildren || !ActorsToSelect.Contains( Actor ) )
		{
			GetAttachedActors( Actor, bRecurseChildren, ActorsToSelect );
		}
	}

	for ( AActor* Actor : ActorsToSelect )
	{
		if ( !FActorEditorUtils::IsABuilderBrush( Actor ) && !Actor->IsSelected() )
		{
			// Select actor even if hidden
			SelectActor( Actor, true, false, true );
		}
	}

	// Restore bGroupingActive to its original value
	UActorGroupingUtils::SetGroupingActive( bGroupingActiveSaved );

	CurrentSelection->EndBatchSelectOperation();

	NoteSelectionChange();
}

void UUnrealEdEngine::edactSelectOfClass( UWorld* InWorld, UClass* Class )
{
	USelection* SelectedActors = GetSelectedActors();
	SelectedActors->BeginBatchSelectOperation();

	SelectedActors->Modify();

	for( TActorIterator<AActor> It(InWorld, Class); It; ++It )
	{
		AActor* Actor = *It;
		if( Actor->GetClass()==Class && !Actor->IsSelected() && !Actor->IsHiddenEd() )
		{
			// Selection by class not permitted for actors belonging to prefabs.
			// Selection by class not permitted for builder brushes.
			if ( !FActorEditorUtils::IsABuilderBrush(Actor) )
			{
				SelectActor( Actor, 1, 0 );
			}
		}
	}

	SelectedActors->EndBatchSelectOperation();
	NoteSelectionChange();
}


void UUnrealEdEngine::edactSelectOfClassAndArchetype( UWorld* InWorld, const TSubclassOf<AActor> InClass, const UObject* InArchetype )
{
	USelection* SelectedActors = GetSelectedActors();
	SelectedActors->BeginBatchSelectOperation();

	SelectedActors->Modify();

	// Select all actors with of the provided class and archetype, assuming they aren't already selected, 
	// aren't hidden in the editor, aren't a member of a prefab, and aren't builder brushes
	for( TActorIterator<AActor> ActorIter(InWorld, InClass); ActorIter; ++ActorIter )
	{
		AActor* CurActor = *ActorIter;
		if ( CurActor->GetClass() == InClass && CurActor->GetArchetype() == InArchetype && !CurActor->IsSelected() 
			&& !CurActor->IsHiddenEd() && !FActorEditorUtils::IsABuilderBrush(CurActor) )
		{
			SelectActor( CurActor, true, false );
		}
	}

	SelectedActors->EndBatchSelectOperation();
	NoteSelectionChange();
}


void UUnrealEdEngine::edactSelectSubclassOf( UWorld* InWorld, UClass* Class )
{
	USelection* SelectedActors = GetSelectedActors();
	SelectedActors->BeginBatchSelectOperation();

	SelectedActors->Modify();

	for( TActorIterator<AActor> It(InWorld, Class); It; ++It )
	{
		AActor* Actor = *It;
		if( !Actor->IsSelected() && !Actor->IsHiddenEd() )
		{
			// Selection by class not permitted for actors belonging to prefabs.
			// Selection by class not permitted for builder brushes.
			if ( !FActorEditorUtils::IsABuilderBrush(Actor) )
			{
				SelectActor( Actor, 1, 0 );
			}
		}
	}

	SelectedActors->EndBatchSelectOperation();
	NoteSelectionChange();
}


void UUnrealEdEngine::edactSelectDeleted( UWorld* InWorld )
{
	USelection* SelectedActors = GetSelectedActors();
	SelectedActors->BeginBatchSelectOperation();

	SelectedActors->Modify();

	bool bSelectionChanged = false;
	for( FActorIterator It(InWorld); It; ++It )
	{
		AActor* Actor = *It;
		if( !Actor->IsSelected() && !Actor->IsHiddenEd() )
		{
			if( Actor->IsPendingKill() )
			{
				bSelectionChanged = true;
				SelectActor( Actor, 1, 0 );
			}
		}
	}

	SelectedActors->EndBatchSelectOperation();

	if ( bSelectionChanged )
	{
		NoteSelectionChange();
	}
}

////////////////////////////////////////////////////////////////////////////////////////////////////////////////////////
//
//	Select matching static meshes.
//
////////////////////////////////////////////////////////////////////////////////////////////////////////////////////////

namespace {

/**
 * Information about an actor and its static mesh.
 */
class FStaticMeshActor
{
public:
	/** Non-NULL if the actor is a static mesh. */
	AStaticMeshActor* StaticMeshActor;
	/** Non-NULL if the actor has a static mesh. */
	UStaticMesh* StaticMesh;

	FStaticMeshActor()
		: StaticMeshActor(NULL)
		, StaticMesh(NULL)
	{}

	bool IsStaticMeshActor() const
	{
		return StaticMeshActor != NULL;
	}

	bool HasStaticMesh() const
	{
		return StaticMesh != NULL;
	}

	/**
	 * Extracts the static mesh information from the specified actor.
	 */
	static bool GetStaticMeshInfoFromActor(AActor* Actor, FStaticMeshActor& OutStaticMeshActor)
	{
		OutStaticMeshActor.StaticMeshActor = Cast<AStaticMeshActor>( Actor );

		if( OutStaticMeshActor.IsStaticMeshActor() )
		{
			if ( OutStaticMeshActor.StaticMeshActor->GetStaticMeshComponent() )
			{
				OutStaticMeshActor.StaticMesh = OutStaticMeshActor.StaticMeshActor->GetStaticMeshComponent()->GetStaticMesh();
			}
		}
		return OutStaticMeshActor.HasStaticMesh();
	}
};

} // namespace


void UUnrealEdEngine::edactSelectMatchingStaticMesh( bool bAllClasses )
{
	TArray<FStaticMeshActor> StaticMeshActors;

	TArray<UWorld*> SelectedWorlds;
	// Make a list of selected actors with static meshes.
	for ( FSelectionIterator It( GetSelectedActorIterator() ) ; It ; ++It )
	{
		AActor* Actor = static_cast<AActor*>( *It );
		checkSlow( Actor->IsA(AActor::StaticClass()) );

		FStaticMeshActor ActorInfo;
		if ( FStaticMeshActor::GetStaticMeshInfoFromActor( Actor, ActorInfo ) )
		{
			if ( ActorInfo.IsStaticMeshActor() )
			{
				StaticMeshActors.Add( ActorInfo );
				SelectedWorlds.AddUnique( Actor->GetWorld() );	
			}				
		}
	}
	if( SelectedWorlds.Num() == 0 )
	{
		UE_LOG(LogEditorActor, Log, TEXT("No worlds found in edactSelectMatchingStaticMesh") );
		return;
	}
	// Make sure we have only 1 valid world 
	check(SelectedWorlds.Num() == 1);
	USelection* SelectedActors = GetSelectedActors();
	SelectedActors->BeginBatchSelectOperation();
	SelectedActors->Modify();

	// Loop through all non-hidden actors in visible levels, selecting those that have one of the
	// static meshes in the list.
	for( FActorIterator It(SelectedWorlds[0]); It; ++It )
	{
		AActor* Actor = *It;
		if ( !Actor->IsHiddenEd() )
		{
			FStaticMeshActor ActorInfo;
			if ( FStaticMeshActor::GetStaticMeshInfoFromActor( Actor, ActorInfo ) )
			{
				bool bSelectActor = false;
				if ( bAllClasses || ActorInfo.IsStaticMeshActor() )
				{
					for ( int32 i = 0 ; i < StaticMeshActors.Num() ; ++i )
					{
						if ( StaticMeshActors[i].StaticMesh == ActorInfo.StaticMesh )
						{
							bSelectActor = true;
							break;
						}
					}
				}

				if ( bSelectActor )
				{
					SelectActor( Actor, true, false );
				}
			}
		}
	}

	SelectedActors->EndBatchSelectOperation();
	NoteSelectionChange();
}


void UUnrealEdEngine::edactSelectMatchingSkeletalMesh(bool bAllClasses)
{
	TArray<USkeletalMesh*> SelectedMeshes;
	bool bSelectSkelMeshActors = false;
	bool bSelectPawns = false;

	TArray<UWorld*> SelectedWorlds;
	// Make a list of skeletal meshes of selected actors, and note what classes we have selected.
	for ( FSelectionIterator It( GetSelectedActorIterator() ) ; It ; ++It )
	{
		AActor* Actor = static_cast<AActor*>( *It );
		checkSlow( Actor->IsA(AActor::StaticClass()) );

		// Look for SkelMeshActor
		ASkeletalMeshActor* SkelMeshActor = Cast<ASkeletalMeshActor>(Actor);
		if(SkelMeshActor && SkelMeshActor->GetSkeletalMeshComponent())
		{
			bSelectSkelMeshActors = true;
			SelectedMeshes.AddUnique(SkelMeshActor->GetSkeletalMeshComponent()->SkeletalMesh);
			SelectedWorlds.AddUnique(Actor->GetWorld());			
		}

		// Look for Pawn
		APawn* Pawn = Cast<APawn>(Actor);
		if (Pawn)
		{
			USkeletalMeshComponent* PawnSkeletalMesh = Pawn->FindComponentByClass<USkeletalMeshComponent>();
			if (PawnSkeletalMesh)
			{
				bSelectPawns = true;
				SelectedMeshes.AddUnique(PawnSkeletalMesh->SkeletalMesh);
				SelectedWorlds.AddUnique(Actor->GetWorld());
			}
		}
	}
	if( SelectedWorlds.Num() == 0 )
	{
		UE_LOG(LogEditorActor, Log, TEXT("No worlds found in edactSelectMatchingSkeletalMesh") );
		return;
	}
	// Make sure we have only 1 valid world 
	check( SelectedWorlds.Num() == 1 );
	// If desired, select all class types
	if(bAllClasses)
	{
		bSelectSkelMeshActors = true;
		bSelectPawns = true;
	}

	USelection* SelectedActors = GetSelectedActors();
	SelectedActors->BeginBatchSelectOperation();
	SelectedActors->Modify();

	// Loop through all non-hidden actors in visible levels, selecting those that have one of the skeletal meshes in the list.
	for( FActorIterator It(SelectedWorlds[0]); It; ++It )
	{
		AActor* Actor = *It;
		if ( !Actor->IsHiddenEd() )
		{
			bool bSelectActor = false;

			if(bSelectSkelMeshActors)
			{
				ASkeletalMeshActor* SkelMeshActor = Cast<ASkeletalMeshActor>(Actor);
				if( SkelMeshActor && 
					SkelMeshActor->GetSkeletalMeshComponent() && 
					SelectedMeshes.Contains(SkelMeshActor->GetSkeletalMeshComponent()->SkeletalMesh) )
				{
					bSelectActor = true;
				}
			}

			if(bSelectPawns)
			{
				APawn* Pawn = Cast<APawn>(Actor);
				if (Pawn)
				{
					USkeletalMeshComponent* PawnSkeletalMesh = Pawn->FindComponentByClass<USkeletalMeshComponent>();
					if (PawnSkeletalMesh && SelectedMeshes.Contains(PawnSkeletalMesh->SkeletalMesh) )
					{
						bSelectActor = true;
					}
				}
			}

			if ( bSelectActor )
			{
				SelectActor( Actor, true, false );
			}
		}
	}

	SelectedActors->EndBatchSelectOperation();
	NoteSelectionChange();
}


void UUnrealEdEngine::edactSelectMatchingMaterial()
{
	// Set for fast lookup of used materials.
	TSet<UMaterialInterface*> MaterialsInSelection;

	TArray<UWorld*> SelectedWorlds;
	// For each selected actor, find all the materials used by this actor.
	for ( FSelectionIterator ActorItr( GetSelectedActorIterator() ) ; ActorItr ; ++ActorItr )
	{
		AActor* CurrentActor = Cast<AActor>( *ActorItr );

		if( CurrentActor )
		{
			// Find the materials by iterating over every primitive component.
			for (UActorComponent* Component : CurrentActor->GetComponents())
			{
				if (UPrimitiveComponent* CurrentComponent = Cast<UPrimitiveComponent>(Component))
				{
					TArray<UMaterialInterface*> UsedMaterials;
					CurrentComponent->GetUsedMaterials(UsedMaterials);
					MaterialsInSelection.Append(UsedMaterials);
					SelectedWorlds.AddUnique(CurrentActor->GetWorld());
				}
			}
		}
	}

	if( SelectedWorlds.Num() == 0 )
	{
		UE_LOG(LogEditorActor, Log, TEXT("No worlds found in edactSelectMatchingMaterial") );
		return;
	}
	// Make sure we have only 1 valid world 
	check( SelectedWorlds.Num() == 1 );

	USelection* SelectedActors = GetSelectedActors();
	SelectedActors->BeginBatchSelectOperation();
	SelectedActors->Modify();	

	// Now go over every actor and see if any of the actors are using any of the materials that 
	// we found above.
	for( FActorIterator ActorIt(SelectedWorlds[0]); ActorIt; ++ActorIt )
	{
		AActor* Actor = *ActorIt;

		// Do not bother checking hidden actors
		if( !Actor->IsHiddenEd() )
		{
			TInlineComponentArray<UPrimitiveComponent*> PrimitiveComponents;
			Actor->GetComponents(PrimitiveComponents);

			const int32 NumComponents = PrimitiveComponents.Num();
			for (int32 ComponentIndex = 0; ComponentIndex < NumComponents; ++ComponentIndex )
			{
				UPrimitiveComponent* CurrentComponent = PrimitiveComponents[ComponentIndex];

				TArray<UMaterialInterface*> UsedMaterials;
				CurrentComponent->GetUsedMaterials( UsedMaterials );
				const int32 NumMaterials = UsedMaterials.Num();
				// Iterate over every material we found so far and see if its in the list of materials used by selected actors.
				for( int32 MatIndex = 0; MatIndex < NumMaterials; ++MatIndex )
				{
					UMaterialInterface* Material = UsedMaterials[ MatIndex ];
					// Is this material used by currently selected actors?
					if( MaterialsInSelection.Find( Material ) )
					{
						SelectActor( Actor, true, false );
						// We dont need to continue searching as this actor has already been selected
						MatIndex = NumMaterials;
						ComponentIndex = NumComponents;
					}
				}
			}
		}
	}

	SelectedActors->EndBatchSelectOperation();
	NoteSelectionChange();
}


void UUnrealEdEngine::edactSelectMatchingEmitter()
{
	TArray<UParticleSystem*> SelectedParticleSystemTemplates;

	TArray<UWorld*> SelectedWorlds;
	// Check all of the currently selected actors to find the relevant particle system templates to use to match
	for ( FSelectionIterator SelectedIterator( GetSelectedActorIterator() ) ; SelectedIterator ; ++SelectedIterator )
	{
		AActor* Actor = static_cast<AActor*>( *SelectedIterator );
		checkSlow( Actor->IsA(AActor::StaticClass()) );

		AEmitter* Emitter = Cast<AEmitter>( Actor );
		
		if ( Emitter && Emitter->GetParticleSystemComponent() && Emitter->GetParticleSystemComponent()->Template )
		{
			SelectedParticleSystemTemplates.AddUnique( Emitter->GetParticleSystemComponent()->Template );
			SelectedWorlds.AddUnique( Actor->GetWorld() );
		}
	}

	if( SelectedWorlds.Num() == 0 )
	{
		UE_LOG(LogEditorActor, Log, TEXT("No worlds found in edactSelectMatchingEmitter") );
		return;
	}
	// Make sure we have only 1 valid world 
	check( SelectedWorlds.Num() == 1 );

	USelection* SelectedActors = GetSelectedActors();
	SelectedActors->BeginBatchSelectOperation();
	SelectedActors->Modify();
	// Iterate over all of the non-hidden actors, selecting those who have a particle system template that matches one from the previously-found list
	for( TActorIterator<AEmitter> ActorIterator(SelectedWorlds[0]); ActorIterator; ++ActorIterator )
	{
		AEmitter* ActorAsEmitter = *ActorIterator;
		if ( !ActorAsEmitter->IsHiddenEd() )
		{
			if ( ActorAsEmitter->GetParticleSystemComponent() && SelectedParticleSystemTemplates.Contains( ActorAsEmitter->GetParticleSystemComponent()->Template ) )
			{
				SelectActor( ActorAsEmitter, true, false );
			}
		}
	}

	SelectedActors->EndBatchSelectOperation();
	NoteSelectionChange();
}



void UUnrealEdEngine::edactSelectRelevantLights( UWorld* InWorld )
{
	TArray<ALight*> RelevantLightList;
	// Make a list of selected actors with static meshes.
	for ( FSelectionIterator It( GetSelectedActorIterator() ) ; It ; ++It )
	{
		AActor* Actor = static_cast<AActor*>( *It );
		checkSlow( Actor->IsA(AActor::StaticClass()) );

		if (Actor->GetLevel()->IsCurrentLevel() )
		{
			// Gather static lighting info from each of the actor's components.
			for (UActorComponent* Component : Actor->GetComponents())
			{
				UPrimitiveComponent* Primitive = Cast<UPrimitiveComponent>(Component);
				if (Primitive && Primitive->IsRegistered())
				{
					TArray<const ULightComponent*> RelevantLightComponents;
					InWorld->Scene->GetRelevantLights(Primitive, &RelevantLightComponents);

					for (int32 LightComponentIndex = 0; LightComponentIndex < RelevantLightComponents.Num(); LightComponentIndex++)
					{
						const ULightComponent* LightComponent = RelevantLightComponents[LightComponentIndex];
						ALight* LightOwner = Cast<ALight>(LightComponent->GetOwner());
						if (LightOwner)
						{
							RelevantLightList.AddUnique(LightOwner);
						}
					}
				}
			}
		}
	}

	USelection* SelectedActors = GetSelectedActors();
	SelectedActors->BeginBatchSelectOperation();
	SelectedActors->Modify();

	SelectNone( false, true );

	UE_LOG(LogEditorActor, Log, TEXT("Found %d relevant lights!"), RelevantLightList.Num());
	for (int32 LightIdx = 0; LightIdx < RelevantLightList.Num(); LightIdx++)
	{
		ALight* Light = RelevantLightList[LightIdx];
		if (Light)
		{
			SelectActor(Light, true, false);
			UE_LOG(LogEditorActor, Log, TEXT("\t%s"), *(Light->GetPathName()));
		}
	}

	SelectedActors->EndBatchSelectOperation();
	NoteSelectionChange();
}


void UUnrealEdEngine::edactAlignOrigin()
{
	// Fires ULevel::LevelDirtiedEvent when falling out of scope.
	FScopedLevelDirtied LevelDirtyCallback;

	// Apply transformations to all selected brushes.
	for ( FSelectionIterator It( GetSelectedActorIterator() ) ; It ; ++It )
	{
		AActor* Actor = static_cast<AActor*>( *It );
		checkSlow( Actor->IsA(AActor::StaticClass()) );

		ABrush* Brush = Cast< ABrush >( Actor );
		if ( Brush )
		{
			LevelDirtyCallback.Request();

			Brush->PreEditChange(NULL);
			Brush->Modify();

			//Snap the location of the brush to the grid
			FVector BrushLocation = Brush->GetActorLocation();
			BrushLocation.X = FMath::RoundToFloat( BrushLocation.X  / GetGridSize() ) * GetGridSize();
			BrushLocation.Y = FMath::RoundToFloat( BrushLocation.Y  / GetGridSize() ) * GetGridSize();
			BrushLocation.Z = FMath::RoundToFloat( BrushLocation.Z  / GetGridSize() ) * GetGridSize();
			Brush->SetActorLocation(BrushLocation, false);

			//Update EditorMode locations to match the new brush location
			FEditorModeTools& Tools = GLevelEditorModeTools();
			Tools.SetPivotLocation( Brush->GetActorLocation(), true );

			Brush->Brush->BuildBound();
			Brush->PostEditChange();
		}
	}
}


void UUnrealEdEngine::edactAlignVertices()
{
	// Fires ULevel::LevelDirtiedEvent when falling out of scope.
	FScopedLevelDirtied LevelDirtyCallback;
	
	//Before aligning verts, align the origin with the grid
	edactAlignOrigin();

	// Apply transformations to all selected brushes.
	for ( FSelectionIterator It( GetSelectedActorIterator() ) ; It ; ++It )
	{
		AActor* Actor = static_cast<AActor*>( *It );
		checkSlow( Actor->IsA(AActor::StaticClass()) );
		ABrush* Brush = Cast< ABrush >( Actor );
		if ( Brush )
		{
			LevelDirtyCallback.Request();

			Brush->PreEditChange(NULL);
			Brush->Modify();
			FVector BrushLocation = Brush->GetActorLocation();
			const FTransform BrushTransform = Brush->GetRootComponent()->GetComponentTransform();

			// Snap each vertex in the brush to an integer grid.
			UPolys* Polys = Brush->Brush->Polys;
			for( int32 PolyIdx=0; PolyIdx<Polys->Element.Num(); PolyIdx++ )
			{
				FPoly* Poly = &Polys->Element[PolyIdx];
				for( int32 VertIdx=0; VertIdx<Poly->Vertices.Num(); VertIdx++ )
				{
					const float GridSize = GetGridSize();

					// Snap each vertex to the nearest grid.
					const FVector Vertex = Poly->Vertices[VertIdx];
					const FVector VertexWorld = BrushTransform.TransformPosition(Vertex);
					const FVector VertexSnapped(FMath::RoundToFloat(VertexWorld.X / GridSize) * GridSize,
												FMath::RoundToFloat(VertexWorld.Y / GridSize) * GridSize,
												FMath::RoundToFloat(VertexWorld.Z / GridSize) * GridSize);
					const FVector VertexSnappedLocal = BrushTransform.InverseTransformPosition(VertexSnapped);

					Poly->Vertices[VertIdx] = VertexSnappedLocal;
				}

				// If the snapping resulted in an off plane polygon, triangulate it to compensate.
				if( !Poly->IsCoplanar() || !Poly->IsConvex() )
				{

					FPoly BadPoly = *Poly;
					// Remove the bad poly
					Polys->Element.RemoveAt( PolyIdx );

					// Triangulate the bad poly
					TArray<FPoly> Triangles;
					if ( BadPoly.Triangulate( Brush, Triangles ) > 0 )
					{
						// Add all new triangles to the brush
						for( int32 TriIdx = 0 ; TriIdx < Triangles.Num() ; ++TriIdx )
						{
							Polys->Element.Add( Triangles[TriIdx] );
						}
					}
					
					PolyIdx = -1;
				}
				else
				{
					if( RecomputePoly( Brush, &Polys->Element[PolyIdx] ) == -2 )
					{
						PolyIdx = -1;
					}

					if (UBrushEditingSubsystem* BrushSubsystem = GEditor->GetEditorSubsystem<UBrushEditingSubsystem>())
					{
						BrushSubsystem->UpdateGeometryFromBrush(Brush);
					}
				}
			}

			Brush->Brush->BuildBound();

			Brush->PostEditChange();
		}
	}
}

#undef LOCTEXT_NAMESPACE<|MERGE_RESOLUTION|>--- conflicted
+++ resolved
@@ -336,9 +336,12 @@
 			// Offset the actor's location.
 			Actor->TeleportTo(Actor->GetActorLocation() + ActorLocationOffset, Actor->GetActorRotation(), false, true);
 
-			// Re-label duplicated actors so that labels become unique
-			FActorLabelUtilities::SetActorLabelUnique(Actor, Actor->GetActorLabel(), &ActorLabels);
-			ActorLabels.Add(Actor->GetActorLabel());
+			if (!GetDefault<ULevelEditorMiscSettings>()->bAvoidRelabelOnPasteSelected)
+			{
+				// Re-label duplicated actors so that labels become unique
+				FActorLabelUtilities::SetActorLabelUnique(Actor, Actor->GetActorLabel(), &ActorLabels);
+				ActorLabels.Add(Actor->GetActorLabel());
+			}
 
 			LayersSubsystem->InitializeNewActorLayers(Actor);
 
@@ -1019,11 +1022,7 @@
 		{
 			LevelsAlreadyModified.Add( Level );
 			// Don't mark the level dirty when deleting external actors and the level is in `use external actors` mode.
-<<<<<<< HEAD
 			bool bShouldDirty = !(Actor->IsPackageExternal() && Level->IsUsingExternalActors());
-=======
-			bool bShouldDirty = !(Actor->IsPackageExternal() && Level->bUseExternalActors);
->>>>>>> 3ecbc206
 			Level->Modify(bShouldDirty);
 		}
 
