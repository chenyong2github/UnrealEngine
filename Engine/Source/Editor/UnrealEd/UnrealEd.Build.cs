// Copyright Epic Games, Inc. All Rights Reserved.

using UnrealBuildTool;
using System.IO;

public class UnrealEd : ModuleRules
{
	public UnrealEd(ReadOnlyTargetRules Target) : base(Target)
	{
		if(Target.Type != TargetType.Editor)
		{
			throw new BuildException("Unable to instantiate UnrealEd module for non-editor targets.");
		}

		PrivatePCHHeaderFile = "Private/UnrealEdPrivatePCH.h";

		SharedPCHHeaderFile = "Public/UnrealEdSharedPCH.h";

		PrivateIncludePaths.AddRange(
			new string[]
			{
				"Editor/UnrealEd/Private",
				"Editor/UnrealEd/Private/Settings",
				"Editor/PackagesDialog/Public",
				"Developer/DerivedDataCache/Public",
				"Developer/TargetPlatform/Public",
			}
		);

		PrivateIncludePathModuleNames.AddRange(
			new string[]
			{
				"BehaviorTreeEditor",
				"ClassViewer",
				"StructViewer",
				"ContentBrowser",
				"DerivedDataCache",
				"DesktopPlatform",
				"LauncherPlatform",
				"GameProjectGeneration",
				"ProjectTargetPlatformEditor",
				"ImageWrapper",
				"MainFrame",
				"MaterialEditor",
				"MergeActors",
				"MeshUtilities",
				"MessagingCommon",
				"MovieSceneCapture",
				"PlacementMode",
				"Settings",
				"SettingsEditor",
				"AudioEditor",
				"ViewportSnapping",
				"SourceCodeAccess",
				"IntroTutorials",
				"OutputLog",
				"Landscape",
				"LocalizationService",
				"HierarchicalLODUtilities",
				"MessagingRpc",
				"PortalRpc",
				"PortalServices",
				"BlueprintNativeCodeGen",
				"ViewportInteraction",
				"VREditor",
				"Persona",
				"PhysicsAssetEditor",
				"ClothingSystemEditorInterface",
				"NavigationSystem",
				"Media",
				"VirtualTexturingEditor",
			}
		);

		PublicDependencyModuleNames.AddRange(
			new string[]
			{
				"Core",
				"CoreUObject",
				"ApplicationCore",
				"DirectoryWatcher",
				"Documentation",
				"Engine",
				"Json",
				"Projects",
				"SandboxFile",
				"Slate",
				"SlateCore",
				"EditorStyle",
				"SourceControl",
				"UnrealEdMessages",
				"GameplayDebugger",
				"BlueprintGraph",
				"Http",
				"UnrealAudio",
				"FunctionalTesting",
				"AutomationController",
				"Localization",
				"AudioEditor",
				"NetworkFileSystem",
				"UMG",
				"NavigationSystem",
				"MeshDescription",
                "StaticMeshDescription",
                "MeshBuilder",
                "MaterialShaderQualitySettings",
                "EditorSubsystem",
                "InteractiveToolsFramework",
				"ToolMenusEditor",
            }
		);

		PrivateDependencyModuleNames.AddRange(
			new string[]
			{
				"AssetRegistry",
				"AssetTagsEditor",
				"LevelSequence",
				"AnimGraph",
				"AppFramework",
				"BlueprintGraph",
				"CinematicCamera",
				"CurveEditor",
				"DesktopPlatform",
				"LauncherPlatform",
				"EditorStyle",
				"EngineSettings",
				"ImageWriteQueue",
				"InputCore",
				"InputBindingEditor",
				"LauncherServices",
				"MaterialEditor",
				"MessageLog",
				"PakFile",
				"PropertyEditor",
				"Projects",
				"RawMesh",
				"MeshUtilitiesCommon",
                "SkeletalMeshUtilitiesCommon",
                "RenderCore",
				"RHI",
				"Sockets",
				"SourceControlWindows",
				"StatsViewer",
				"SwarmInterface",
				"TargetPlatform",
				"TargetDeviceServices",
				"EditorWidgets",
				"GraphEditor",
				"Kismet",
				"InternationalizationSettings",
				"JsonUtilities",
				"Landscape",
				"MeshPaint",
				"MeshPaintMode",
				"Foliage",
				"VectorVM",
				"MaterialUtilities",
				"Localization",
				"LocalizationService",
				"AddContentDialog",
				"GameProjectGeneration",
				"HierarchicalLODUtilities",
				"Analytics",
				"AnalyticsET",
				"PluginWarden",
				"PixelInspectorModule",
				"MovieScene",
				"MovieSceneTracks",
				"Sequencer",
				"ViewportInteraction",
				"VREditor",
				"ClothingSystemEditor",
                "ClothingSystemRuntimeInterface",
                "ClothingSystemRuntimeCommon",
                "ClothingSystemRuntimeNv",
				"PIEPreviewDeviceProfileSelector",
				"PakFileUtilities",
				"TimeManagement",
                "LandscapeEditorUtilities",
                "DerivedDataCache",
				"ScriptDisassembler",
				"ToolMenus",
				"FreeImage",
				"IoStoreUtilities",
				"EditorInteractiveToolsFramework",
<<<<<<< HEAD
=======
				"TraceLog",
>>>>>>> 3ecbc206
				"DeveloperSettings"
			}
		);

		DynamicallyLoadedModuleNames.AddRange(
			new string[]
			{
				"FontEditor",
				"StaticMeshEditor",
				"TextureEditor",
				"Cascade",
				"UMGEditor",
				"Matinee",
				"AssetTools",
				"ClassViewer",
				"StructViewer",
				"CollectionManager",
				"ContentBrowser",
				"CurveTableEditor",
				"DataTableEditor",
				"EditorSettingsViewer",
				"LandscapeEditor",
				"KismetCompiler",
				"DetailCustomizations",
				"ComponentVisualizers",
				"MainFrame",
				"LevelEditor",
				"PackagesDialog",
				"Persona",
				"PhysicsAssetEditor",
				"ProjectLauncher",
				"DeviceManager",
				"SettingsEditor",
				"SessionFrontend",
				"StringTableEditor",
				"FoliageEdit",
				"ImageWrapper",
				"Blutility",
				"IntroTutorials",
				"WorkspaceMenuStructure",
				"PlacementMode",
				"MeshUtilities",
				"MergeActors",
				"ProjectSettingsViewer",
				"ProjectTargetPlatformEditor",
				"PListEditor",
				"BehaviorTreeEditor",
				"ViewportSnapping",
				"GameplayTasksEditor",
				"UndoHistory",
				"SourceCodeAccess",
				"HotReload",
				"PortalProxies",
				"PortalServices",
				"BlueprintNativeCodeGen",
				"OverlayEditor",
				"AnimationModifiers",
				"ClothPainter",
				"Media",
				"TimeManagementEditor",
				"VirtualTexturingEditor",
				"TraceInsights",
			}
		);

		if (Target.Platform == UnrealTargetPlatform.Win64 || Target.Platform == UnrealTargetPlatform.Win32 || Target.Platform == UnrealTargetPlatform.Mac)
		{
			DynamicallyLoadedModuleNames.Add("IOSPlatformEditor");
		}

		if (Target.Platform == UnrealTargetPlatform.Win64 || Target.Platform == UnrealTargetPlatform.Win32 || Target.Platform == UnrealTargetPlatform.Mac || Target.Platform == UnrealTargetPlatform.Linux)
		{
			DynamicallyLoadedModuleNames.Add("AndroidPlatformEditor");
		}

		if (Target.Platform == UnrealTargetPlatform.Win64 || Target.Platform == UnrealTargetPlatform.Win32 || Target.Platform == UnrealTargetPlatform.Mac)
		{
			DynamicallyLoadedModuleNames.Add("LuminPlatformEditor");
		}

		CircularlyReferencedDependentModules.AddRange(
			new string[] {
				"Documentation",
				"GraphEditor",
				"Kismet",
				"AudioEditor",
				"ViewportInteraction",
				"VREditor",
				"MeshPaint",
				"MeshPaintMode",
				"PropertyEditor",
				"ToolMenusEditor",
				"InputBindingEditor",
				"ClothingSystemEditor",
				"PluginWarden",
				"PIEPreviewDeviceProfileSelector",
				"EditorInteractiveToolsFramework"
			}
		);


		// Add include directory for Lightmass
		PublicIncludePaths.Add("Programs/UnrealLightmass/Public");

		PublicIncludePaths.Add("Developer/Android/AndroidDeviceDetection/Public/Interfaces");

		PublicIncludePathModuleNames.AddRange(
			new string[] {
				"AssetRegistry",
				"AssetTagsEditor",
				"CollectionManager",
				"BlueprintGraph",
				"AddContentDialog",
				"MeshUtilities",
				"AssetTools",
				"KismetCompiler",
				"NavigationSystem",
				"GameplayTasks",
				"AIModule",
				"Engine",
				"SourceControl",
			}
		);


		if ((Target.Platform == UnrealTargetPlatform.Win64) ||
			(Target.Platform == UnrealTargetPlatform.Win32))
		{
			PublicDependencyModuleNames.Add("XAudio2");
			PublicDependencyModuleNames.Add("AudioMixerXAudio2");

			PrivateDependencyModuleNames.Add("WindowsPlatformFeatures");
			PrivateDependencyModuleNames.Add("GameplayMediaEncoder");

			AddEngineThirdPartyPrivateStaticDependencies(Target,
				"UEOgg",
				"Vorbis",
				"VorbisFile",
				"DX11Audio"
			);
		}

		AddEngineThirdPartyPrivateStaticDependencies(Target,
			"VHACD",
			"FBX",
			"FreeType2"
		);

		SetupModulePhysicsSupport(Target);


		if (Target.bCompileRecast)
		{
			PrivateDependencyModuleNames.Add("Navmesh");
			PublicDefinitions.Add("WITH_RECAST=1");
			if (Target.bCompileNavmeshSegmentLinks)
			{
				PublicDefinitions.Add("WITH_NAVMESH_SEGMENT_LINKS=1");
			}
			else
			{
				PublicDefinitions.Add("WITH_NAVMESH_SEGMENT_LINKS=0");
			}

			if (Target.bCompileNavmeshClusterLinks)
			{
				PublicDefinitions.Add("WITH_NAVMESH_CLUSTER_LINKS=1");
			}
			else
			{
				PublicDefinitions.Add("WITH_NAVMESH_CLUSTER_LINKS=0");
			}
		}
		else
		{
			PublicDefinitions.Add("WITH_RECAST=0");
			PublicDefinitions.Add("WITH_NAVMESH_CLUSTER_LINKS=0");
			PublicDefinitions.Add("WITH_NAVMESH_SEGMENT_LINKS=0");
		}

		if (Target.bWithLiveCoding)
		{
			PrivateIncludePathModuleNames.Add("LiveCoding");
		}
    }
}<|MERGE_RESOLUTION|>--- conflicted
+++ resolved
@@ -184,10 +184,7 @@
 				"FreeImage",
 				"IoStoreUtilities",
 				"EditorInteractiveToolsFramework",
-<<<<<<< HEAD
-=======
 				"TraceLog",
->>>>>>> 3ecbc206
 				"DeveloperSettings"
 			}
 		);
@@ -283,7 +280,7 @@
 				"InputBindingEditor",
 				"ClothingSystemEditor",
 				"PluginWarden",
-				"PIEPreviewDeviceProfileSelector",
+				//"PIEPreviewDeviceProfileSelector",
 				"EditorInteractiveToolsFramework"
 			}
 		);
