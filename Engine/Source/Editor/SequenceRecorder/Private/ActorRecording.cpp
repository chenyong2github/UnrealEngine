--- conflicted
+++ resolved
@@ -1057,13 +1057,6 @@
 						USceneComponent* AttachParent = SceneComponent->GetAttachParent();
 						if (AttachParent != nullptr)
 						{
-<<<<<<< HEAD
-							FName AttachName = SceneComponent->GetAttachParent()->GetFName();
-
-							for (UActorComponent* Component : ObjectTemplate->GetComponents())
-							{
-								if (USceneComponent* Child = Cast<USceneComponent>(Component))
-=======
 							// First off, check if we're attached to a component that has already been duplicated into this object
 							// If so, the name lookup will fail, so we use a direct reference
 							if (TWeakObjectPtr<UActorComponent>* DuplicatedComponent = DuplicatedDynamicComponents.Find(AttachParent))
@@ -1072,16 +1065,9 @@
 								AttachToComponent = Cast<USceneComponent>(LocalActorComponent);
 							}
 
-							// If we don't have an attachment parent duplicated already, perform a name lookup
-							if (!AttachToComponent)
+							for (UActorComponent* Component : ObjectTemplate->GetComponents())
 							{
-								FName AttachName = SceneComponent->GetAttachParent()->GetFName();
-
-								TInlineComponentArray<USceneComponent*> AllChildren;
-								ObjectTemplate->GetComponents(AllChildren);
-
-								for (USceneComponent* Child : AllChildren)
->>>>>>> f6508ca0
+								if (USceneComponent* Child = Cast<USceneComponent>(Component))
 								{
 									CA_SUPPRESS(28182); // Dereferencing NULL pointer. 'Child' contains the same NULL value as 'AttachToComponent' did.
 									if (Child->GetFName() == AttachName)
