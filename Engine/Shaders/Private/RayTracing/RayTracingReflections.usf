--- conflicted
+++ resolved
@@ -30,6 +30,7 @@
 #define SAMPLE_PHASE_ACCUM      2
 #define SAMPLE_PHASE_RESOLVE    3
 
+#include "../HairStrands/HairStrandsVoxelPageCommonStruct.ush"
 #include "../Common.ush"
 
 #define SUPPORT_CONTACT_SHADOWS		0
@@ -52,6 +53,7 @@
 #include "../ScreenSpaceDenoise/SSDPublic.ush"
 #include "../SobolRandom.ush"
 #include "../SceneTextureParameters.ush"
+
 #include "RayTracingCommon.ush"
 #include "RayTracingDeferredShadingCommon.ush"
 #include "RayTracingHitGroupCommon.ush"
@@ -181,10 +183,7 @@
 		InstanceInclusionMask,
 		TransmissionRay,
 		RayCone,
-<<<<<<< HEAD
 		PixelCoord,
-=======
->>>>>>> 3ecbc206
 		bEnableSkyLightContribution,
 		bIgnoreTranslucentMaterials);
 
@@ -214,10 +213,7 @@
 			RAY_TRACING_MASK_TRANSLUCENT,
 			TransmissionRay,
 			RayCone,
-<<<<<<< HEAD
 			PixelCoord,
-=======
->>>>>>> 3ecbc206
 			bEnableSkyLightContribution,
 			bIgnoreTranslucentMaterials);
 
@@ -249,7 +245,7 @@
 	uint2 DispatchThreadId = DispatchRaysIndex().xy + uint2(RenderTileOffsetX, RenderTileOffsetY);
 #endif
 
-	DispatchThreadId += (uint2)View.ViewRectMin;
+	DispatchThreadId += (uint2)View.ViewRectMin.xy;
 
 	uint2 PixelCoord = GetPixelCoord(DispatchThreadId, UpscaleFactor); // GBuffer pixel coordinates (full resolution)
 
@@ -1056,8 +1052,6 @@
 		ReflectedColor.xyz *= View.PreExposure;
 	#endif
 
-		float DistanceCameraToPixel = 
-
 		// Output required information
 		ColorOutput[DispatchThreadId] = ClampToHalfFloatRange(ReflectedColor);
 		RayHitDistanceOutput[DispatchThreadId] = ConfusionFactor;
