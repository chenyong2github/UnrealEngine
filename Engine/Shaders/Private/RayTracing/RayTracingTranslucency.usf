// Copyright 1998-2019 Epic Games, Inc. All Rights Reserved.

#ifndef DIM_DENOISER_OUTPUT
	#define DIM_DENOISER_OUTPUT 0
#endif

#include "../Common.ush"

#define SUPPORT_CONTACT_SHADOWS		0
#define USE_SOURCE_TEXTURE			1
#define USE_SOURCE_TEXTURE_ARRAY	1

#define LTCMatTexture				RaytracingLightsDataPacked.LTCMatTexture
#define LTCMatSampler				RaytracingLightsDataPacked.LTCMatSampler
#define LTCAmpTexture				RaytracingLightsDataPacked.LTCAmpTexture
#define LTCAmpSampler				RaytracingLightsDataPacked.LTCAmpSampler
#define PreIntegratedGF				ReflectionStruct.PreIntegratedGF			
#define PreIntegratedGFSampler		ReflectionStruct.PreIntegratedGFSampler	

#include "../DeferredShadingCommon.ush"
#include "../DeferredLightingCommon.ush"
#include "../ReflectionEnvironmentShared.ush"
#include "../Montecarlo.ush"
#include "../PathTracing/Utilities/PathTracingRandomSequence.ush" 
#include "../HeightFogCommon.ush"
#include "../SobolRandom.ush"
#include "../SceneTextureParameters.ush"
#include "RayTracingCommon.ush"
#include "RayTracingHitGroupCommon.ush"
#include "RayTracingDirectionalLight.ush"
#include "RayTracingRectLight.ush"
#include "RayTracingSphereLight.ush"
#include "RayTracingSpotLight.ush"
#include "RayTracingPointLight.ush"

uint SamplesPerPixel;
uint MaxRefractionRays;
uint HeightFog;
uint ReflectedShadowsType;
uint ShouldDoDirectLighting;
uint ShouldDoEmissiveAndIndirectLighting;
uint UpscaleFactor;

float TranslucencyMinRayDistance;
float TranslucencyMaxRayDistance;
float TranslucencyMaxRoughness;
uint  TranslucencyRefraction;
float MaxNormalBias;
float PrimaryRayBias;

Texture2D SceneColorTexture;

Texture2D SceneColorTexture;

RaytracingAccelerationStructure TLAS;

RWTexture2D<float4> ColorOutput;
RWTexture2D<float> RayHitDistanceOutput;

#include "RayTracingLightingCommon.ush"

float FresnelDielectric(float Eta, float IoH, float ToH)
{
	float Rs = Square((Eta * IoH - ToH) / (Eta * IoH + ToH));
	float Rp = Square((Eta * ToH - IoH) / (Eta * ToH + IoH));
	return (Rs + Rp) / 2;
}

bool RefractRay(float3 V, float3 N, float Ior1, float Ior2, bool bIsEntering, out float3 L, out float EventThroughput)
{
	float Eta = Ior1 / Ior2;
	if (bIsEntering)
	{
		Eta = 1.0f / Ior1;
	}

	V = -V;
	const float CosThetaI = dot(V, N);
	const float CosThetaT2 = 1.f - Eta * Eta * (1.0f - CosThetaI * CosThetaI);
	if (CosThetaT2 < 0.0f)
	{
		// Total internal reflection
		EventThroughput = 1.0f;
		L = reflect(-V, N); 
		return false;
	}

	const float CosThetaT = -(CosThetaI >= 0.0f ? 1.0f : -1.0f) * sqrt(CosThetaT2);
	L = (Eta * CosThetaI + CosThetaT) * N - Eta * V;

	float VoH = abs(dot(N, V));
	float ToH = abs(dot(N, L));
	EventThroughput = 1 - FresnelDielectric(Eta, VoH, ToH);
	return true;
}

float3 GetSkyRadiance(float3 Direction, float Roughness)
{
	float SkyAverageBrightness = 1.0f;
	return GetSkyLightReflection(Direction, Roughness, SkyAverageBrightness);
}

[shader("raygeneration")]
void RayTracingTranslucencyRGS()
{
	uint2 DispatchThreadId = DispatchRaysIndex().xy + View.ViewRectMin;
	uint2 PixelCoord = GetPixelCoord(DispatchThreadId, UpscaleFactor);
	uint LinearIndex = PixelCoord.y * View.BufferSizeAndInvSize.x + PixelCoord.x; // TODO: PixelCoord or DispatchThreadId

	RandomSequence RandSequence;
	RandomSequence_Initialize(RandSequence, LinearIndex, View.StateFrameIndex);

	float2 InvBufferSize = View.BufferSizeAndInvSize.zw;
	float2 UV = (float2(PixelCoord) + 0.5) * InvBufferSize;
	FGBufferData GBufferData = GetGBufferDataFromSceneTextures(UV);
	float Depth = GBufferData.Depth;
<<<<<<< HEAD

	// Trace rays from camera origin to (Gbuffer - epsilon) to only intersect translucent objects
	RayDesc Ray = CreatePrimaryRay(UV);
	Ray.TMax = Depth - 0.1;
=======
	float3 WorldPosition = ReconstructWorldPositionFromDepth(UV, Depth);
	float WorldSpaceDistance = length(WorldPosition - View.WorldCameraOrigin);

	// Trace rays from camera origin to (Gbuffer - epsilon) to only intersect translucent objects
	RayDesc Ray = CreatePrimaryRay(UV);
	Ray.TMax = WorldSpaceDistance - PrimaryRayBias;
>>>>>>> a1e6ec07
	FRayCone RayCone = (FRayCone)0;
	RayCone.SpreadAngle = View.EyeToPixelSpreadAngle;

	// Sky is only sampled when infinite reflection rays are used.
	const bool bAllowSkySampling = TranslucencyMaxRayDistance < 0;
	const bool bRefractionBackFaceCulling = false;
	const bool bReflectionBackFaceCulling = true;

	// Integrated data by path tracing
	float3 PathRadiance = 0.0;
	float PathThroughput = 1.0;	// A float for now because UE does not support colored translucency as of today.
	float LastRoughness = 0.0;
	float LastIor = 1.0f;
	float HitDistance = 0.0f;
	bool bHasScattered = false;

	for (uint RefractionRayIndex = 0; RefractionRayIndex < MaxRefractionRays; ++RefractionRayIndex)
	{
		float3 PathVertexRadiance = float3(0, 0, 0);
		//#dxr-todo: RayFlags should be 0 for refraction rays
		const uint RayFlags = bRefractionBackFaceCulling ? RAY_FLAG_CULL_BACK_FACING_TRIANGLES : 0;
		FMaterialClosestHitPayload Payload = TraceRayAndAccumulateResults(Ray, TLAS, RandSequence, RayFlags, MaxNormalBias, RAY_TRACING_MASK_ALL, ReflectedShadowsType, ShouldDoDirectLighting, ShouldDoEmissiveAndIndirectLighting, RayCone, PathVertexRadiance);
		LastRoughness = Payload.Roughness;

		//
		// Handle no hit condition
		//
<<<<<<< HEAD
		if (Payload.IsMiss())
=======
		if (Payload.IsMiss() || RefractionRayIndex == 0 && Payload.BlendingMode == RAY_TRACING_BLEND_MODE_OPAQUE)
>>>>>>> a1e6ec07
		{
			if (bHasScattered && bAllowSkySampling)
			{
				// We only sample the sky if the ray has scattered (i.e. been refracted or reflected). Otherwise we are going ot use the regular scene color.
				PathRadiance += PathThroughput * GetSkyRadiance(Ray.Direction, LastRoughness);
			}
			break;
		}
		float3 HitPoint = Ray.Origin + Ray.Direction * Payload.HitT;
		float NextMaxRayDistance = Ray.TMax - Payload.HitT;

		//
		// Handle surface lighting
		//

		float vertexRadianceWeight = Payload.Opacity;	// Opacity as coverage. This works for RAY_TRACING_BLEND_MODE_OPAQUE and RAY_TRACING_BLEND_MODE_TRANSLUCENT.
		// It is also needed for RAY_TRACING_BLEND_MODE_ADDITIVE and  RAY_TRACING_BLEND_MODE_ALPHA_COMPOSITE: radiance continbution is alway weighted by coverage.
		// #dxr_todo: I have not been able to setup a material using RAY_TRACING_BLEND_MODE_MODULATE.

		PathRadiance += PathThroughput * PathVertexRadiance * vertexRadianceWeight;


		//
		// Handle reflection tracing with a ray per vertex of the refraction path
		//

		// Shorten the rays on rougher surfaces between user-provided min and max ray lengths.
		// When a shortened ray misses the geometry, we fall back to local reflection capture sampling (similar to SSR).
		const float LocalMaxRayDistance = bAllowSkySampling ? 1e27f : lerp(TranslucencyMaxRayDistance, TranslucencyMinRayDistance, Payload.Roughness);
		if (Payload.Roughness < TranslucencyMaxRoughness)
		{
			// Trace reflection ray 
			uint DummyVariable;
			float2 RandSample = RandomSequence_GenerateSample2D(RandSequence, DummyVariable);

			RayDesc ReflectionRay;
			ReflectionRay.TMin = 0.01;
			ReflectionRay.TMax = LocalMaxRayDistance;
			ReflectionRay.Origin = HitPoint;
			ReflectionRay.Direction = GenerateReflectedRayDirection(Ray.Direction, Payload.WorldNormal, Payload.Roughness, RandSample);
			ApplyPositionBias(ReflectionRay, Payload.WorldNormal, MaxNormalBias);

			float3 ReflectionRadiance = float3(0, 0, 0);
			const uint RayFlags = bReflectionBackFaceCulling ? RAY_FLAG_CULL_BACK_FACING_TRIANGLES : 0;
			FMaterialClosestHitPayload ReflectionPayload = TraceRayAndAccumulateResults(ReflectionRay, TLAS, RandSequence, RayFlags, MaxNormalBias, RAY_TRACING_MASK_ALL, ReflectedShadowsType, ShouldDoDirectLighting, ShouldDoEmissiveAndIndirectLighting, RayCone, ReflectionRadiance);

			// If we have not hit anything, sample the distance sky radiance.
			if (ReflectionPayload.IsMiss())
			{
				ReflectionRadiance = GetSkyRadiance(ReflectionRay.Direction, LastRoughness);
			}

			// #dxr_todo: reflection IOR and clear coat also? This only handles default material.
			float NoV = saturate(dot(-Ray.Direction, Payload.WorldNormal));
			const float3 ReflectionThroughput = EnvBRDF(Payload.SpecularColor, Payload.Roughness, NoV);

			PathRadiance += PathThroughput * ReflectionThroughput * ReflectionRadiance * vertexRadianceWeight;
		}


		//
		// Handle refraction through the surface.
		//

		// Update the refraction path transmittance and check stop condition
		float PathVertexTransmittance = Payload.BlendingMode == RAY_TRACING_BLEND_MODE_ADDITIVE ? 1.0 : 1.0 - Payload.Opacity;
		PathThroughput *= PathVertexTransmittance;
		if (PathThroughput <= 0.0)
		{
			break;
		}

		// Set refraction ray for next iteration
		float3 RefractedDirection = Ray.Direction;
		if (TranslucencyRefraction)
		{
			float Ior1 = DielectricF0ToIor(DielectricSpecularToF0(Payload.Specular)); // Not using Payload.Ior but parameterisation from specular.
			float Ior2 = LastIor;
			bHasScattered |= Ior1 != Ior2;
			float ReflectionRefractionEventThroughput;
			bool bIsEntering = Payload.IsFrontFace();

			if (!RefractRay(Ray.Direction, Payload.WorldNormal, Ior1, Ior2, bIsEntering, RefractedDirection, ReflectionRefractionEventThroughput))
			{
				//#dxr_todo: handle total internal reflection ray event. We could just continue form this path. And not use the new IOR.
				// We should combine that step with the one above reflection evaluation. For now we stop tracing.
				break;
			}
			LastIor = Ior1;
			PathThroughput *= ReflectionRefractionEventThroughput;

			// ray has bent, so it may need to go arbitrarily far
			NextMaxRayDistance = LocalMaxRayDistance;
		}


		//
		// Setup refracted ray to be traced
		//

		Ray.Origin = HitPoint;
		Ray.TMin = 0.01;
		Ray.TMax = NextMaxRayDistance;
		Ray.Direction = RefractedDirection;
		float SurfaceCurvature = 0.0f; /* #todo_dxr assume no curvature */
		RayCone = PropagateRayCone(RayCone, SurfaceCurvature, Depth);
	}

	if (!bHasScattered)
	{
		// Use the scene radiance for ray that has not been scattered/refracted (no surface or IORin=IORout). Still apply the throughtput in case we have traversed surfaces with opacity>0.
<<<<<<< HEAD
		PathRadiance += PathThroughput * SceneColorTexture.SampleLevel(GlobalPointClampedSampler, UV, 0).xyz;
=======
		PathRadiance += PathThroughput * SceneColorTexture.SampleLevel(GlobalPointClampedSampler, UV, 0).xyz / View.PreExposure;
>>>>>>> a1e6ec07
	}

#if USE_PREEXPOSURE
	PathRadiance.rgb *= View.PreExposure;
#endif

	PathRadiance = ClampToHalfFloatRange(PathRadiance);
	ColorOutput[DispatchThreadId] = float4(PathRadiance, 0.0f);
	RayHitDistanceOutput[DispatchThreadId] = HitDistance;
}


[shader("closesthit")]
void RayTracingTranslucencyMainCHS(inout FPackedMaterialClosestHitPayload PackedPayload, in FDefaultAttributes Attributes)
{
	FMaterialClosestHitPayload Payload = (FMaterialClosestHitPayload)0;

	Payload.HitT = RayTCurrent();
	Payload.BaseColor = float3(0.2, 0.3, 0.4);

	FTriangleBaseAttributes Triangle = LoadTriangleBaseAttributes(PrimitiveIndex());
	float3 Edge0 = Triangle.LocalPositions[2] - Triangle.LocalPositions[0];
	float3 Edge1 = Triangle.LocalPositions[1] - Triangle.LocalPositions[0];
	float3x3 WorldToLocal = (float3x3)WorldToObject();
	float3x3 LocalToWorldNormal = transpose(WorldToLocal);
	Payload.WorldNormal = normalize(mul(LocalToWorldNormal, cross(Edge0, Edge1)));

	PackedPayload = PackRayTracingPayload(Payload, PackedPayload.RayCone);
}
<|MERGE_RESOLUTION|>--- conflicted
+++ resolved
@@ -50,8 +50,6 @@
 
 Texture2D SceneColorTexture;
 
-Texture2D SceneColorTexture;
-
 RaytracingAccelerationStructure TLAS;
 
 RWTexture2D<float4> ColorOutput;
@@ -114,19 +112,12 @@
 	float2 UV = (float2(PixelCoord) + 0.5) * InvBufferSize;
 	FGBufferData GBufferData = GetGBufferDataFromSceneTextures(UV);
 	float Depth = GBufferData.Depth;
-<<<<<<< HEAD
-
-	// Trace rays from camera origin to (Gbuffer - epsilon) to only intersect translucent objects
-	RayDesc Ray = CreatePrimaryRay(UV);
-	Ray.TMax = Depth - 0.1;
-=======
 	float3 WorldPosition = ReconstructWorldPositionFromDepth(UV, Depth);
 	float WorldSpaceDistance = length(WorldPosition - View.WorldCameraOrigin);
 
 	// Trace rays from camera origin to (Gbuffer - epsilon) to only intersect translucent objects
 	RayDesc Ray = CreatePrimaryRay(UV);
 	Ray.TMax = WorldSpaceDistance - PrimaryRayBias;
->>>>>>> a1e6ec07
 	FRayCone RayCone = (FRayCone)0;
 	RayCone.SpreadAngle = View.EyeToPixelSpreadAngle;
 
@@ -154,11 +145,7 @@
 		//
 		// Handle no hit condition
 		//
-<<<<<<< HEAD
-		if (Payload.IsMiss())
-=======
 		if (Payload.IsMiss() || RefractionRayIndex == 0 && Payload.BlendingMode == RAY_TRACING_BLEND_MODE_OPAQUE)
->>>>>>> a1e6ec07
 		{
 			if (bHasScattered && bAllowSkySampling)
 			{
@@ -270,11 +257,7 @@
 	if (!bHasScattered)
 	{
 		// Use the scene radiance for ray that has not been scattered/refracted (no surface or IORin=IORout). Still apply the throughtput in case we have traversed surfaces with opacity>0.
-<<<<<<< HEAD
-		PathRadiance += PathThroughput * SceneColorTexture.SampleLevel(GlobalPointClampedSampler, UV, 0).xyz;
-=======
 		PathRadiance += PathThroughput * SceneColorTexture.SampleLevel(GlobalPointClampedSampler, UV, 0).xyz / View.PreExposure;
->>>>>>> a1e6ec07
 	}
 
 #if USE_PREEXPOSURE
