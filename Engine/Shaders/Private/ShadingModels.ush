// Copyright Epic Games, Inc. All Rights Reserved.

#pragma once

#include "DeferredShadingCommon.ush"
#include "BRDF.ush"
#include "FastMath.ush"
#include "CapsuleLight.ush"
#include "RectLight.ush"
#include "TransmissionCommon.ush"

#ifndef HAIR_CUSTOM_BSDF
#define HAIR_CUSTOM_BSDF 0
#endif

#if 0
void StandardShadingShared( float3 DiffuseColor, float3 SpecularColor, float Roughness, float3 V, half3 N )
{
	float NoV = saturate( abs( dot(N, V) ) + 1e-5 );

	// Diffuse_Lambert
	Shared.DiffuseMul = DiffuseColor * (1.0 / PI);

	// D_GGX, Vis_SmithJointApprox
	float m = Roughness * Roughness;
	Shared.m2 = m * m;
	Shared.SpecularMul = (0.5 / PI) * Shared.m2;
	Shared.VisMad = float2( 2 * NoV * ( 1 - m ) + m, NoV * m );
	
	// F_Schlick
	Shared.SpecularMul *= saturate( 50.0 * SpecularColor.g );
}

void StandardShadingPerLight( Shared, float3 L, float3 V, half3 N )
{
	float3 H = normalize(V + L);			// 3 add, 2 mad, 4 mul, 1 rsqrt
	float NoL = saturate( dot(N, L) );		// 2 mad, 1 mul
	float NoH = saturate( dot(N, H) );		// 2 mad, 1 mul
	float VoH = saturate( dot(V, H) );		// 2 mad, 1 mul

	// D_GGX, Vis_SmithJointApprox
	float d = ( NoH * Shared.m2 - NoH ) * NoH + 1;			// 2 mad
	float v = NoL * Shared.VisMad.x + Shared.VisMad.y;		// 1 mad
	float D_Vis = Shared.SpecularMul * rcp( d * d * v );	// 3 mul, 1 rcp

	// F_Schlick
	float Fc = pow( 1 - VoH, 5 );							// 1 sub, 3 mul
	float3 F = Fc + (1 - Fc) * SpecularColor;				// 1 sub, 3 mad

	return Shared.DiffuseMul + D_Vis * F;					// 3 mad
}
#endif

struct FHairTransmittanceData
{
	// Average front/back scattering for a given L, V, T (tangent)
	float3 Transmittance;
	float3 A_front;			
	float3 A_back;			

	float OpaqueVisibility;
	float HairCount;

	// TEMP: for fastning iteration times
	float3 LocalScattering;
	float3 GlobalScattering;

	uint ScatteringComponent;
};

FHairTransmittanceData InitHairTransmittanceData()
{
	FHairTransmittanceData o;
	o.Transmittance = 1;
	o.A_front = 1;			
	o.A_back = 1;			
	o.OpaqueVisibility = 1;
	o.HairCount = 0;
	
	// TEMP: for fastning iteration times
	o.LocalScattering = 0;
	o.GlobalScattering = 1;
	o.ScatteringComponent = HAIR_COMPONENT_R | HAIR_COMPONENT_TT | HAIR_COMPONENT_TRT;

	return o;
}

struct FAreaLight
{
	float		SphereSinAlpha;
	float		SphereSinAlphaSoft;
	float		LineCosSubtended;

	float3		FalloffColor;

	FRect		Rect;
	FRectTexture Texture;
	bool		bIsRect;
};

struct FShadowTerms
{
	float	SurfaceShadow;
	float	TransmissionShadow;
	float	TransmissionThickness;
	FHairTransmittanceData HairTransmittance;
};

bool IsAreaLight(FAreaLight AreaLight)
{
	return (
		AreaLight.bIsRect ||
		AreaLight.SphereSinAlpha > 0.0f ||
		AreaLight.SphereSinAlphaSoft > 0.0f ||
		AreaLight.LineCosSubtended < 1.0f
		) ? true : false;
}

float New_a2( float a2, float SinAlpha, float VoH )
{
	return a2 + 0.25 * SinAlpha * (3.0 * sqrtFast(a2) + SinAlpha) / ( VoH + 0.001 );
	//return a2 + 0.25 * SinAlpha * ( saturate(12 * a2 + 0.125) + SinAlpha ) / ( VoH + 0.001 );
	//return a2 + 0.25 * SinAlpha * ( a2 * 2 + 1 + SinAlpha ) / ( VoH + 0.001 );
}

float EnergyNormalization( inout float a2, float VoH, FAreaLight AreaLight )
{
	if( AreaLight.SphereSinAlphaSoft > 0 )
	{
		// Modify Roughness
		a2 = saturate( a2 + Pow2( AreaLight.SphereSinAlphaSoft ) / ( VoH * 3.6 + 0.4 ) );
	}

	float Sphere_a2 = a2;
	float Energy = 1;
	if( AreaLight.SphereSinAlpha > 0 )
	{
		Sphere_a2 = New_a2( a2, AreaLight.SphereSinAlpha, VoH );
		Energy = a2 / Sphere_a2;
	}

	if( AreaLight.LineCosSubtended < 1 )
	{
#if 1
		float LineCosTwoAlpha = AreaLight.LineCosSubtended;
		float LineTanAlpha = sqrt( ( 1.0001 - LineCosTwoAlpha ) / ( 1 + LineCosTwoAlpha ) );
		float Line_a2 = New_a2( Sphere_a2, LineTanAlpha, VoH );
		Energy *= sqrt( Sphere_a2 / Line_a2 );
#else
		float LineCosTwoAlpha = AreaLight.LineCosSubtended;
		float LineSinAlpha = sqrt( 0.5 - 0.5 * LineCosTwoAlpha );
		float Line_a2 = New_a2( Sphere_a2, LineSinAlpha, VoH );
		Energy *= Sphere_a2 / Line_a2;
#endif
	}

	return Energy;
}

float3 SpecularGGX(float Roughness, float Anisotropy, float3 SpecularColor, BxDFContext Context, float NoL, FAreaLight AreaLight)
{
	float Alpha = Roughness * Roughness;
	float a2 = Alpha * Alpha;

	FAreaLight Punctual = AreaLight;
	Punctual.SphereSinAlpha = 0;
	Punctual.SphereSinAlphaSoft = 0;
	Punctual.LineCosSubtended = 1;
	Punctual.Rect = (FRect)0;
	Punctual.bIsRect = false;

	float Energy = EnergyNormalization(a2, Context.VoH, Punctual);

	float ax = 0;
	float ay = 0;
	GetAnisotropicRoughness(Alpha, Anisotropy, ax, ay);

	// Generalized microfacet specular
	float3 D = D_GGXaniso(ax, ay, Context.NoH, Context.XoH, Context.YoH) * Energy;
	float3 Vis = Vis_SmithJointAniso(ax, ay, Context.NoV, NoL, Context.XoV, Context.XoL, Context.YoV, Context.YoL);
	float3 F = F_Schlick( SpecularColor, Context.VoH );

	return (D * Vis) * F;
}

float3 SpecularGGX( float Roughness, float3 SpecularColor, BxDFContext Context, float NoL, FAreaLight AreaLight )
{
	float a2 = Pow4( Roughness );
	float Energy = EnergyNormalization( a2, Context.VoH, AreaLight );
	
	// Generalized microfacet specular
	float D = D_GGX( a2, Context.NoH ) * Energy;
	float Vis = Vis_SmithJointApprox( a2, Context.NoV, NoL );
	float3 F = F_Schlick( SpecularColor, Context.VoH );

	return (D * Vis) * F;
}

float3 DualSpecularGGX(float AverageRoughness, float Lobe0Roughness, float Lobe1Roughness, float LobeMix, float3 SpecularColor, BxDFContext Context, float NoL, FAreaLight AreaLight)
{
	float AverageAlpha2 = Pow4(AverageRoughness);
	float Lobe0Alpha2 = Pow4(Lobe0Roughness);
	float Lobe1Alpha2 = Pow4(Lobe1Roughness);

	float Lobe0Energy = EnergyNormalization(Lobe0Alpha2, Context.VoH, AreaLight);
	float Lobe1Energy = EnergyNormalization(Lobe1Alpha2, Context.VoH, AreaLight);

	// Generalized microfacet specular
	float D = lerp(D_GGX(Lobe0Alpha2, Context.NoH) * Lobe0Energy, D_GGX(Lobe1Alpha2, Context.NoH) * Lobe1Energy, LobeMix);
	float Vis = Vis_SmithJointApprox(AverageAlpha2, Context.NoV, NoL); // Average visibility well approximates using two separate ones (one per lobe).
	float3 F = F_Schlick(SpecularColor, Context.VoH);

	return (D * Vis) * F;
}

struct FDirectLighting
{
	float3	Diffuse;
	float3	Specular;
	float3	Transmission;
};

FDirectLighting DefaultLitBxDF( FGBufferData GBuffer, half3 N, half3 V, half3 L, float Falloff, float NoL, FAreaLight AreaLight, FShadowTerms Shadow )
{
	BxDFContext Context;

	bool bHasAnisotropy = HasAnisotropy(GBuffer.SelectiveOutputMask);
	if (bHasAnisotropy)
	{
		half3 X = GBuffer.WorldTangent;
		half3 Y = normalize(cross(N, X));
		Init(Context, N, X, Y, V, L);
	}
	else
	{
		Init(Context, N, V, L);
		SphereMaxNoH(Context, AreaLight.SphereSinAlpha, true);
	}
	Context.NoV = saturate(abs( Context.NoV ) + 1e-5);

	FDirectLighting Lighting;
	Lighting.Diffuse  = AreaLight.FalloffColor * (Falloff * NoL) * Diffuse_Lambert( GBuffer.DiffuseColor );

	if (bHasAnisotropy)
	{
		//Lighting.Specular = GBuffer.WorldTangent * .5f + .5f;
		Lighting.Specular = AreaLight.FalloffColor * (Falloff * NoL) * SpecularGGX(GBuffer.Roughness, GBuffer.Anisotropy, GBuffer.SpecularColor, Context, NoL, AreaLight);
	}
	else
	{
		if( AreaLight.bIsRect )
		{
			Lighting.Specular = RectGGXApproxLTC(GBuffer.Roughness, GBuffer.SpecularColor, N, V, AreaLight.Rect, AreaLight.Texture);
		}
		else
		{
			Lighting.Specular = AreaLight.FalloffColor * (Falloff * NoL) * SpecularGGX(GBuffer.Roughness, GBuffer.SpecularColor, Context, NoL, AreaLight);
		}
	}

	Lighting.Transmission = 0;
	return Lighting;
}

float3 SimpleShading( float3 DiffuseColor, float3 SpecularColor, float Roughness, float3 L, float3 V, half3 N )
{
	float3 H = normalize(V + L);
	float NoH = saturate( dot(N, H) );
	
	// Generalized microfacet specular
	float D = D_GGX( Pow4(Roughness), NoH );
	float Vis = Vis_Implicit();
	float3 F = F_None( SpecularColor );

	return Diffuse_Lambert( DiffuseColor ) + (D * Vis) * F;
}

float3 CalcThinTransmission(float NoL, float NoV, FGBufferData GBuffer)
{
	float3 Transmission = 1.0;
	float AbsorptionMix = GBuffer.Metallic;
	if (AbsorptionMix > 0.0)
	{
		// Normalized layer thickness documented for clarity
		float NormalizedLayerThickness = 1.0;
		float ThinDistance = NormalizedLayerThickness * (rcp(NoV) + rcp(NoL));

		// Base color represents reflected color viewed at 0 incidence angle, after being absorbed through the substrate.
		// Because of this, extinction is normalized by traveling through layer thickness twice
		float3 TransmissionColor = Diffuse_Lambert(GBuffer.BaseColor);
		float3 ExtinctionCoefficient = -log(TransmissionColor) / (2.0 * NormalizedLayerThickness);
		float3 OpticalDepth = ExtinctionCoefficient * max(ThinDistance - 2.0 * NormalizedLayerThickness, 0.0);
		Transmission = saturate(exp(-OpticalDepth));
		Transmission = lerp(1.0, Transmission, AbsorptionMix);
	}

	return Transmission;
}

float RefractBlend(float VoH, float Eta)
{
	// Refraction blend factor for normal component of VoH
	float k = 1.0 - Eta * Eta * (1.0 - VoH * VoH);
	return Eta * VoH - sqrt(k);
}

float RefractBlendClearCoatApprox(float VoH)
{
	// Polynomial approximation of refraction blend factor for normal component of VoH with fixed Eta (1/1.5):
	return (0.63 - 0.22 * VoH) * VoH - 0.745;
}

float3 Refract(float3 V, float3 H, float Eta)
{
	// Assumes V points away from the point of incidence
	float VoH = dot(V, H);
	return RefractBlend(VoH, Eta) * H - Eta * V;
}

BxDFContext RefractClearCoatContext(BxDFContext Context)
{
	// Reference: Propagation of refraction through dot-product NoV
	// Note: This version of Refract requires V to point away from the point of incidence
	//  NoV2 = -dot(N, Refract(V, H, Eta))
	//  NoV2 = -dot(N, RefractBlend(VoH, Eta) * H - Eta * V)
	//  NoV2 = -(RefractBlend(VoH, Eta) * NoH - Eta * NoV)
	//  NoV2 = Eta * NoV - RefractBlend(VoH, Eta) * NoH
	//  NoV2 = 1.0 / 1.5 * NoV - RefractBlendClearCoatApprox(VoH) * NoH

	BxDFContext RefractedContext = Context;
	float Eta = 1.0 / 1.5;
	float RefractionBlendFactor = RefractBlendClearCoatApprox(Context.VoH);
	float RefractionProjectionTerm = RefractionBlendFactor * Context.NoH;
	RefractedContext.NoV = saturate(Eta * Context.NoV - RefractionProjectionTerm);
	RefractedContext.NoL = saturate(Eta * Context.NoL - RefractionProjectionTerm);
	RefractedContext.VoH = saturate(Eta * Context.VoH - RefractionBlendFactor);
	RefractedContext.VoL = 2.0 * RefractedContext.VoH * RefractedContext.VoH - 1.0;
	RefractedContext.NoH = Context.NoH;
	return RefractedContext;
}

FDirectLighting ClearCoatBxDF( FGBufferData GBuffer, half3 N, half3 V, half3 L, float Falloff, float NoL, FAreaLight AreaLight, FShadowTerms Shadow )
{
	const float ClearCoat			= GBuffer.CustomData.x;
	const float ClearCoatRoughness	= max(GBuffer.CustomData.y, 0.02f);
	const float Film = 1 * ClearCoat;
	const float MetalSpec = 0.9;

	FDirectLighting Lighting = {
		float3(0.0, 0.0, 0.0),
		float3(0.0, 0.0, 0.0),
		float3(0.0, 0.0, 0.0)
	};
	
	BxDFContext Context;
	half3 Nspec = N;

	if (CLEAR_COAT_BOTTOM_NORMAL)
	{
		Nspec = GBuffer.WorldNormal;
	}

	half3 X = 0;
	half3 Y = 0;
	bool bHasAnisotropy = HasAnisotropy(GBuffer.SelectiveOutputMask);
	if (bHasAnisotropy)
	{
		X = GBuffer.WorldTangent;
		Y = normalize(cross(N, X));
		Init(Context, Nspec, X, Y, V, L);
	}
	else
	{
		Init(Context, Nspec, V, L);
	}
	
	// Modify SphereSinAlpha, knowing that it was previously manipulated by roughness of the under coat
	// Note: the operation is not invertible for GBuffer.Roughness = 1.0, so roughness is clamped to 254.0/255.0
	float SphereSinAlpha = AreaLight.SphereSinAlpha;
	float RoughnessCompensation = 1 - Pow2(GBuffer.Roughness);
	float Alpha = Pow2(ClearCoatRoughness);
	RoughnessCompensation = RoughnessCompensation > 0.0 ? (1 - Alpha) / RoughnessCompensation : 0.0;
	AreaLight.SphereSinAlpha = saturate(AreaLight.SphereSinAlpha * RoughnessCompensation);

	SphereMaxNoH(Context, AreaLight.SphereSinAlpha, CLEAR_COAT_BOTTOM_NORMAL == 0);
	Context.NoV = saturate(abs(Context.NoV) + 1e-5);
	Context.VoH = AreaLight.bIsRect ? Context.NoV : Context.VoH;

	// Hard-coded Fresnel evaluation with IOR = 1.5 (for polyurethane cited by Disney BRDF)
	float F0 = 0.04;
	float Fc = Pow5(1 - Context.VoH);
	float F = Fc + (1 - Fc) * F0;

	if (AreaLight.bIsRect)
	{
		Lighting.Specular = ClearCoat * RectGGXApproxLTC(ClearCoatRoughness, F0, Nspec, V, AreaLight.Rect, AreaLight.Texture);
	}
	else
	{
		// Generalized microfacet specular
		float a2 = Pow2(Alpha);
		float ClearCoatEnergy = EnergyNormalization(a2, Context.VoH, AreaLight);
		float D = D_GGX(a2, Context.NoH) * ClearCoatEnergy;
		float Vis = Vis_SmithJointApprox(a2, Context.NoV, NoL);

		float Fr1 = D * Vis * F;
		Lighting.Specular = ClearCoat * AreaLight.FalloffColor * (Falloff * NoL * Fr1);
	}
	AreaLight.SphereSinAlpha = SphereSinAlpha;

	// Incoming and exiting Fresnel terms are identical to incoming Fresnel term (VoH == HoL)
	// float FresnelCoeff = (1.0 - F1) * (1.0 - F2);
	float FresnelCoeff = 1.0 - F;
	FresnelCoeff *= FresnelCoeff;

	if (CLEAR_COAT_BOTTOM_NORMAL)
	{
		BxDFContext TempContext;

		if (bHasAnisotropy)
		{
			Init(TempContext, N, X, Y, V, L);
		}
		else
		{
			Init(TempContext, Nspec, V, L);
		}

		// If bottom-normal, update normal-based dot products:
		float3 H = normalize(V + L);
		Context.NoH = saturate(dot(N, H));
		Context.NoV = saturate(dot(N, V));
		Context.NoL = saturate(dot(N, L));
		Context.VoL = saturate(dot(V, L));
		Context.VoH = saturate(dot(V, H));
<<<<<<< HEAD
=======

		Context.XoV = TempContext.XoV;
		Context.XoL = TempContext.XoL;
		Context.XoH = TempContext.XoH;
		Context.YoV = TempContext.YoV;
		Context.YoL = TempContext.YoL;
		Context.YoH = TempContext.YoH;

		if (!bHasAnisotropy)
		{
			bool bNewtonIteration = true;
			SphereMaxNoH(Context, AreaLight.SphereSinAlpha, bNewtonIteration);
		}
>>>>>>> 7d5968f5

		Context.NoV = saturate(abs(Context.NoV) + 1e-5);
	}

	// Propagate refraction through dot-products rather than the original vectors:
	// Reference:
	//   float Eta = 1.0 / 1.5;
	//   float3 H = normalize(V + L);
	//   float3 V2 = Refract(V, H, Eta);
	//   float3 L2 = reflect(V2, H);
	//   V2 = -V2;
	//   BxDFContext BottomContext;
	//   Init(BottomContext, N, X, Y, V2, L2);
	BxDFContext BottomContext = RefractClearCoatContext(Context);
	BottomContext.VoH = AreaLight.bIsRect ? BottomContext.NoV : BottomContext.VoH;

	// Absorption
	float3 Transmission = CalcThinTransmission(BottomContext.NoL, BottomContext.NoV, GBuffer);

	// Default Lit
	float3 DefaultDiffuse = (Falloff * NoL) * AreaLight.FalloffColor * Diffuse_Lambert(GBuffer.DiffuseColor);
	float3 RefractedDiffuse = FresnelCoeff * Transmission * DefaultDiffuse;
	Lighting.Diffuse = lerp(DefaultDiffuse, RefractedDiffuse, ClearCoat);

	if (!bHasAnisotropy && AreaLight.bIsRect)
	{
		// Note: V is used instead of V2 because LTC integration is not tuned to handle refraction direction
		float3 DefaultSpecular = RectGGXApproxLTC(GBuffer.Roughness, GBuffer.SpecularColor, N, V, AreaLight.Rect, AreaLight.Texture);
		float3 RefractedSpecular = FresnelCoeff * Transmission * DefaultSpecular;
		Lighting.Specular += lerp(DefaultSpecular, RefractedSpecular, ClearCoat);
	}
	else
	{
		float a2 = Pow4(GBuffer.Roughness);
		float Energy = EnergyNormalization(a2, Context.VoH, AreaLight);
		float D2 = 0;
		float Vis2 = 0;

		if (bHasAnisotropy)
		{
			float ax = 0;
			float ay = 0;
			GetAnisotropicRoughness(Alpha, GBuffer.Anisotropy, ax, ay); 

			D2 = D_GGXaniso(ax, ay, Context.NoH, Context.XoH, Context.YoH);
			Vis2 = Vis_SmithJointAniso(ax, ay, BottomContext.NoV, BottomContext.NoL, BottomContext.XoV, BottomContext.XoL, BottomContext.YoV, BottomContext.YoL);
		}
		else
		{
			D2 = D_GGX(a2, BottomContext.NoH);
			// NoL is chosen to provide better parity with DefaultLit when ClearCoat=0
			Vis2 = Vis_SmithJointApprox(a2, BottomContext.NoV, NoL);
		}
		// When refracting into a non-metallic substrate, the IOR ratio (Eta) between top and bottom interfaces approaches 1.0 and drives Fresnel reflectance to 0
		float3 F = F_Schlick(GBuffer.SpecularColor, BottomContext.VoH);
		float3 RefractedF = lerp(0.0, F, GBuffer.Metallic);
		
		float Energy = 0;
		if (bHasAnisotropy)
		{
			FAreaLight Punctual = AreaLight;
			Punctual.SphereSinAlpha = 0;
			Punctual.SphereSinAlphaSoft = 0;
			Punctual.LineCosSubtended = 1;
			Punctual.Rect = (FRect)0;
			Punctual.bIsRect = false;
			
			Energy = EnergyNormalization(a2, Context.VoH, Punctual);
		}
		else
		{
			Energy = EnergyNormalization(a2, Context.VoH, AreaLight);
		}

		// Note: reusing D, V, and F from refracted context to save computation for when ClearCoat < 1
		float3 CommonSpecular = (Energy * Falloff * D2 * Vis2) * AreaLight.FalloffColor;
		float3 DefaultSpecular = F * NoL;
		float3 RefractedSpecular = FresnelCoeff * Transmission * RefractedF * BottomContext.NoL;
		Lighting.Specular += CommonSpecular * lerp(DefaultSpecular, RefractedSpecular, ClearCoat);
	}

	return Lighting;
}

// HG phase function approximated
float ApproximateHG(float cosJ, float g)
{
	float g2 = g * g;
	float gcos2 = 1.0f - (g * cosJ);
	gcos2 *= gcos2;

	const float ISO_PHASE_FUNC_Normalized = 0.5;

	return (ISO_PHASE_FUNC_Normalized * (1.0f - g2) / max( 1e-5, gcos2));
}

void GetProfileDualSpecular(FGBufferData GBuffer, out float AverageToRoughness0, out float AverageToRoughness1, out float LobeMix)
{
#if !FORWARD_SHADING
	// 0..255, which SubSurface profile to pick
	uint SubsurfaceProfileInt = ExtractSubsurfaceProfileInt(GBuffer);

	float4 Data = ActualSSProfilesTexture.Load(int3(SSSS_DUAL_SPECULAR_OFFSET, SubsurfaceProfileInt, 0));
	AverageToRoughness0 = Data.x * SSSS_MAX_DUAL_SPECULAR_ROUGHNESS;
	AverageToRoughness1 = Data.y * SSSS_MAX_DUAL_SPECULAR_ROUGHNESS;
	LobeMix = Data.z;
#else
	// Disable dual lobe, as subsurface profile doesn't work with forward.
	AverageToRoughness0 = 1.f;
	AverageToRoughness1 = 1.f;
	LobeMix = 0.f;
#endif
}

FDirectLighting SubsurfaceProfileBxDF( FGBufferData GBuffer, half3 N, half3 V, half3 L, float Falloff, float NoL, FAreaLight AreaLight, FShadowTerms Shadow )
{
	BxDFContext Context;
	Init( Context, N, V, L );
	SphereMaxNoH( Context, AreaLight.SphereSinAlpha, true );
	Context.NoV = saturate( abs( Context.NoV ) + 1e-5 );

	float AverageToRoughness0;
	float AverageToRoughness1;
	float LobeMix;
	GetProfileDualSpecular(GBuffer, AverageToRoughness0, AverageToRoughness1, LobeMix);

	float AverageRoughness = GBuffer.Roughness;
	float Lobe0Roughness = max(saturate(AverageRoughness * AverageToRoughness0), 0.02f);
	float Lobe1Roughness = saturate(AverageRoughness * AverageToRoughness1);

	// Smoothly lerp to default single GGX lobe as Opacity approaches 0, before reverting to SHADINGMODELID_DEFAULT_LIT.
	// See SUBSURFACE_PROFILE_OPACITY_THRESHOLD in ShadingModelsMaterial.ush.
	float Opacity = GBuffer.CustomData.a;
	Lobe0Roughness = lerp(1.0f, Lobe0Roughness, saturate(Opacity * 10.0f));
	Lobe1Roughness = lerp(1.0f, Lobe1Roughness, saturate(Opacity * 10.0f));

	FDirectLighting Lighting;
	Lighting.Diffuse  = AreaLight.FalloffColor * (Falloff * NoL) * Diffuse_Burley( GBuffer.DiffuseColor, GBuffer.Roughness, Context.NoV, NoL, Context.VoH );

	if (AreaLight.bIsRect)
	{
		float3 Lobe0Specular = RectGGXApproxLTC(Lobe0Roughness, GBuffer.SpecularColor, N, V, AreaLight.Rect, AreaLight.Texture);
		float3 Lobe1Specular = RectGGXApproxLTC(Lobe1Roughness, GBuffer.SpecularColor, N, V, AreaLight.Rect, AreaLight.Texture);
		Lighting.Specular = lerp(Lobe0Specular, Lobe1Specular, LobeMix);
	}
	else
	{
		Lighting.Specular = AreaLight.FalloffColor * (Falloff * NoL) * DualSpecularGGX(AverageRoughness, Lobe0Roughness, Lobe1Roughness, LobeMix, GBuffer.SpecularColor, Context, NoL, AreaLight);
	}


#if USE_TRANSMISSION

	FTransmissionProfileParams TransmissionParams = GetTransmissionProfileParams( GBuffer );

	float Thickness = Shadow.TransmissionThickness;
	Thickness = DecodeThickness(Thickness);
	Thickness *= SSSS_MAX_TRANSMISSION_PROFILE_DISTANCE;
	float3 Profile = GetTransmissionProfile(GBuffer, Thickness).rgb;

	float3 RefracV = refract(V, -N, TransmissionParams.OneOverIOR);
	float PhaseFunction = ApproximateHG( dot(-L, RefracV), TransmissionParams.ScatteringDistribution );
	Lighting.Transmission = AreaLight.FalloffColor * Profile * (Falloff * PhaseFunction); // TODO: This probably should also include cosine term (NoL)

#else // USE_TRANSMISSION

	Lighting.Transmission = 0;

#endif // USE_TRANSMISSION

	return Lighting;
}

FDirectLighting ClothBxDF( FGBufferData GBuffer, half3 N, half3 V, half3 L, float Falloff, float NoL, FAreaLight AreaLight, FShadowTerms Shadow )
{
	const float3 FuzzColor	= ExtractSubsurfaceColor(GBuffer);
	const float  Cloth		= saturate(GBuffer.CustomData.a);

	BxDFContext Context;
	Init( Context, N, V, L );
	SphereMaxNoH( Context, AreaLight.SphereSinAlpha, true );
	Context.NoV = saturate( abs( Context.NoV ) + 1e-5 );

	float3 Spec1;
	if( AreaLight.bIsRect )
		Spec1 = RectGGXApproxLTC( GBuffer.Roughness, GBuffer.SpecularColor, N, V, AreaLight.Rect, AreaLight.Texture );
	else
		Spec1 = AreaLight.FalloffColor * (Falloff * NoL) * SpecularGGX( GBuffer.Roughness, GBuffer.SpecularColor, Context, NoL, AreaLight );

	// Cloth - Asperity Scattering - Inverse Beckmann Layer
	float D2 = D_InvGGX( Pow4( GBuffer.Roughness ), Context.NoH );
	float Vis2 = Vis_Cloth( Context.NoV, NoL );
	float3 F2 = F_Schlick( FuzzColor, Context.VoH );
	float3 Spec2 = AreaLight.FalloffColor * (Falloff * NoL) * (D2 * Vis2) * F2;
	
	FDirectLighting Lighting;
	Lighting.Diffuse  = AreaLight.FalloffColor * (Falloff * NoL) * Diffuse_Lambert( GBuffer.DiffuseColor );
	Lighting.Specular = lerp( Spec1, Spec2, Cloth );
	Lighting.Transmission = 0;
	return Lighting;
}

#if HAIR_CUSTOM_BSDF == 0
float Hair_g( float B, float Theta )
{
	return exp( -0.5 * Pow2( Theta ) / (B*B) ) / ( sqrt(2*PI) * B );
}
#else
float Hair_g( float B, float Theta );
#endif

#if HAIR_CUSTOM_BSDF == 0
float Hair_F( float CosTheta )
{
	const float n = 1.55;
	const float F0 = Pow2( (1 - n) / (1 + n) );
	return F0 + (1 - F0) * Pow5( 1 - CosTheta );
}
#else
float Hair_F( float CosTheta );
#endif

#define HAIR_REFERENCE	0
#if HAIR_REFERENCE
struct FHairTemp
{
	float SinThetaL;
	float SinThetaV;
	float CosThetaD;
	float CosThetaT;
	float CosPhi;
	float CosHalfPhi;
	float VoL;
	float n_prime;
};

// Modified Bessel function
float I0( float x )
{
	x = abs(x);
	float a;
	if( x < 3.75 )
	{
		float t = x / 3.75;
		float t2 = t*t;
		a =        + 0.0045813;
		a = a * t2 + 0.0360768;
		a = a * t2 + 0.2659732;
		a = a * t2 + 1.2067492;
		a = a * t2 + 3.0899424;
		a = a * t2 + 3.5156229;
		a = a * t2 + 1.0;
	}
	else
	{
		float t = 3.75 / x;
		a =       + 0.00392377;
		a = a * t - 0.01647633;
		a = a * t + 0.02635537;
		a = a * t - 0.02057706;
		a = a * t + 0.00916281;
		a = a * t - 0.00157565;
		a = a * t + 0.00225319;
		a = a * t + 0.01328592;
		a = a * t + 0.39894228;
		a *= exp(x) * rsqrt(x);
	}
	return a;
}

float LongitudinalScattering( float B, float SinThetaL, float SinThetaV )
{
	float v = B*B;
	float CosThetaL2 = 1 - SinThetaL * SinThetaL;
	float CosThetaV2 = 1 - SinThetaV * SinThetaV;
	float Mp = 0;
	if( v < 0.1 )
	{
		float a = sqrt(CosThetaL2 * CosThetaV2) / v;
		float b = -SinThetaL * SinThetaV / v;
		float logI0a = a > 12 ? a + 0.5 * ( -log(2*PI) + log(1/a) + 0.125/a ) : log( I0(a) );
		Mp = exp( logI0a + b - rcp(v) + 0.6931 + log(0.5 / v) );
	}
	else
	{
		Mp = rcp( exp(2/v) * v - v ) * exp( ( 1 - SinThetaL * SinThetaV ) / v ) * I0( sqrt(CosThetaL2 * CosThetaV2) / v );
	}
	
	return Mp;
}

float GaussianDetector( float Bp, float Phi )
{
	float Dp = 0;
	for( int k = -4; k <= 4; k++ )
	{
		// TODO use symmetry and detect for both Phi and -Phi
		Dp += Hair_g( Bp, Phi - (2*PI) * k );
	}
	return Dp;
}

float3 Attenuation( uint p, float h, float3 Color, FHairTemp HairTemp )
{
	float3 A;
	if( p == 0 )
	{
		//A = F( cos( 0.5 * acos( HairTemp.VoL ) ) );
		A = Hair_F( sqrt( 0.5 + 0.5 * HairTemp.VoL ) );
	}
	else
	{
		// ua is absorption
		// ua = pe*Sigma_ae + pp*Sigma_ap
		float3 Sigma_ae = { 0.419, 0.697, 1.37 };
		float3 Sigma_ap = { 0.187, 0.4, 1.05 };
		//float3 ua = 0.25 * Sigma_ae + 0.25 * Sigma_ap;
		float3 ua = -0.25 * log( Color );
		float3 ua_prime = ua / HairTemp.CosThetaT;
		//float3 ua_prime = ua / sqrt( 1 - Pow2( HairTemp.CosThetaD ) / 2.4 );
		
		float yi = asin(h);
		float yt = asin(h / HairTemp.n_prime);
		
		float f = Hair_F( HairTemp.CosThetaD * sqrt( 1 - h*h ) );		// (14)
		//float3 T = exp( -2 * ua_prime * ( 1 + cos(2*yt) ) );
		float3 T = exp( -2 * ua_prime * cos(yt) );
		if( p == 1 )
			A = Pow2(1 - f) * T;		// (13)
		else
			A = Pow2(1 - f) * f * T*T;	// (13)
	}
	return A;
}

float Omega( uint p, float h, FHairTemp HairTemp )
{
	float yi = asin(h);
	float yt = asin(h / HairTemp.n_prime);
	return 2*p*yt - 2*yi + p*PI;
}

float3 AzimuthalScattering( uint p, float Bp, float3 Color, FHairTemp HairTemp, uint2 Random )
{
	float Phi = acos( HairTemp.CosPhi );
	
	// Np = 0.5 * Integral_-1^1( A(p,h) * Dp( Phi - Omega(p,h) ) * dh )

	float Offset = float( Random.x & 0xffff ) / (1<<16);

	uint Num = 16;
	float3 Np = 0;
	for( uint i = 0; i < Num; i++ )
	{
		float h = ( (float)( i + Offset ) / Num ) * 2 - 1;
		Np += Attenuation( p, h, Color, HairTemp ) * GaussianDetector( Bp, Phi - Omega( p, h, HairTemp ) );
	}
	Np *= 2.0 / Num;

	return 0.5 * Np;
}

// [d'Eon et al. 2011, "An Energy-Conserving Hair Reflectance Model"]
// [d'Eon et al. 2014, "A Fiber Scattering Model with Non-Separable Lobes"]
float3 HairShadingRef( FGBufferData GBuffer, float3 L, float3 V, half3 N, uint2 Random )
{
	// to prevent NaN with decals
	// OR-18489 HERO: IGGY: RMB on E ability causes blinding hair effect
	// OR-17578 HERO: HAMMER: E causes blinding light on heroes with hair
	float ClampedRoughness = clamp(GBuffer.Roughness, 1/255.0f, 1.0f);

	float n = 1.55;

	FHairTemp HairTemp;
	
	// N is the vector parallel to hair pointing toward root
	HairTemp.VoL       = dot(V,L);
	HairTemp.SinThetaL = dot(N,L);
	HairTemp.SinThetaV = dot(N,V);
	// SinThetaT = 1/n * SinThetaL
	HairTemp.CosThetaT = sqrt( 1 - Pow2( (1/n) * HairTemp.SinThetaL ) );
	HairTemp.CosThetaD = cos( 0.5 * abs( asin( HairTemp.SinThetaV ) - asin( HairTemp.SinThetaL ) ) );

	float3 Lp = L - HairTemp.SinThetaL * N;
	float3 Vp = V - HairTemp.SinThetaV * N;
	HairTemp.CosPhi = dot(Lp,Vp) * rsqrt( dot(Lp,Lp) * dot(Vp,Vp) );
	HairTemp.CosHalfPhi = sqrt( 0.5 + 0.5 * HairTemp.CosPhi );

	HairTemp.n_prime = sqrt( n*n - 1 + Pow2( HairTemp.CosThetaD ) ) / HairTemp.CosThetaD;

	float Shift = 0.035;
	float Alpha[] =
	{
		-Shift * 2,
		Shift,
		Shift * 4,
	};
	float B[] =
	{
		Pow2( ClampedRoughness ),
		Pow2( ClampedRoughness ) / 2,
		Pow2( ClampedRoughness ) * 2,
	};

	float3 S = 0;
	UNROLL for( uint p = 0; p < 3; p++ )
	{
		float SinThetaV = HairTemp.SinThetaV;
		float Bp = B[p];
		if( p == 0 )
		{
			Bp *= sqrt(2.0) * HairTemp.CosHalfPhi;
			float sa, ca;
			sincos( Alpha[p], sa, ca );
			SinThetaV -= 2*sa * ( HairTemp.CosHalfPhi * ca * sqrt( 1 - SinThetaV * SinThetaV ) + sa * SinThetaV );
		}
		else
		{
			SinThetaV = sin( asin(SinThetaV) - Alpha[p] );
		}
		float Mp = LongitudinalScattering( Bp, HairTemp.SinThetaL, SinThetaV );
		float3 Np = AzimuthalScattering( p, B[p], GBuffer.BaseColor, HairTemp, Random );

		float3 Sp = Mp * Np;
		S += Sp;
	}
	return S;
}
#endif

float3 KajiyaKayDiffuseAttenuation(FGBufferData GBuffer, float3 L, float3 V, half3 N, float Shadow)
{
	// Use soft Kajiya Kay diffuse attenuation
	float KajiyaDiffuse = 1 - abs(dot(N, L));

	float3 FakeNormal = normalize(V - N * dot(V, N));
	//N = normalize( DiffuseN + FakeNormal * 2 );
	N = FakeNormal;

	// Hack approximation for multiple scattering.
	float Wrap = 1;
	float NoL = saturate((dot(N, L) + Wrap) / Square(1 + Wrap));
	float DiffuseScatter = (1 / PI) * lerp(NoL, KajiyaDiffuse, 0.33) * GBuffer.Metallic;
	float Luma = Luminance(GBuffer.BaseColor);
	float3 ScatterTint = pow(GBuffer.BaseColor / Luma, 1 - Shadow);
	return sqrt(GBuffer.BaseColor) * DiffuseScatter * ScatterTint;
}

// Approximation to HairShadingRef using concepts from the following papers:
// [Marschner et al. 2003, "Light Scattering from Human Hair Fibers"]
// [Pekelis et al. 2015, "A Data-Driven Light Scattering Model for Hair"]
#if HAIR_CUSTOM_BSDF == 0
float3 HairShading( FGBufferData GBuffer, float3 L, float3 V, half3 N, float Shadow, FHairTransmittanceData HairTransmittance, float Backlit, float Area, uint2 Random, bool bEvalMultiScatter)
{
	// to prevent NaN with decals
	// OR-18489 HERO: IGGY: RMB on E ability causes blinding hair effect
	// OR-17578 HERO: HAMMER: E causes blinding light on heroes with hair
	float ClampedRoughness = clamp(GBuffer.Roughness, 1/255.0f, 1.0f);

	//const float3 DiffuseN	= OctahedronToUnitVector( GBuffer.CustomData.xy * 2 - 1 );
	//const float Backlit	= GBuffer.CustomData.z;

#if HAIR_REFERENCE
	// todo: ClampedRoughness is missing for this code path
	float3 S = HairShadingRef( GBuffer, L, V, N, Random );
	//float3 S = HairShadingMarschner( GBuffer, L, V, N );
#else
	// N is the vector parallel to hair pointing toward root

	const float VoL       = dot(V,L);
	const float SinThetaL = dot(N,L);
	const float SinThetaV = dot(N,V);
	float CosThetaD = cos( 0.5 * abs( asinFast( SinThetaV ) - asinFast( SinThetaL ) ) );

	//CosThetaD = abs( CosThetaD ) < 0.01 ? 0.01 : CosThetaD;

	const float3 Lp = L - SinThetaL * N;
	const float3 Vp = V - SinThetaV * N;
	const float CosPhi = dot(Lp,Vp) * rsqrt( dot(Lp,Lp) * dot(Vp,Vp) + 1e-4 );
	const float CosHalfPhi = sqrt( saturate( 0.5 + 0.5 * CosPhi ) );
	//const float Phi = acosFast( CosPhi );

	float n = 1.55;
	//float n_prime = sqrt( n*n - 1 + Pow2( CosThetaD ) ) / CosThetaD;
	float n_prime = 1.19 / CosThetaD + 0.36 * CosThetaD;

	float Shift = 0.035;
	float Alpha[] =
	{
		-Shift * 2,
		Shift,
		Shift * 4,
	};
	float B[] =
	{
		Area + Pow2( ClampedRoughness ),
		Area + Pow2( ClampedRoughness ) / 2,
		Area + Pow2( ClampedRoughness ) * 2,
	};

	float3 S = 0;

	// R
	if(HairTransmittance.ScatteringComponent & HAIR_COMPONENT_R)
	{
		const float sa = sin( Alpha[0] );
		const float ca = cos( Alpha[0] );
		float Shift = 2*sa* ( ca * CosHalfPhi * sqrt( 1 - SinThetaV * SinThetaV ) + sa * SinThetaV );

		float Mp = Hair_g( B[0] * sqrt(2.0) * CosHalfPhi, SinThetaL + SinThetaV - Shift );
		float Np = 0.25 * CosHalfPhi;
		float Fp = Hair_F( sqrt( saturate( 0.5 + 0.5 * VoL ) ) );
		S += Mp * Np * Fp * ( GBuffer.Specular * 2 ) * lerp( 1, Backlit, saturate(-VoL) );
	}

	// TT
	if(HairTransmittance.ScatteringComponent & HAIR_COMPONENT_TT)
	{
		float Mp = Hair_g( B[1], SinThetaL + SinThetaV - Alpha[1] );

		float a = 1 / n_prime;
		//float h = CosHalfPhi * rsqrt( 1 + a*a - 2*a * sqrt( 0.5 - 0.5 * CosPhi ) );
		//float h = CosHalfPhi * ( ( 1 - Pow2( CosHalfPhi ) ) * a + 1 );
		float h = CosHalfPhi * ( 1 + a * ( 0.6 - 0.8 * CosPhi ) );
		//float h = 0.4;
		//float yi = asinFast(h);
		//float yt = asinFast(h / n_prime);
		
		float f = Hair_F( CosThetaD * sqrt( saturate( 1 - h*h ) ) );
		float Fp = Pow2(1 - f);
		//float3 Tp = pow( GBuffer.BaseColor, 0.5 * ( 1 + cos(2*yt) ) / CosThetaD );
		//float3 Tp = pow( GBuffer.BaseColor, 0.5 * cos(yt) / CosThetaD );
		float3 Tp = pow( GBuffer.BaseColor, 0.5 * sqrt( 1 - Pow2(h * a) ) / CosThetaD );

		//float t = asin( 1 / n_prime );
		//float d = ( sqrt(2) - t ) / ( 1 - t );
		//float s = -0.5 * PI * (1 - 1 / n_prime) * log( 2*d - 1 - 2 * sqrt( d * (d - 1) ) );
		//float s = 0.35;
		//float Np = exp( (Phi - PI) / s ) / ( s * Pow2( 1 + exp( (Phi - PI) / s ) ) );
		//float Np = 0.71 * exp( -1.65 * Pow2(Phi - PI) );
		float Np = exp( -3.65 * CosPhi - 3.98 );

		S += Mp * Np * Fp * Tp * Backlit;
	}

	// TRT
	if(HairTransmittance.ScatteringComponent & HAIR_COMPONENT_TRT)
	{
		float Mp = Hair_g( B[2], SinThetaL + SinThetaV - Alpha[2] );
		
		//float h = 0.75;
		float f = Hair_F( CosThetaD * 0.5 );
		float Fp = Pow2(1 - f) * f;
		//float3 Tp = pow( GBuffer.BaseColor, 1.6 / CosThetaD );
		float3 Tp = pow( GBuffer.BaseColor, 0.8 / CosThetaD );

		//float s = 0.15;
		//float Np = 0.75 * exp( Phi / s ) / ( s * Pow2( 1 + exp( Phi / s ) ) );
		float Np = exp( 17 * CosPhi - 16.78 );

		S += Mp * Np * Fp * Tp;
	}
#endif

	if (bEvalMultiScatter)
	{
		S += KajiyaKayDiffuseAttenuation(GBuffer, L, V, N, Shadow);
	}

	S = -min(-S, 0.0);

	return S;
}

FDirectLighting HairBxDF( FGBufferData GBuffer, half3 N, half3 V, half3 L, float Falloff, float NoL, FAreaLight AreaLight, FShadowTerms Shadow )
{
	FDirectLighting Lighting;
	Lighting.Diffuse = 0;
	Lighting.Specular = 0;
	bool bEvalMultiScatter = true;
	Lighting.Transmission = AreaLight.FalloffColor * Falloff * HairShading( GBuffer, L, V, N, Shadow.TransmissionShadow, Shadow.HairTransmittance, 1, 0, uint2(0,0), bEvalMultiScatter);
	return Lighting;
}

#else
float3 HairShading( FGBufferData GBuffer, float3 L, float3 V, half3 N, float Shadow, FHairTransmittanceData HairTransmittance, float Backlit, float Area, uint2 Random, bool bEvalMultiScatter);
FDirectLighting HairBxDF( FGBufferData GBuffer, half3 N, half3 V, half3 L, float Falloff, float NoL, FAreaLight AreaLight, FShadowTerms Shadow );
#endif

FDirectLighting SubsurfaceBxDF( FGBufferData GBuffer, half3 N, half3 V, half3 L, float Falloff, float NoL, FAreaLight AreaLight, FShadowTerms Shadow )
{
	FDirectLighting Lighting = DefaultLitBxDF( GBuffer, N, V, L, Falloff, NoL, AreaLight, Shadow );
	
	float3 SubsurfaceColor = ExtractSubsurfaceColor(GBuffer);
	float Opacity = GBuffer.CustomData.a;

	float3 H = normalize(V + L);

	// to get an effect when you see through the material
	// hard coded pow constant
	float InScatter = pow(saturate(dot(L, -V)), 12) * lerp(3, .1f, Opacity);
	// wrap around lighting, /(PI*2) to be energy consistent (hack do get some view dependnt and light dependent effect)
	// Opacity of 0 gives no normal dependent lighting, Opacity of 1 gives strong normal contribution
	float NormalContribution = saturate(dot(N, H) * Opacity + 1 - Opacity);
	float BackScatter = GBuffer.GBufferAO * NormalContribution / (PI * 2);
	
	// lerp to never exceed 1 (energy conserving)
	Lighting.Transmission = AreaLight.FalloffColor * ( Falloff * lerp(BackScatter, 1, InScatter) ) * SubsurfaceColor;

	return Lighting;
}

FDirectLighting TwoSidedBxDF( FGBufferData GBuffer, half3 N, half3 V, half3 L, float Falloff, float NoL, FAreaLight AreaLight, FShadowTerms Shadow )
{
	FDirectLighting Lighting = DefaultLitBxDF( GBuffer, N, V, L, Falloff, NoL, AreaLight, Shadow );

	float3 SubsurfaceColor = ExtractSubsurfaceColor(GBuffer);

	// http://blog.stevemcauley.com/2011/12/03/energy-conserving-wrapped-diffuse/
	float Wrap = 0.5;
	float WrapNoL = saturate( ( -dot(N, L) + Wrap ) / Square( 1 + Wrap ) );

	// Scatter distribution
	float VoL = dot(V, L);
	float Scatter = D_GGX( 0.6*0.6, saturate( -VoL ) );

	Lighting.Transmission = AreaLight.FalloffColor * (Falloff * WrapNoL * Scatter) * SubsurfaceColor;

	return Lighting;
}

FDirectLighting EyeBxDF( FGBufferData GBuffer, half3 N, half3 V, half3 L, float Falloff, float NoL, FAreaLight AreaLight, FShadowTerms Shadow )
{
#if IRIS_NORMAL
	const float2 CausticNormalDelta	= float2( GBuffer.StoredMetallic, GBuffer.StoredSpecular )	* 2 - (256.0/255.0);
	const float2 IrisNormalDelta	= float2( GBuffer.CustomData.y, GBuffer.CustomData.z )		* 2 - (256.0/255.0);
	const float  IrisMask = 1.0f - GBuffer.CustomData.w;

	const float2 WorldNormalOct	= UnitVectorToOctahedron( GBuffer.WorldNormal );
	const float3 CausticNormal	= OctahedronToUnitVector( WorldNormalOct + CausticNormalDelta );
	const float3 IrisNormal		= OctahedronToUnitVector( WorldNormalOct + IrisNormalDelta );
#else
	const float3 IrisNormal		= OctahedronToUnitVector( GBuffer.CustomData.yz * 2 - 1 );
	const float  IrisDistance	= GBuffer.StoredMetallic;
	const float  IrisMask		= 1.0f - GBuffer.CustomData.w;

	// Blend in the negative intersection normal to create some concavity
	// Not great as it ties the concavity to the convexity of the cornea surface
	// No good justification for that. On the other hand, if we're just looking to
	// introduce some concavity, this does the job.
	const float3 CausticNormal = normalize(lerp(IrisNormal, -N, IrisMask*IrisDistance));
#endif

	BxDFContext Context;
	Init( Context, N, V, L );
	SphereMaxNoH( Context, AreaLight.SphereSinAlpha, false );
	Context.NoV = saturate( abs( Context.NoV ) + 1e-5 );
	Context.VoH = AreaLight.bIsRect ? Context.NoV : Context.VoH;
	
	// F_Schlick
	float F0 = GBuffer.Specular * 0.08;
	float Fc = Pow5( 1 - Context.VoH );
	float F = Fc + (1 - Fc) * F0;
	
	FDirectLighting Lighting;

	if( AreaLight.bIsRect )
	{
		Lighting.Specular = RectGGXApproxLTC( GBuffer.Roughness, F0, N, V, AreaLight.Rect, AreaLight.Texture );
	}
	else
	{
		float a2 = Pow4( GBuffer.Roughness );
		float Energy = EnergyNormalization( a2, Context.VoH, AreaLight );

		// Generalized microfacet specular
		float D = D_GGX( a2, Context.NoH ) * Energy;
		float Vis = Vis_SmithJointApprox( a2, Context.NoV, NoL );
		
		Lighting.Specular = AreaLight.FalloffColor * (Falloff * NoL) * D * Vis * F;
	}

	float IrisNoL = saturate( dot( IrisNormal, L ) );
	float Power = lerp( 12, 1, IrisNoL );
	float Caustic = 0.8 + 0.2 * ( Power + 1 ) * pow( saturate( dot( CausticNormal, L ) ), Power );
	float Iris = IrisNoL * Caustic;
	float Sclera = NoL;
	
	Lighting.Diffuse = 0;
	Lighting.Transmission = AreaLight.FalloffColor * ( Falloff * lerp( Sclera, Iris, IrisMask ) * (1 - F) ) * Diffuse_Lambert( GBuffer.DiffuseColor );
	return Lighting;
}

FDirectLighting PreintegratedSkinBxDF( FGBufferData GBuffer, half3 N, half3 V, half3 L, float Falloff, float NoL, FAreaLight AreaLight, FShadowTerms Shadow )
{
	FDirectLighting Lighting = DefaultLitBxDF( GBuffer, N, V, L, Falloff, NoL, AreaLight, Shadow );
	
	float3 SubsurfaceColor = ExtractSubsurfaceColor(GBuffer);
	float Opacity = GBuffer.CustomData.a;

	float3 PreintegratedBRDF = Texture2DSampleLevel(View.PreIntegratedBRDF, View.PreIntegratedBRDFSampler, float2(saturate(dot(N, L) * .5 + .5), 1 - Opacity), 0).rgb;
	Lighting.Transmission = AreaLight.FalloffColor * Falloff * PreintegratedBRDF * SubsurfaceColor;

	return Lighting;
}

FDirectLighting IntegrateBxDF( FGBufferData GBuffer, half3 N, half3 V, half3 L, float Falloff, float NoL, FAreaLight AreaLight, FShadowTerms Shadow )
{
	switch( GBuffer.ShadingModelID )
	{
		case SHADINGMODELID_DEFAULT_LIT:
		case SHADINGMODELID_SINGLELAYERWATER:
		case SHADINGMODELID_THIN_TRANSLUCENT:
			return DefaultLitBxDF( GBuffer, N, V, L, Falloff, NoL, AreaLight, Shadow );
		case SHADINGMODELID_SUBSURFACE:
			return SubsurfaceBxDF( GBuffer, N, V, L, Falloff, NoL, AreaLight, Shadow );
		case SHADINGMODELID_PREINTEGRATED_SKIN:
			return PreintegratedSkinBxDF( GBuffer, N, V, L, Falloff, NoL, AreaLight, Shadow );
		case SHADINGMODELID_CLEAR_COAT:
			return ClearCoatBxDF( GBuffer, N, V, L, Falloff, NoL, AreaLight, Shadow );
		case SHADINGMODELID_SUBSURFACE_PROFILE:
			return SubsurfaceProfileBxDF( GBuffer, N, V, L, Falloff, NoL, AreaLight, Shadow );
		case SHADINGMODELID_TWOSIDED_FOLIAGE:
			return TwoSidedBxDF( GBuffer, N, V, L, Falloff, NoL, AreaLight, Shadow );
		case SHADINGMODELID_HAIR:
			return HairBxDF( GBuffer, N, V, L, Falloff, NoL, AreaLight, Shadow );
		case SHADINGMODELID_CLOTH:
			return ClothBxDF( GBuffer, N, V, L, Falloff, NoL, AreaLight, Shadow );
		case SHADINGMODELID_EYE:
			return EyeBxDF( GBuffer, N, V, L, Falloff, NoL, AreaLight, Shadow );
		default:
			return (FDirectLighting)0;
	}
}

FDirectLighting EvaluateBxDF( FGBufferData GBuffer, half3 N, half3 V, half3 L, float NoL, FShadowTerms Shadow )
{
	FAreaLight AreaLight;
	AreaLight.SphereSinAlpha = 0;
	AreaLight.SphereSinAlphaSoft = 0;
	AreaLight.LineCosSubtended = 1;
	AreaLight.FalloffColor = 1;
	AreaLight.Rect = (FRect)0;
	AreaLight.bIsRect = false;
    AreaLight.Texture = InitRectTexture(LTCAmpTexture); // Dummy

	return IntegrateBxDF( GBuffer, N, V, L, 1, NoL, AreaLight, Shadow );
}<|MERGE_RESOLUTION|>--- conflicted
+++ resolved
@@ -433,8 +433,6 @@
 		Context.NoL = saturate(dot(N, L));
 		Context.VoL = saturate(dot(V, L));
 		Context.VoH = saturate(dot(V, H));
-<<<<<<< HEAD
-=======
 
 		Context.XoV = TempContext.XoV;
 		Context.XoL = TempContext.XoL;
@@ -448,7 +446,6 @@
 			bool bNewtonIteration = true;
 			SphereMaxNoH(Context, AreaLight.SphereSinAlpha, bNewtonIteration);
 		}
->>>>>>> 7d5968f5
 
 		Context.NoV = saturate(abs(Context.NoV) + 1e-5);
 	}
@@ -483,7 +480,6 @@
 	else
 	{
 		float a2 = Pow4(GBuffer.Roughness);
-		float Energy = EnergyNormalization(a2, Context.VoH, AreaLight);
 		float D2 = 0;
 		float Vis2 = 0;
 
