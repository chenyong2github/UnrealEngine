// Copyright Epic Games, Inc. All Rights Reserved.

#define CONFIG_COLOR_TILE_CLASSIFICATION 0

#include "SSRTRayCast.ush"
#include "../SceneTextureParameters.ush"


#define GROUP_TILE_SIZE 8
#define GROUP_PIXEL_COUNT GROUP_TILE_SIZE * GROUP_TILE_SIZE


Texture2D PrevSceneColor;
Texture2D PrevSceneDepth;
Texture2D FurthestHZBTexture;

Texture2D HigherMipTexture;
Texture2D HigherAlphaMipTexture;

#if SUPPORTS_INDEPENDENT_SAMPLERS
#if DIM_LEAK_FREE
#define PrevSceneColorSampler GlobalPointClampedSampler
#else
#define PrevSceneColorSampler GlobalBilinearClampedSampler
#endif
#define PrevSceneDepthSampler GlobalPointClampedSampler
#define FurthestHZBTextureSampler GlobalPointClampedSampler
#define HigherMipTextureSampler GlobalPointClampedSampler
#define HigherAlphaMipTextureSampler GlobalPointClampedSampler
#else
SamplerState PrevSceneColorSampler;
SamplerState PrevSceneDepthSampler;
SamplerState FurthestHZBTextureSampler;
SamplerState HigherMipTextureSampler;
SamplerState HigherAlphaMipTextureSampler;
#endif

float4 PrevScreenPositionScaleBias;
float2 ViewportUVToHZBBufferUV;
float2 ReducedSceneColorSize;
float2 ReducedSceneColorTexelSize;
float2 HigherMipBufferBilinearMax;
float PrevSceneColorPreExposureCorrection;
float MinimumLuminance;
float HigherMipDownScaleFactor;

RWTexture2D<float4>	ReducedSceneColorOutput_0;
RWTexture2D<float4>	ReducedSceneColorOutput_1;
RWTexture2D<float4>	ReducedSceneColorOutput_2;

RWTexture2D<float>	ReducedSceneAlphaOutput_0;
RWTexture2D<float>	ReducedSceneAlphaOutput_1;
RWTexture2D<float>	ReducedSceneAlphaOutput_2;

groupshared uint SharedMemory[GROUP_PIXEL_COUNT * 2];

#if DIM_LEAK_FREE
groupshared float SharedFurthestDepth[GROUP_PIXEL_COUNT];
#endif


float3 ComputeTranslatedWorldPosition(float2 ScreenPosition, float WorldDepth, bool bIsPrevFrame)
{
	float4 ClipPosition = float4(ScreenPosition * (View.ViewToClip[3][3] < 1.0f ? WorldDepth : 1.0f), WorldDepth, 1);

	if (bIsPrevFrame)
	{
		return mul(ClipPosition, View.PrevScreenToTranslatedWorld).xyz + (View.PreViewTranslation.xyz - View.PrevPreViewTranslation.xyz);
	}
	
	return mul(ClipPosition, View.ScreenToTranslatedWorld).xyz;
}


[numthreads(GROUP_TILE_SIZE, GROUP_TILE_SIZE, 1)]
void MainCS(
	uint2 DispatchThreadId : SV_DispatchThreadID,
	uint2 GroupId : SV_GroupID,
	uint2 GroupThreadId : SV_GroupThreadID,
	uint GroupThreadIndex : SV_GroupIndex)
{
	#if DIM_LOWER_MIPS
		float2 SceneBufferUV = HigherMipDownScaleFactor * (2.0 * float2(DispatchThreadId) + 1.0) * View.BufferSizeAndInvSize.zw;
	#else
		float2 SceneBufferUV = (float2(DispatchThreadId) + 0.5) * View.BufferSizeAndInvSize.zw;
	#endif

	SceneBufferUV = clamp(SceneBufferUV, View.BufferBilinearUVMinMax.xy, View.BufferBilinearUVMinMax.zw);
	float2 ViewportUV = BufferUVToViewportUV(SceneBufferUV);
    float2 ScreenPosition = ViewportUVToScreenPos(ViewportUV);
	
	float4 PrevColor;
	float WorldDepth;

	#if DIM_LOWER_MIPS
	{
		#if DIM_LEAK_FREE
		{
			{
				float HZBDeviceZ = FurthestHZBTexture.SampleLevel(FurthestHZBTextureSampler, ViewportUV * ViewportUVToHZBBufferUV, 2.0).r;
				WorldDepth = ConvertFromDeviceZ(HZBDeviceZ);
			}

			float WorldDepthToPixelWorldRadius = GetTanHalfFieldOfView().x * View.ViewSizeAndInvSize.z * 100;

			float WorldBluringRadius = WorldDepthToPixelWorldRadius * WorldDepth;
			float InvSquareWorldBluringRadius = rcp(WorldBluringRadius * WorldBluringRadius);

			PrevColor = 0.0;

			UNROLL_N(4)
			for (uint i = 0; i < 4; i++)
			{
				const float2 TexelOffset = float2(i % 2, i / 2) - 0.5;

				float2 HZBBufferUV = (ViewportUV + TexelOffset * HigherMipDownScaleFactor * View.ViewSizeAndInvSize.zw) * ViewportUVToHZBBufferUV;
				float SampleDeviceZ = FurthestHZBTexture.SampleLevel(FurthestHZBTextureSampler, HZBBufferUV, 1.0).r;

				float SampleDist = WorldDepth - ConvertFromDeviceZ(SampleDeviceZ);

				float SampleWeight = 0.25 * saturate(1 - SampleDist * SampleDist * InvSquareWorldBluringRadius);

				float2 SampleUV = HigherMipDownScaleFactor * (2.0 * float2(DispatchThreadId) + 1.0 + TexelOffset) * 0.5 * ReducedSceneColorTexelSize;
				SampleUV = min(SampleUV, HigherMipBufferBilinearMax);

				float4 SampleColor = float4(
					HigherMipTexture.SampleLevel(HigherMipTextureSampler, SampleUV, 0).rgb,
					Texture2DSample_A8(HigherAlphaMipTexture,HigherAlphaMipTextureSampler, SampleUV));

				PrevColor += SampleColor * SampleWeight;
			}
		}
		#else
		{
			float2 HigherMipUV = HigherMipDownScaleFactor * (float2(DispatchThreadId) * 1.0 + 0.5) * ReducedSceneColorTexelSize;
			PrevColor = float4(HigherMipTexture.SampleLevel(HigherMipTextureSampler, HigherMipUV, 0).rgb, 1);
		}
		#endif
	}
	#else
	{
		float DeviceZ = SampleDeviceZFromSceneTextures(SceneBufferUV);
		WorldDepth = ConvertFromDeviceZ(DeviceZ);

		// Camera motion for pixel (in ScreenPos space).
		float4 ThisClip = float4(ScreenPosition, DeviceZ, 1);
		float4 PrevClip = mul(ThisClip, View.ClipToPrevClip);
		float2 PrevScreen = PrevClip.xy / PrevClip.w;

		bool bIsSky = WorldDepth > 100 * 1000;

<<<<<<< HEAD
		float4 EncodedVelocity = SceneVelocityBuffer.SampleLevel(SceneVelocityBufferSampler, SceneBufferUV, 0);
=======
		float4 EncodedVelocity = GBufferVelocityTexture.SampleLevel(GBufferVelocityTextureSampler, SceneBufferUV, 0);
>>>>>>> 7d5968f5
		if (EncodedVelocity.x > 0.0)
		{
			PrevScreen = ThisClip.xy - DecodeVelocityFromTexture(EncodedVelocity).xy;
		}

		float2 PrevFrameUV = PrevScreen.xy * PrevScreenPositionScaleBias.xy + PrevScreenPositionScaleBias.zw;

		// Fetch color.
		#if DIM_LEAK_FREE
		{
			float3 RefWorldPosition = ComputeTranslatedWorldPosition(ScreenPosition, WorldDepth, /* bIsPrevFrame = */ false);

			float NoV = dot(View.TranslatedWorldCameraOrigin - normalize(RefWorldPosition), GetGBufferDataFromSceneTextures(SceneBufferUV).WorldNormal);
				
			float WorldDepthToPixelWorldRadius = GetTanHalfFieldOfView().x * View.ViewSizeAndInvSize.z * 100; // / max(NoV, 0.01);

			float WorldBluringRadius = WorldDepthToPixelWorldRadius * WorldDepth;
			float InvSquareWorldBluringRadius = rcp(WorldBluringRadius * WorldBluringRadius);

			//PrevColor = 0.0;

			//UNROLL_N(4)
			//for (uint i = 0; i < 4; i++)
			{
				float2 SampleUV = PrevFrameUV; // + View.BufferSizeAndInvSize.zw * (float2(i % 2, i / 2) - 0.5);
				SampleUV = clamp(SampleUV, View.BufferBilinearUVMinMax.xy, View.BufferBilinearUVMinMax.zw);

				float PrevDeviceZ = PrevSceneDepth.SampleLevel(PrevSceneDepthSampler, SampleUV, 0).r;

				float3 SampleWorldPosition = ComputeTranslatedWorldPosition(PrevScreen.xy, ConvertFromDeviceZ(PrevDeviceZ), /* bIsPrevFrame = */ true);

				float SampleDistSquare = length2(RefWorldPosition - SampleWorldPosition);

				float SampleWeight = saturate(1 - SampleDistSquare * InvSquareWorldBluringRadius);

				PrevColor = float4(PrevSceneColor.SampleLevel(PrevSceneColorSampler, SampleUV, 0).rgb * SampleWeight, SampleWeight);
			}
		}
		#else
		{
			PrevColor = float4(PrevSceneColor.SampleLevel(PrevSceneColorSampler, PrevFrameUV, 0).rgb, 1.0);
		}
		#endif

		PrevColor = -min(-PrevColor, 0.0);

		#if CONFIG_COLOR_TILE_CLASSIFICATION
		{
			if (bIsSky)
				PrevColor = 0;
		}
		#endif

		// Correct scene color exposure.
		#if USE_PREEXPOSURE
			PrevColor.rgb *= PrevSceneColorPreExposureCorrection;
		#endif

		// Apply vignette to the color.
		{
			float Vignette = min(ComputeHitVignetteFromScreenPos(ScreenPosition), ComputeHitVignetteFromScreenPos(PrevScreen));
			PrevColor *= Vignette;
		}

		// Apply luminance to mask in only significant lighting worth tracing rays towards.
		#if CONFIG_COLOR_TILE_CLASSIFICATION
		if (MinimumLuminance > 0.0)
		{
			float ColorLuminance = Luminance(PrevColor.rgb);

			PrevColor.rgb *= saturate((ColorLuminance - MinimumLuminance) / MinimumLuminance);
		}
		#endif
	}
	#endif

	// Output mip 0
	#if DIM_LOWER_MIPS
	{
		ReducedSceneColorOutput_0[DispatchThreadId] = float4(PrevColor.rgb, 0);

		#if DIM_LEAK_FREE
			ReducedSceneAlphaOutput_0[DispatchThreadId] = PrevColor.a;
		#endif
	}
	#endif

	// Reduce lower mip levels.
	{
		// Store to LDS
		{
			SharedMemory[GROUP_PIXEL_COUNT * 0 | GroupThreadIndex] = (f32tof16(PrevColor.r) << 0) | (f32tof16(PrevColor.g) << 16);
			SharedMemory[GROUP_PIXEL_COUNT * 1 | GroupThreadIndex] = (f32tof16(PrevColor.b) << 0) | (f32tof16(PrevColor.a) << 16);

			#if DIM_LEAK_FREE
				SharedFurthestDepth[GroupThreadIndex] = WorldDepth;
			#endif
		}
	
		GroupMemoryBarrierWithGroupSync();

		// Reduce lower mip levels.
		UNROLL
		for (uint MipLevel = 1; MipLevel < 3; MipLevel++)
		{
			const uint ReductionAmount = 1 << MipLevel;
			const uint NumberPixelInMip = GROUP_PIXEL_COUNT / (ReductionAmount * ReductionAmount);
			
			if (GroupThreadIndex < NumberPixelInMip)
            {
                uint2 OutputCoord = uint2(
					GroupThreadIndex % (GROUP_TILE_SIZE / ReductionAmount),
					GroupThreadIndex / (GROUP_TILE_SIZE / ReductionAmount));

				// Ray marchsing against FurthestHZB to avoid self intersections, so match here to remain conservative.
				#if DIM_LEAK_FREE
				float FurthestDepth;
				{
					UNROLL_N(2)
					for (uint x = 0; x < 2; x++)
					{
						UNROLL_N(2)
						for (uint y = 0; y < 2; y++)
						{
							uint2 Coord = OutputCoord * 2 + uint2(x, y);
							uint LDSIndex = Coord.x + Coord.y * ((2 * GROUP_TILE_SIZE) / ReductionAmount);

							float NeighborDepth = SharedFurthestDepth[LDSIndex];

							if (x == 0 && y == 0)
								FurthestDepth = NeighborDepth;
							else
								FurthestDepth = max(FurthestDepth, NeighborDepth);
						}
					}
				}

				float WorldDepthToPixelWorldRadius = GetTanHalfFieldOfView().x * View.ViewSizeAndInvSize.z * 100;

				float WorldBluringRadius = WorldDepthToPixelWorldRadius * FurthestDepth;
				float InvSquareWorldBluringRadius = rcp(WorldBluringRadius * WorldBluringRadius);

				#endif

				float4 ReducedColor = 0;

				UNROLL
				for (uint x = 0; x < 2; x++)
				{
					UNROLL
					for (uint y = 0; y < 2; y++)
					{
						uint2 Coord = OutputCoord * 2 + uint2(x, y);
						uint LDSIndex = Coord.x + Coord.y * ((2 * GROUP_TILE_SIZE) / ReductionAmount);

						uint Raw0 = SharedMemory[GROUP_PIXEL_COUNT * 0 | LDSIndex];
						uint Raw1 = SharedMemory[GROUP_PIXEL_COUNT * 1 | LDSIndex];

						float4 Color;
						Color.r = f16tof32(Raw0 >> 0);
						Color.g = f16tof32(Raw0 >> 16);
						Color.b = f16tof32(Raw1 >> 0);
						Color.a = f16tof32(Raw1 >> 16);


						float SampleWeight = 1.0;
						#if DIM_LEAK_FREE
						{
							float NeighborDepth = SharedFurthestDepth[LDSIndex];
							float SampleDist = (FurthestDepth - NeighborDepth);

							SampleWeight = saturate(1 - (SampleDist * SampleDist) * InvSquareWorldBluringRadius);
						}
						#endif

						ReducedColor += Color * SampleWeight;
					}
                }

				ReducedColor *= rcp(4.0);

				uint2 OutputPosition = GroupId * (GROUP_TILE_SIZE / ReductionAmount) + OutputCoord;

				if (MipLevel == 1)
                {
					ReducedSceneColorOutput_1[OutputPosition] = float4(ReducedColor.rgb, 0);
					#if DIM_LEAK_FREE
						ReducedSceneAlphaOutput_1[OutputPosition] = ReducedColor.a;
					#endif
                }
				else if (MipLevel == 2)
                {
					ReducedSceneColorOutput_2[OutputPosition] = float4(ReducedColor.rgb, 0);
					#if DIM_LEAK_FREE
						ReducedSceneAlphaOutput_2[OutputPosition] = ReducedColor.a;
					#endif
                }
				
				SharedMemory[GROUP_PIXEL_COUNT * 0 | GroupThreadIndex] = (f32tof16(ReducedColor.r) << 0) | (f32tof16(ReducedColor.g) << 16);
				SharedMemory[GROUP_PIXEL_COUNT * 1 | GroupThreadIndex] = (f32tof16(ReducedColor.b) << 0) | (f32tof16(ReducedColor.a) << 16);

				#if DIM_LEAK_FREE
				{
					SharedFurthestDepth[GroupThreadIndex] = FurthestDepth;
				}
				#endif
            } // if (GroupThreadIndex < NumberPixelInMip)
        } // for (uint MipLevel = 1; MipLevel < 3; MipLevel++)
    }
} // MainCS()<|MERGE_RESOLUTION|>--- conflicted
+++ resolved
@@ -149,11 +149,7 @@
 
 		bool bIsSky = WorldDepth > 100 * 1000;
 
-<<<<<<< HEAD
-		float4 EncodedVelocity = SceneVelocityBuffer.SampleLevel(SceneVelocityBufferSampler, SceneBufferUV, 0);
-=======
 		float4 EncodedVelocity = GBufferVelocityTexture.SampleLevel(GBufferVelocityTextureSampler, SceneBufferUV, 0);
->>>>>>> 7d5968f5
 		if (EncodedVelocity.x > 0.0)
 		{
 			PrevScreen = ThisClip.xy - DecodeVelocityFromTexture(EncodedVelocity).xy;
