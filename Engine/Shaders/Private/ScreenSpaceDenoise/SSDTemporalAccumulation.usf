// Copyright Epic Games, Inc. All Rights Reserved.

#include "SSDDefinitions.ush"


//------------------------------------------------------- ENUM VALUES

/** What signal should be outputed. */
	#define REJECTION_INPUT_MODE_1UNNORMALIZED 0
	#define REJECTION_INPUT_MODE_2PRETRANSFORMED_MOMMENTS 1

/** How to perform history rejection. */
	#define HISTORY_REJECTION_DISABLED 0
	#define HISTORY_REJECTION_MINMAX_BOUNDARIES 1
	#define HISTORY_REJECTION_VAR_BOUNDARIES 2


//------------------------------------------------------- CONFIGS

#define TILE_PIXEL_SIZE 8


#define CONFIG_SIGNAL_PROCESSING DIM_SIGNAL_PROCESSING
#define CONFIG_SIGNAL_BATCH_SIZE DIM_SIGNAL_BATCH_SIZE



#if CONFIG_SIGNAL_PROCESSING == SIGNAL_PROCESSING_SHADOW_VISIBILITY_MASK
	#define MAX_SIGNAL_BATCH_SIZE CONFIG_SIGNAL_BATCH_SIZE
	#define SIGNAL_ARRAY_SIZE CONFIG_SIGNAL_BATCH_SIZE

	#define CONFIG_BILATERAL_PRESET BILATERAL_PRESET_MONOCHROMATIC_PENUMBRA
	#define CONFIG_HISTORY_BILATERAL_PRESET BILATERAL_PRESET_MONOCHROMATIC_PENUMBRA
	#define CONFIG_MULTIPLEXED_SIGNALS_PER_SIGNAL_DOMAIN 1

	#define CONFIG_SIGNAL_INPUT_TEXTURE_TYPE SIGNAL_TEXTURE_TYPE_FLOAT4
	#define CONFIG_SIGNAL_OUTPUT_TEXTURE_TYPE SIGNAL_TEXTURE_TYPE_FLOAT4

	#define CONFIG_INPUT_TEXTURE_COUNT CONFIG_SIGNAL_BATCH_SIZE
	#define CONFIG_HISTORY_TEXTURE_COUNT CONFIG_SIGNAL_BATCH_SIZE

	#define CONFIG_SIGNAL_INPUT_LAYOUT   SIGNAL_BUFFER_LAYOUT_PENUMBRA_HISTORY
	#define CONFIG_SIGNAL_HISTORY_LAYOUT SIGNAL_BUFFER_LAYOUT_PENUMBRA_HISTORY

	#define CONFIG_HISTORY_REJECTION HISTORY_REJECTION_VAR_BOUNDARIES

	#define CONFIG_NORMALIZED_INPUT 1

	#define CONFIG_REJECTION_SAMPLE_SET SAMPLE_SET_3X3_PLUS

	// Uses nearest to not leak informations on geometric edges by bilateral. This is OK because just blury greyscale details.
	// TODO(Denoiser): a bit hacky, need find better solution.
	// TODO(Denoiser): cause a regression on spot light for some reasons.
	//#define CONFIG_USE_NEAREST_HISTORY 1

	#if DIM_SIGNAL_BATCH_SIZE > 1
		#define CONFIG_CLAMP_UV_PER_SIGNAL 1
	#endif

#elif CONFIG_SIGNAL_PROCESSING == SIGNAL_PROCESSING_POLYCHROMATIC_PENUMBRA_HARMONIC
	// Denoise diffuse and specular harmonics at the same time.
	#define MAX_SIGNAL_BATCH_SIZE 2
	#define SIGNAL_ARRAY_SIZE 2
	#undef CONFIG_SIGNAL_BATCH_SIZE
	#define CONFIG_SIGNAL_BATCH_SIZE 2

	#define COMPILE_SIGNAL_COLOR 1

	#define CONFIG_BILATERAL_PRESET BILATERAL_PRESET_POLYCHROMATIC_PENUMBRA
	#define CONFIG_HISTORY_BILATERAL_PRESET BILATERAL_PRESET_POLYCHROMATIC_PENUMBRA
	#define CONFIG_MULTIPLEXED_SIGNALS_PER_SIGNAL_DOMAIN 2

	// Input and output layout.
	#define CONFIG_SIGNAL_INPUT_LAYOUT  SIGNAL_BUFFER_LAYOUT_POLYCHROMATIC_PENUMBRA_HISTORY
	#define CONFIG_SIGNAL_HISTORY_LAYOUT SIGNAL_BUFFER_LAYOUT_POLYCHROMATIC_PENUMBRA_HISTORY
	#define CONFIG_INPUT_TEXTURE_COUNT 2
	#define CONFIG_HISTORY_TEXTURE_COUNT 2

	#define CONFIG_HISTORY_REJECTION HISTORY_REJECTION_VAR_BOUNDARIES

#elif CONFIG_SIGNAL_PROCESSING == SIGNAL_PROCESSING_REFLECTIONS
	#define COMPILE_SIGNAL_COLOR 1

	#define MAX_SIGNAL_BATCH_SIZE 1
	#define SIGNAL_ARRAY_SIZE 2 // First and Second moment in rejection pre convolution.

	// Input and output layout.
	#define CONFIG_SIGNAL_INPUT_LAYOUT   SIGNAL_BUFFER_LAYOUT_REFLECTIONS_HISTORY
	#define CONFIG_SIGNAL_HISTORY_LAYOUT SIGNAL_BUFFER_LAYOUT_REFLECTIONS_HISTORY

	#define CONFIG_INPUT_TEXTURE_COUNT 2
	#define CONFIG_HISTORY_TEXTURE_COUNT 2

	#define CONFIG_BILATERAL_PRESET BILATERAL_PRESET_REFLECTIONS_TAA
	#define CONFIG_HISTORY_BILATERAL_PRESET BILATERAL_PRESET_REFLECTIONS_TAA

	#define CONFIG_REJECTION_SAMPLE_SET SAMPLE_SET_3X3_PLUS

	// Use variance based rejection.
	#define CONFIG_HISTORY_REJECTION             HISTORY_REJECTION_VAR_BOUNDARIES
	#define CONFIG_HISTORY_REJECTION_COLOR_SPACE REFLECTIONS_REJECTION_COLOR_SPACE

#elif CONFIG_SIGNAL_PROCESSING == SIGNAL_PROCESSING_AO
	#define MAX_SIGNAL_BATCH_SIZE 1
	#define SIGNAL_ARRAY_SIZE 2 // First and Second moment in rejection pre convolution.

	// Input and output layout.
	#define CONFIG_SIGNAL_INPUT_LAYOUT   SIGNAL_BUFFER_LAYOUT_AO_HISTORY
	#define CONFIG_SIGNAL_HISTORY_LAYOUT SIGNAL_BUFFER_LAYOUT_AO_HISTORY

	#define CONFIG_INPUT_TEXTURE_COUNT 1
	#define CONFIG_HISTORY_TEXTURE_COUNT 1

	#define CONFIG_NORMALIZED_INPUT 1

	#define CONFIG_HISTORY_REJECTION HISTORY_REJECTION_VAR_BOUNDARIES

	#define CONFIG_BILATERAL_PRESET BILATERAL_PRESET_AO_HISTORY
	#define CONFIG_HISTORY_BILATERAL_PRESET BILATERAL_PRESET_AO_HISTORY
	#define CONFIG_PATCH_PREV_SCENE_DEPTH 1

	// Use pre transformed rejection buffer that contains pre transformed momment 1 & 2.
	#if 1
		#define CONFIG_USE_REJECTION_BUFFER               1
		#define CONFIG_SIGNAL_HISTORY_REJECTION_LAYOUT    SIGNAL_BUFFER_LAYOUT_AO_REJECTION
		#define CONFIG_REJECTION_TEXTURE_COUNT            1

		#define CONFIG_REJECTION_INPUT_MODE               REJECTION_INPUT_MODE_2PRETRANSFORMED_MOMMENTS
		#define CONFIG_REJECTION_SAMPLE_SET               SAMPLE_SET_3X3_SOBEK2018
	#else
		#define CONFIG_REJECTION_SAMPLE_SET SAMPLE_SET_3X3
	#endif

#elif CONFIG_SIGNAL_PROCESSING == SIGNAL_PROCESSING_DIFFUSE_INDIRECT_AND_AO
	#define MAX_SIGNAL_BATCH_SIZE 1
	#define SIGNAL_ARRAY_SIZE 1

	#define COMPILE_SIGNAL_COLOR 1

	// Input and output layout.
	#define CONFIG_SIGNAL_INPUT_LAYOUT   SIGNAL_BUFFER_LAYOUT_DIFFUSE_INDIRECT_AND_AO_RECONSTRUCTION
	#define CONFIG_SIGNAL_HISTORY_LAYOUT SIGNAL_BUFFER_LAYOUT_DIFFUSE_INDIRECT_AND_AO_HISTORY

	#define CONFIG_INPUT_TEXTURE_COUNT 2
	#define CONFIG_HISTORY_TEXTURE_COUNT 2

	#define CONFIG_HISTORY_REJECTION HISTORY_REJECTION_MINMAX_BOUNDARIES
	#define CONFIG_MULTIPLEXED_SIGNALS_PER_SIGNAL_DOMAIN 3

	#define CONFIG_BILATERAL_PRESET BILATERAL_PRESET_DIFFUSE
	#define CONFIG_HISTORY_BILATERAL_PRESET BILATERAL_PRESET_DIFFUSE

#elif CONFIG_SIGNAL_PROCESSING == SIGNAL_PROCESSING_DIFFUSE_SPHERICAL_HARMONIC
	#define MAX_SIGNAL_BATCH_SIZE 1
	#define SIGNAL_ARRAY_SIZE 1

	#define COMPILE_SIGNAL_COLOR_SH 1

	// Input and output layout.
	#define CONFIG_SIGNAL_INPUT_LAYOUT   SIGNAL_BUFFER_LAYOUT_DIFFUSE_INDIRECT_HARMONIC
	#define CONFIG_SIGNAL_INPUT_TEXTURE_TYPE   SIGNAL_TEXTURE_TYPE_UINT2
	#define CONFIG_SIGNAL_HISTORY_LAYOUT SIGNAL_BUFFER_LAYOUT_DIFFUSE_INDIRECT_HARMONIC
	#define CONFIG_SIGNAL_OUTPUT_TEXTURE_TYPE   SIGNAL_TEXTURE_TYPE_UINT2

	#define CONFIG_INPUT_TEXTURE_COUNT 4
	#define CONFIG_HISTORY_TEXTURE_COUNT 4

	#define CONFIG_HISTORY_REJECTION HISTORY_REJECTION_MINMAX_BOUNDARIES
	#define CONFIG_MULTIPLEXED_SIGNALS_PER_SIGNAL_DOMAIN 4

	// Given it's a spherical harmonic that store directionality, only need position based rejection.
	#define CONFIG_BILATERAL_PRESET BILATERAL_PRESET_SPHERICAL_HARMONIC
	#define CONFIG_HISTORY_BILATERAL_PRESET BILATERAL_PRESET_SPHERICAL_HARMONIC

#elif CONFIG_SIGNAL_PROCESSING == SIGNAL_PROCESSING_SSGI
	#define MAX_SIGNAL_BATCH_SIZE 1
	#define SIGNAL_ARRAY_SIZE 1

	#define COMPILE_SIGNAL_COLOR 1
	#define CONFIG_MULTIPLEXED_SIGNALS_PER_SIGNAL_DOMAIN 1

	// Input and output layout.
	#define CONFIG_SIGNAL_INPUT_LAYOUT   SIGNAL_BUFFER_LAYOUT_SSGI_HISTORY_R11G11B10
	#define CONFIG_SIGNAL_HISTORY_LAYOUT SIGNAL_BUFFER_LAYOUT_SSGI_HISTORY_R11G11B10

	#define CONFIG_INPUT_TEXTURE_COUNT 2
	#define CONFIG_HISTORY_TEXTURE_COUNT 2

	// SSGI doesn't have any bilateral distance computed from hitT, so allow to blur spatially by about the size of the kernel.
	#define CONFIG_BILATERAL_DISTANCE_MULTIPLIER 3.0

	// Stocastically sample history to speed up the reprojection.
	#define CONFIG_HISTORY_KERNEL SAMPLE_SET_2X2_STOCASTIC

	// Reject using variance to smooth highlights further on history rejections.
	#define CONFIG_HISTORY_REJECTION HISTORY_REJECTION_VAR_BOUNDARIES

	#define CONFIG_REJECTION_SAMPLE_SET SAMPLE_SET_3X3_PLUS

	// Use position and normal based rejection ideal for diffuse.
	#define CONFIG_BILATERAL_PRESET BILATERAL_PRESET_DIFFUSE
	#define CONFIG_HISTORY_BILATERAL_PRESET BILATERAL_PRESET_DIFFUSE

#else
	#error Unimplemented signal processing.
#endif


//------------------------------------------------------- CONFIG DISABLED DEFAULTS

/** Whether should clamp the UV individually per texture. */
#ifndef CONFIG_CLAMP_UV_PER_SIGNAL
	#define CONFIG_CLAMP_UV_PER_SIGNAL 0
#endif

/** Whether this pass make use of a tile classification. */
#ifndef CONFIG_USE_TILE_CLASSIFICATION
	#define CONFIG_USE_TILE_CLASSIFICATION 0
#endif

/** Whether this pass uses custom rejection buffer. */
#ifndef CONFIG_USE_REJECTION_BUFFER
	#define CONFIG_USE_REJECTION_BUFFER 0
	#define CONFIG_SIGNAL_HISTORY_REJECTION_LAYOUT CONFIG_SIGNAL_INPUT_LAYOUT
#endif

/** Input mode of the rejection signals. */
#ifndef CONFIG_REJECTION_INPUT_MODE
	#define CONFIG_REJECTION_INPUT_MODE REJECTION_INPUT_MODE_1UNNORMALIZED
#endif

/** Sample set to use for history rejection. */
#ifndef CONFIG_REJECTION_SAMPLE_SET
	#define CONFIG_REJECTION_SAMPLE_SET SAMPLE_SET_NXN
#endif

/** The color space to use for history rejection. */
#ifndef CONFIG_REJECTION_BUFFER_COLOR_SPACE
	#define CONFIG_REJECTION_BUFFER_COLOR_SPACE STANDARD_BUFFER_COLOR_SPACE
#endif

/** The number of signal that should be processed per signal domain. */
#ifndef CONFIG_MULTIPLEXED_SIGNALS_PER_SIGNAL_DOMAIN
	#define CONFIG_MULTIPLEXED_SIGNALS_PER_SIGNAL_DOMAIN SIGNAL_ARRAY_SIZE
#endif

/** Whether can use a nearest sampler when sampling the history */
#ifndef CONFIG_HISTORY_KERNEL
	#define CONFIG_HISTORY_KERNEL SAMPLE_SET_2X2_BILINEAR
#endif

/** Adds a multiplier on how the distance should be computed. */
#ifndef CONFIG_BILATERAL_DISTANCE_MULTIPLIER
	#define CONFIG_BILATERAL_DISTANCE_MULTIPLIER 1.0
#endif

/** Whether should consider the depth velocity to compute the reference scene depth. */
#ifndef CONFIG_PATCH_PREV_SCENE_DEPTH
	#define CONFIG_PATCH_PREV_REF_SCENE_DEPTH 0
#endif

#ifndef CONFIG_NORMALIZED_INPUT
	#define CONFIG_NORMALIZED_INPUT 0
#endif


//------------------------------------------------------- CONFIG ENABLED DEFAULTS

/** Whether should do history rejection. */
#ifndef CONFIG_HISTORY_REJECTION
	#define CONFIG_HISTORY_REJECTION HISTORY_REJECTION_DISABLED
#endif

/** The color space to use for history rejection. */
#ifndef CONFIG_HISTORY_REJECTION_COLOR_SPACE
	#define CONFIG_HISTORY_REJECTION_COLOR_SPACE STANDARD_BUFFER_COLOR_SPACE
#endif

/** The color space to use for history blending. */
#ifndef CONFIG_HISTORY_BLENDING_COLOR_SPACE
	#define CONFIG_HISTORY_BLENDING_COLOR_SPACE STANDARD_BUFFER_COLOR_SPACE
#endif


//------------------------------------------------------- COMPILATION WHITE LISTING

#define COMPILE_BOX_KERNEL 1

// Moment 1 needed for previous frame sampling.
#define COMPILE_MOMENT1_ACCUMULATOR 1

#if CONFIG_HISTORY_REJECTION != HISTORY_REJECTION_DISABLED
	#define COMPILE_MIN_FREQUENCY_ACCUMULATOR 1
#endif

#if CONFIG_HISTORY_REJECTION == HISTORY_REJECTION_MINMAX_BOUNDARIES
	#define COMPILE_MINMAX_ACCUMULATOR 1
#elif CONFIG_HISTORY_REJECTION == HISTORY_REJECTION_VAR_BOUNDARIES && CONFIG_REJECTION_INPUT_MODE == REJECTION_INPUT_MODE_1UNNORMALIZED
	#define COMPILE_MOMENT2_ACCUMULATOR 1
#endif


//------------------------------------------------------- INCLUDES

#include "SSDSignalFramework.ush"
#include "SSDSignalArray.ush"
#include "SSDSpatialKernel.ush"
#include "../Random.ush"


//------------------------------------------------------- PARAMETERS

int bCameraCut[MAX_SIGNAL_BATCH_SIZE];

float HistoryPreExposureCorrection;

float4 ScreenPosToHistoryBufferUV;
float4 HistoryBufferSizeAndInvSize;
float4 HistoryBufferUVMinMax;
float4 HistoryBufferScissorUVMinMax[CONFIG_SIGNAL_BATCH_SIZE];


#if !defined(CONFIG_INPUT_TEXTURE_COUNT)
	#error Missing CONFIG_INPUT_TEXTURE_COUNT
#endif

FSSDTexture2D SignalInput_Textures_0;

#if CONFIG_INPUT_TEXTURE_COUNT > 1
FSSDTexture2D SignalInput_Textures_1;
#else
#define SignalInput_Textures_1 SignalInput_Textures_0
#endif

#if CONFIG_INPUT_TEXTURE_COUNT > 2
FSSDTexture2D SignalInput_Textures_2;
#else
#define SignalInput_Textures_2 SignalInput_Textures_0
#endif

#if CONFIG_INPUT_TEXTURE_COUNT > 3
FSSDTexture2D SignalInput_Textures_3;
#else
#define SignalInput_Textures_3 SignalInput_Textures_0
#endif


#if CONFIG_USE_REJECTION_BUFFER
	#if !defined(CONFIG_REJECTION_TEXTURE_COUNT)
		#error Missing CONFIG_REJECTION_TEXTURE_COUNT
	#endif

	FSSDTexture2D HistoryRejectionSignal_Textures_0;

	#if CONFIG_REJECTION_TEXTURE_COUNT > 1
	FSSDTexture2D HistoryRejectionSignal_Textures_1;
	#else
	#define HistoryRejectionSignal_Textures_1 HistoryRejectionSignal_Textures_0
	#endif

	#if CONFIG_REJECTION_TEXTURE_COUNT > 2
	FSSDTexture2D HistoryRejectionSignal_Textures_2;
	#else
	#define HistoryRejectionSignal_Textures_2 HistoryRejectionSignal_Textures_0
	#endif

	#if CONFIG_REJECTION_TEXTURE_COUNT > 3
	FSSDTexture2D HistoryRejectionSignal_Textures_3;
	#else
	#define HistoryRejectionSignal_Textures_3 HistoryRejectionSignal_Textures_0
	#endif
#endif // CONFIG_USE_REJECTION_BUFFER


#if !defined(CONFIG_HISTORY_TEXTURE_COUNT)
	#error Missing CONFIG_HISTORY_TEXTURE_COUNT
#endif

FSSDTexture2D PrevHistory_Textures_0;
FSSDRWTexture2D	SignalHistoryOutput_UAVs_0;

#if CONFIG_HISTORY_TEXTURE_COUNT > 1
FSSDTexture2D PrevHistory_Textures_1;
FSSDRWTexture2D	SignalHistoryOutput_UAVs_1;
#else
#define PrevHistory_Textures_1 PrevHistory_Textures_0
#define SignalHistoryOutput_UAVs_1 SignalHistoryOutput_UAVs_0
#endif

#if CONFIG_HISTORY_TEXTURE_COUNT > 2
FSSDTexture2D PrevHistory_Textures_2;
FSSDRWTexture2D	SignalHistoryOutput_UAVs_2;
#else
#define PrevHistory_Textures_2 PrevHistory_Textures_0
#define SignalHistoryOutput_UAVs_2 SignalHistoryOutput_UAVs_0
#endif

#if CONFIG_HISTORY_TEXTURE_COUNT > 3
FSSDTexture2D PrevHistory_Textures_3;
FSSDRWTexture2D	SignalHistoryOutput_UAVs_3;
#else
#define PrevHistory_Textures_3 PrevHistory_Textures_0
#define SignalHistoryOutput_UAVs_3 SignalHistoryOutput_UAVs_0
#endif


//------------------------------------------------------- FUNCTIONS

FSSDSignalSample TransformInputBufferForPreRejection(FSSDSignalSample Sample)
{
	return TransformSignal(
		Sample,
		/* SrcConfig = */ STANDARD_BUFFER_COLOR_SPACE,
		/* DestConfig = */ CONFIG_HISTORY_REJECTION_COLOR_SPACE);
}

FSSDSignalSample TransformSignalForPostRejection(FSSDSignalSample Sample)
{
	return TransformSignal(
		Sample,
		/* SrcConfig = */ CONFIG_HISTORY_REJECTION_COLOR_SPACE,
		/* DestConfig = */ STANDARD_BUFFER_COLOR_SPACE);
}

/** Temporally accumulate the input. */
void TemporallyAccumulate(
	uint2 DispatchThreadId : SV_DispatchThreadID,
	uint2 GroupId : SV_GroupID,
	uint2 GroupThreadId : SV_GroupThreadID,
	uint GroupThreadIndex : SV_GroupIndex)
{
	// Find out scene buffer UV.
	float2 SceneBufferUV = DispatchThreadId * ThreadIdToBufferUV.xy + ThreadIdToBufferUV.zw;
	if (true)
	{
		SceneBufferUV = clamp(SceneBufferUV, BufferBilinearUVMinMax.xy, BufferBilinearUVMinMax.zw);
	}

	// Sample current frame data.
	FSSDCompressedSceneInfos CompressedRefSceneMetadata = SampleCompressedSceneMetadata(
		/* bPrevFrame = */ false,
		SceneBufferUV, BufferUVToBufferPixelCoord(SceneBufferUV));

	float DeviceZ;
	{
		FSSDSampleSceneInfos RefInfo = UncompressSampleSceneInfo(
			CONFIG_METADATA_BUFFER_LAYOUT, /* bIsPrevFrame = */ false,
			DenoiserBufferUVToScreenPosition(SceneBufferUV),
			CompressedRefSceneMetadata);

		DeviceZ = RefInfo.DeviceZ;
	}

	// Reproject to previous frame.
	float3 HistoryScreenPosition = float3(DenoiserBufferUVToScreenPosition(SceneBufferUV), DeviceZ);
	bool bIsDynamicPixel = false;
	if (1)
	{
		float4 ThisClip = float4(HistoryScreenPosition, 1);

		float4 PrevClip = mul(ThisClip, View.ClipToPrevClip);
		float3 PrevScreen = PrevClip.xyz * rcp(PrevClip.w);
		float3 Velocity = HistoryScreenPosition - PrevScreen;

		if (1)
		{
<<<<<<< HEAD
			float4 EncodedVelocity = SceneVelocityBuffer.SampleLevel(GlobalPointClampedSampler, SceneBufferUV, 0);
=======
			float4 EncodedVelocity = GBufferVelocityTexture.SampleLevel(GlobalPointClampedSampler, SceneBufferUV, 0);
>>>>>>> 7d5968f5
			if (EncodedVelocity.x > 0.0)
			{
				Velocity = DecodeVelocityFromTexture(EncodedVelocity);
			}
		}

		HistoryScreenPosition -= Velocity;
	}


	FSSDSignalArray CurrentFrameSamples;
	FSSDSignalFrequencyArray CurrentFrameFrequencies;
	SampleMultiplexedSignals(
		SignalInput_Textures_0,
		SignalInput_Textures_1,
		SignalInput_Textures_2,
		SignalInput_Textures_3,
		GlobalPointClampedSampler,
		CONFIG_SIGNAL_INPUT_LAYOUT,
		/* MultiplexedSampleId = */ 0,
		/* bNormalizeSample = */ CONFIG_NORMALIZED_INPUT != 0,
		SceneBufferUV,
		/* out */ CurrentFrameSamples,
		/* out */ CurrentFrameFrequencies);

	// Sample the history buffer.
	FSSDSignalArray HistorySamples = CreateSignalArrayFromScalarValue(0.0);
	{
		float2 HistoryBufferUV = HistoryScreenPosition.xy* ScreenPosToHistoryBufferUV.xy + ScreenPosToHistoryBufferUV.zw;
		float2 ClampedHistoryBufferUV = clamp(HistoryBufferUV, HistoryBufferUVMinMax.xy, HistoryBufferUVMinMax.zw);
		bool bIsPreviousFrameOffscreen = any(HistoryBufferUV != ClampedHistoryBufferUV);

		// TODO(Denoiser): global camera cut to save perf that is going to be required for panic post filtering.
		BRANCH
		if (!bIsPreviousFrameOffscreen)
		{
			FSSDKernelConfig KernelConfig = CreateKernelConfig();

			#if DEBUG_OUTPUT
			{
				KernelConfig.DebugPixelPosition = DispatchThreadId;
				KernelConfig.DebugEventCounter = 0;
			}
			#endif
			
			// compile time configuration of the kernel.
			KernelConfig.SampleSet = CONFIG_HISTORY_KERNEL;
			//KernelConfig.SampleSet = SAMPLE_SET_1X1;
			KernelConfig.bSampleKernelCenter = true;
			KernelConfig.BufferLayout = CONFIG_SIGNAL_HISTORY_LAYOUT;
			KernelConfig.MultiplexedSignalsPerSignalDomain = CONFIG_MULTIPLEXED_SIGNALS_PER_SIGNAL_DOMAIN;
			KernelConfig.bUnroll = true;
			KernelConfig.bPreviousFrameMetadata = true;
			KernelConfig.BilateralDistanceComputation = SIGNAL_WORLD_FREQUENCY_MIN_METADATA;
			KernelConfig.bClampUVPerMultiplexedSignal = CONFIG_CLAMP_UV_PER_SIGNAL != 0;

			// Allow a little bit of error when doing bilateral rejection of the history, to forgive per frame TAA jitter.
			KernelConfig.WorldBluringDistanceMultiplier = max(CONFIG_BILATERAL_DISTANCE_MULTIPLIER, 3.0);
			
			SetBilateralPreset(CONFIG_HISTORY_BILATERAL_PRESET, /* inout */ KernelConfig);

			// SGPR configuration of the kernel.
			KernelConfig.BufferSizeAndInvSize = HistoryBufferSizeAndInvSize;
			KernelConfig.BufferBilinearUVMinMax = HistoryBufferUVMinMax;
			
			#if CONFIG_CLAMP_UV_PER_SIGNAL
			{
				UNROLL_N(CONFIG_SIGNAL_BATCH_SIZE)
				for (uint BatchedSignalId = 0; BatchedSignalId < CONFIG_SIGNAL_BATCH_SIZE; BatchedSignalId++)
				{
					uint MultiplexId = BatchedSignalId / CONFIG_MULTIPLEXED_SIGNALS_PER_SIGNAL_DOMAIN;
					KernelConfig.PerSignalUVMinMax[MultiplexId] = HistoryBufferScissorUVMinMax[MultiplexId];
				}
			}
			#endif
			
			// VGPR configuration of the kernel.
			KernelConfig.BufferUV = HistoryBufferUV + BufferUVBilinearCorrection;
			KernelConfig.bIsDynamicPixel = bIsDynamicPixel;

			#if CONFIG_PATCH_PREV_SCENE_DEPTH
			{
				KernelConfig.RefBufferUV = HistoryBufferUV;
				KernelConfig.RefSceneMetadataLayout = CONFIG_METADATA_BUFFER_LAYOUT;
				KernelConfig.bPreviousFrameRefMetadata = true;

				FSSDSampleSceneInfos PrevRefInfo = UncompressSampleSceneInfo(
					CONFIG_METADATA_BUFFER_LAYOUT, /* bIsPrevFrame = */ false,
					BufferUVToBufferPixelCoord(SceneBufferUV),
					CompressedRefSceneMetadata);

				PrevRefInfo.ScreenPosition = HistoryScreenPosition.xy;
				PrevRefInfo.DeviceZ = HistoryScreenPosition.z;
				PrevRefInfo.WorldDepth = ConvertFromDeviceZ(HistoryScreenPosition.z);
				
				float4 ClipPosition = float4(HistoryScreenPosition.xy * (View.ViewToClip[3][3] < 1.0f ? PrevRefInfo.WorldDepth : 1.0f), PrevRefInfo.WorldDepth, 1);
				
				PrevRefInfo.TranslatedWorldPosition = mul(ClipPosition, View.PrevScreenToTranslatedWorld).xyz + (View.PreViewTranslation.xyz - View.PrevPreViewTranslation.xyz);
				
				KernelConfig.CompressedRefSceneMetadata = CompressSampleSceneInfo(
					KernelConfig.RefSceneMetadataLayout,
					PrevRefInfo);
			}
			#else
			{
				KernelConfig.CompressedRefSceneMetadata = CompressedRefSceneMetadata;
				KernelConfig.RefBufferUV = SceneBufferUV;
				KernelConfig.RefSceneMetadataLayout = CONFIG_METADATA_BUFFER_LAYOUT;
			}
			#endif


			// Compute random signals.
			ISOLATE
			{
				KernelConfig.Randoms[0] = InterleavedGradientNoise(SceneBufferUV * BufferUVToOutputPixelPosition, View.StateFrameIndexMod8);
			}
			
			FSSDSignalAccumulatorArray SignalAccumulators = CreateSignalAccumulatorArray();
			FSSDCompressedSignalAccumulatorArray UnusedCompressedAccumulators = CreateUninitialisedCompressedAccumulatorArray();

			AccumulateKernel(
				KernelConfig,
				PrevHistory_Textures_0,
				PrevHistory_Textures_1,
				PrevHistory_Textures_2,
				PrevHistory_Textures_3,
				/* inout */ SignalAccumulators,
				/* inout */ UnusedCompressedAccumulators);
		
			// Exports the history sample from accumulator.
			UNROLL_N(CONFIG_SIGNAL_BATCH_SIZE)
			for (uint BatchedSignalId = 0; BatchedSignalId < CONFIG_SIGNAL_BATCH_SIZE; BatchedSignalId++)
			{
				HistorySamples.Array[BatchedSignalId] = SignalAccumulators.Array[BatchedSignalId].Moment1;
				BRANCH
				if (bCameraCut[BatchedSignalId])
				{
					HistorySamples.Array[BatchedSignalId] = CreateSignalSampleFromScalarValue(0.0);
				}
			}

			UNROLL_N(CONFIG_SIGNAL_BATCH_SIZE)
			for (uint BatchedSignalId = 0; BatchedSignalId < CONFIG_SIGNAL_BATCH_SIZE; BatchedSignalId++)
			{
				FSSDSignalSample CurrentFrameSample = CurrentFrameSamples.Array[BatchedSignalId];
				FSSDSignalSample HistorySample = HistorySamples.Array[BatchedSignalId];

				// Applies correction when pre exposure change happen.
				#if COMPILE_SIGNAL_COLOR
					HistorySamples.Array[BatchedSignalId].SceneColor.rgb *= HistoryPreExposureCorrection;
				#endif
			} // for (uint BatchedSignalId = 0; BatchedSignalId < CONFIG_SIGNAL_BATCH_SIZE; BatchedSignalId++)
		} // if (!bIsPreviousFrameOffscreen)
	}
	
	#if CONFIG_SIGNAL_PROCESSING == SIGNAL_PROCESSING_DIFFUSE_INDIRECT_AND_AO && 0
		DebugOutput[DispatchThreadId] = float4(
			HistorySamples.Array[0].SampleCount / 4096,
			0,
			0,
			0);
	#endif
	
	const bool bPostRejectionBlending = true;

	// History rejection.
	#if (CONFIG_HISTORY_REJECTION == HISTORY_REJECTION_MINMAX_BOUNDARIES || CONFIG_HISTORY_REJECTION == HISTORY_REJECTION_VAR_BOUNDARIES)
	{
		FSSDKernelConfig KernelConfig = CreateKernelConfig();
		
		#if DEBUG_OUTPUT
		{
			KernelConfig.DebugPixelPosition = DispatchThreadId;
			KernelConfig.DebugEventCounter = 0;
		}
		#endif

		// compile time configuration of the kernel.
		{
			KernelConfig.bSampleKernelCenter = CONFIG_USE_REJECTION_BUFFER != 0;
		
			// History rejection is already fudge factor by how reprojection. Want to prioritize rejection stability with more sample
			// than accuracy, so only take the blur distance of the reference sample that depends on depth and pixel size of the current frame.
			KernelConfig.BilateralDistanceComputation = SIGNAL_WORLD_FREQUENCY_REF_METADATA_ONLY;
			KernelConfig.NeighborToRefComputation = NEIGHBOR_TO_REF_LOWEST_VGPR_PRESSURE;

			// TODO(Denoiser): Should be done for all signals.
			// TODO(Denoiser): Should also take into account the world bluring radius du to size of the pixel.
			if (CONFIG_SIGNAL_PROCESSING == SIGNAL_PROCESSING_SHADOW_VISIBILITY_MASK)
				KernelConfig.BilateralDistanceComputation = SIGNAL_WORLD_FREQUENCY_PRECOMPUTED_BLURING_RADIUS;
			KernelConfig.WorldBluringDistanceMultiplier = CONFIG_BILATERAL_DISTANCE_MULTIPLIER;
			
			#if CONFIG_REJECTION_SAMPLE_SET == SAMPLE_SET_NXN
			{
				KernelConfig.SampleSet = SAMPLE_SET_NXN;
				KernelConfig.BoxKernelRadius = 3;
				KernelConfig.bUnroll = false;
			}
			#else
			{
				KernelConfig.SampleSet = CONFIG_REJECTION_SAMPLE_SET;
				KernelConfig.bUnroll = true;
			}
			#endif

			if (CONFIG_USE_REJECTION_BUFFER)
			{
				// History rejection have two moments of the signal being denoised.
				KernelConfig.MultiplexedSignalsPerSignalDomain = 2;
				
				KernelConfig.BufferLayout = CONFIG_SIGNAL_HISTORY_REJECTION_LAYOUT;
				KernelConfig.bNormalizeSample = false;
			
				for (uint MultiplexId = 0; MultiplexId < SIGNAL_ARRAY_SIZE; MultiplexId++)
				{
					KernelConfig.BufferColorSpace[MultiplexId] = CONFIG_REJECTION_BUFFER_COLOR_SPACE;
					KernelConfig.AccumulatorColorSpace[MultiplexId] = CONFIG_HISTORY_REJECTION_COLOR_SPACE;
				}

				// Force to sample the kernel center because will contain two momments for matching scene meta data.
				KernelConfig.bForceKernelCenterAccumulation = true;
			}
			else
			{
				KernelConfig.MultiplexedSignalsPerSignalDomain = CONFIG_MULTIPLEXED_SIGNALS_PER_SIGNAL_DOMAIN;
				KernelConfig.BufferLayout = CONFIG_SIGNAL_INPUT_LAYOUT;
				KernelConfig.bNormalizeSample = true;
			
				for (uint MultiplexId = 0; MultiplexId < SIGNAL_ARRAY_SIZE; MultiplexId++)
				{
					KernelConfig.AccumulatorColorSpace[MultiplexId] = CONFIG_HISTORY_REJECTION_COLOR_SPACE;
				}
			
				if (MAX_SIGNAL_BATCH_SIZE == 1)
				{
					// TODO(Denoiser): missing && abs(PixelOffset.x) <= 1 && abs(PixelOffset.y) <= 1;
					KernelConfig.bForceAllAccumulation = CurrentFrameSamples.Array[0].SampleCount == 0;
				}
			}
			
			SetBilateralPreset(CONFIG_BILATERAL_PRESET, /* inout */ KernelConfig);
		}

		// SGPR configuration of the kernel.
		{
			KernelConfig.BufferSizeAndInvSize = BufferSizeAndInvSize;
			KernelConfig.BufferBilinearUVMinMax = BufferBilinearUVMinMax;
		}

		// VGPR configuration of the kernel.
		{
			KernelConfig.BufferUV = SceneBufferUV;
			{
				KernelConfig.CompressedRefSceneMetadata = CompressedRefSceneMetadata;
				KernelConfig.RefBufferUV = SceneBufferUV;
				KernelConfig.RefSceneMetadataLayout = CONFIG_METADATA_BUFFER_LAYOUT;
			}
		}

		// Accumulate the current frame to save perf with unecessary bilateral evaluation.
		FSSDSignalAccumulatorArray SignalAccumulators = CreateSignalAccumulatorArray();
		{
			FSSDSampleSceneInfos RefSceneMetadata = UncompressRefSceneMetadata(KernelConfig);
			
			FSSDCompressedSignalAccumulatorArray UnusedCompressedAccumulators = CreateUninitialisedCompressedAccumulatorArray();

			FSSDSignalArray CenterSample = CurrentFrameSamples;
			if (KernelConfig.bNormalizeSample)
			{
				CenterSample = NormalizeToOneSampleArray(CurrentFrameSamples);
			}

			AccumulateRefSampleAsKernelCenter(
				KernelConfig,
				/* inout */ SignalAccumulators,
				/* inout */ UnusedCompressedAccumulators,
				KernelConfig.RefBufferUV,
				RefSceneMetadata,
				CenterSample,
				CurrentFrameFrequencies);
		}

		{
			FSSDCompressedSignalAccumulatorArray UnusedCompressedAccumulators = CreateUninitialisedCompressedAccumulatorArray();

			#if CONFIG_USE_REJECTION_BUFFER
				AccumulateKernel(
					KernelConfig,
					HistoryRejectionSignal_Textures_0,
					HistoryRejectionSignal_Textures_1,
					HistoryRejectionSignal_Textures_2,
					HistoryRejectionSignal_Textures_3,
					/* inout */ SignalAccumulators,
					/* inout */ UnusedCompressedAccumulators);
			#else
				AccumulateKernel(
					KernelConfig,
					SignalInput_Textures_0,
					SignalInput_Textures_1,
					SignalInput_Textures_2,
					SignalInput_Textures_3,
					/* inout */ SignalAccumulators,
					/* inout */ UnusedCompressedAccumulators);
			#endif
		}

		// Clamp history
		UNROLL_N(CONFIG_SIGNAL_BATCH_SIZE)
		for (uint BatchedSignalId = 0; BatchedSignalId < CONFIG_SIGNAL_BATCH_SIZE; BatchedSignalId++)
		{
			FSSDSignalSample NeighborMoment1 = CreateSignalSampleFromScalarValue(0.0);
			FSSDSignalSample NeighborMoment2 = CreateSignalSampleFromScalarValue(0.0);
			#if CONFIG_REJECTION_INPUT_MODE == REJECTION_INPUT_MODE_1UNNORMALIZED
			{
				float NormalizeFactor = SafeRcp(SignalAccumulators.Array[BatchedSignalId].Moment1.SampleCount);
				NeighborMoment1 = MulSignal(SignalAccumulators.Array[BatchedSignalId].Moment1, NormalizeFactor);
				
				#if COMPILE_MOMENT2_ACCUMULATOR
					NeighborMoment2 = MulSignal(SignalAccumulators.Array[BatchedSignalId].Moment2, NormalizeFactor);
				#endif
			}
			#elif CONFIG_REJECTION_INPUT_MODE == REJECTION_INPUT_MODE_2PRETRANSFORMED_MOMMENTS
			{
				#if SIGNAL_ARRAY_SIZE != 2 * MAX_SIGNAL_BATCH_SIZE
					#error Invalid signal array size.
				#endif

				float NormalizeFactor = SafeRcp(SignalAccumulators.Array[BatchedSignalId * 2 + 0].Moment1.SampleCount);
				NeighborMoment1 = MulSignal(SignalAccumulators.Array[BatchedSignalId * 2 + 0].Moment1, NormalizeFactor);
				NeighborMoment2 = MulSignal(SignalAccumulators.Array[BatchedSignalId * 2 + 1].Moment1, NormalizeFactor);
			}
			#else
				#error NOrmalized samples. 
			#endif
		
			#if CONFIG_SIGNAL_PROCESSING == SIGNAL_PROCESSING_REFLECTIONS && 0
				FSSDSignalSample Temp = TransformSignalForPostRejection(NeighborMoment1);
				DebugOutput[DispatchThreadId] = float4(
					Temp.SceneColor.rgb,
					0);
			#endif
				
			FSSDSignalSample CurrentFrameSample = CurrentFrameSamples.Array[BatchedSignalId];
			FSSDSignalSample HistorySample = HistorySamples.Array[BatchedSignalId];

			// Clamp the history.
			#if CONFIG_HISTORY_REJECTION == HISTORY_REJECTION_VAR_BOUNDARIES
			{
				#if CONFIG_SIGNAL_PROCESSING == SIGNAL_PROCESSING_AO
					const float StdDevMultiplier = 6.00;
				#else
					const float StdDevMultiplier = 1.25;
				#endif

				// StdDev = sqrt(abs(NeighborSquareAvg - NeighborAvg * NeighborAvg));
				FSSDSignalSample StdDev = SqrtSignal(AbsSignal(SubtractSignal(NeighborMoment2, PowerSignal(NeighborMoment1, 2))));
				FSSDSignalSample NeighborMin = AddSignal(NeighborMoment1, MulSignal(StdDev, -StdDevMultiplier));
				FSSDSignalSample NeighborMax = AddSignal(NeighborMoment1, MulSignal(StdDev,  StdDevMultiplier));

				if (0)
				{
					FSSDSignalSample QuantizationErrorMin = MulSignal(NeighborMoment1, 1 - SafeRcp(HistorySample.SampleCount));
					FSSDSignalSample QuantizationErrorMax = MulSignal(NeighborMoment1, 1 + SafeRcp(HistorySample.SampleCount));

					NeighborMin = MinSignal(NeighborMin, QuantizationErrorMin);
					NeighborMax = MaxSignal(NeighborMax, QuantizationErrorMax);
				}

				// Transform the history so that it in correct component spaces, and normalized as the clamping box.
				FSSDSignalSample NormalizedHistorySample = NormalizeToOneSample(HistorySample);
				FSSDSignalSample TransformedHistorySample = TransformInputBufferForPreRejection(NormalizedHistorySample);

				// Clamp the history.
				FSSDSignalSample ClampedTransformedHistorySample = ClampSignal(TransformedHistorySample, NeighborMin, NeighborMax);

				// Transform the history back to linear component spaces.
				FSSDSignalSample ClampedHistorySample = TransformSignalForPostRejection(ClampedTransformedHistorySample);

				// Reweight the anti ghosted history.
				{
					FSSDSignalSample RejectedDiff = AbsSignal(SubtractSignal(ClampedTransformedHistorySample, TransformedHistorySample));

					// Compute how much this history get changed.
					float RejectionFactor = 0.0;
					#if CONFIG_SIGNAL_PROCESSING == SIGNAL_PROCESSING_REFLECTIONS && (CONFIG_HISTORY_REJECTION_COLOR_SPACE & COLOR_SPACE_LCOCG)
					{
						#if !COMPILE_SIGNAL_COLOR
							#error Need to compile signal color.
						#endif
						RejectionFactor = abs(
							Luma_To_LumaLog(ClampedTransformedHistorySample.SceneColor.x) -
							Luma_To_LumaLog(TransformedHistorySample.SceneColor.x));
				
						RejectionFactor = max(RejectionFactor, 1 * max(RejectedDiff.SceneColor.y, RejectedDiff.SceneColor.z));
						RejectionFactor = max(RejectionFactor, 1 * RejectedDiff.SceneColor.a);
					}
					#elif CONFIG_SIGNAL_PROCESSING == SIGNAL_PROCESSING_SHADOW_VISIBILITY_MASK || CONFIG_SIGNAL_PROCESSING == SIGNAL_PROCESSING_POLYCHROMATIC_PENUMBRA_HARMONIC || CONFIG_SIGNAL_PROCESSING == SIGNAL_PROCESSING_AO || CONFIG_SIGNAL_PROCESSING == SIGNAL_PROCESSING_DIFFUSE_INDIRECT_AND_AO
					{
						RejectionFactor = abs(ClampedTransformedHistorySample.MissCount - TransformedHistorySample.MissCount);
					}
					#elif CONFIG_SIGNAL_PROCESSING == SIGNAL_PROCESSING_SSGI
					{
						//float4 ColorDiff = abs(ClampedTransformedHistorySample.SceneColor - TransformedHistorySample.SceneColor) / ClampedTransformedHistorySample.SceneColor;
						//
						//ColorDiff = -min(-ColorDiff, 0.0);
						//
						//RejectionFactor = saturate(max(max(ColorDiff.x, ColorDiff.y), ColorDiff.z));
						RejectionFactor = abs(ClampedTransformedHistorySample.MissCount - TransformedHistorySample.MissCount);
					}
					#else
						#error Unsupported signal rejection.
					#endif
			
					// Compute an initial history weight as if we had removed sample.
					float FinalHistoryWeight = HistorySample.SampleCount * saturate(1 - RejectionFactor);

					// When doing the accumulation before rejection, need to make sure the input weight get through.
					if (!bPostRejectionBlending)
					{
						FinalHistoryWeight = max(FinalHistoryWeight, CurrentFrameSample.SampleCount);
					}

					// When doing upscaling, may have an invalid input sample.
					FinalHistoryWeight = max(FinalHistoryWeight, NeighborMoment1.SampleCount * 0.1);
			
					// Apply the history weight.
					HistorySample = MulSignal(ClampedHistorySample, FinalHistoryWeight);
					HistorySample.SampleCount = FinalHistoryWeight;
				}
			}
			#elif CONFIG_HISTORY_REJECTION == HISTORY_REJECTION_MINMAX_BOUNDARIES
			{
				FSSDSignalSample NeighborMin = SignalAccumulators.Array[BatchedSignalId].Min;
				FSSDSignalSample NeighborMax = SignalAccumulators.Array[BatchedSignalId].Max;

				// If no neighborhood had a sample the maximum sample count will remain 0.
				bool bIsValid = NeighborMax.SampleCount > 0.0;

				float RejectedSampleCount = 0;
				HistorySample = MulSignal(TransformSignalForPostRejection(ClampSignal(TransformInputBufferForPreRejection(NormalizeToOneSample(HistorySample)), NeighborMin, NeighborMax)), HistorySample.SampleCount - RejectedSampleCount);

				// All the clamping box was invalid, so invalidate the history sample too.
				FLATTEN
				if (!bIsValid)
				{
					HistorySample = CreateSignalSampleFromScalarValue(0.0);
				}
			}
			#endif

			// Dilate the smallest inv frequency.
			if (1)
			{
				CurrentFrameFrequencies.Array[BatchedSignalId] = MinSignalFrequency(
					CurrentFrameFrequencies.Array[BatchedSignalId],
					SignalAccumulators.Array[BatchedSignalId].MinFrequency);
			}
			
			HistorySamples.Array[BatchedSignalId] = HistorySample;
			CurrentFrameSamples.Array[BatchedSignalId] = CurrentFrameSample;
		} // for (uint BatchedSignalId = 0; BatchedSignalId < CONFIG_SIGNAL_BATCH_SIZE; BatchedSignalId++)
	}
	#endif // CONFIG_HISTORY_REJECTION > 0
	
	{
		UNROLL
		for (uint BatchedSignalId = 0; BatchedSignalId < MAX_SIGNAL_BATCH_SIZE; BatchedSignalId++)
		{
			FSSDSignalSample CurrentFrameSample = CurrentFrameSamples.Array[BatchedSignalId];
			FSSDSignalSample HistorySample = HistorySamples.Array[BatchedSignalId];
			FSSDSignalFrequency CurrentFrequency = CurrentFrameFrequencies.Array[BatchedSignalId];

			float TargetedSampleCount;
			{
				float2 ScreenPosition = DenoiserBufferUVToScreenPosition(SceneBufferUV);
	
				FSSDSampleSceneInfos RefSceneMetadata = UncompressSampleSceneInfo(
					CONFIG_METADATA_BUFFER_LAYOUT, /* bPrevFrame = */ false,
					ScreenPosition, CompressedRefSceneMetadata);

				// Use the diameter, because that is the distance between two pixel.
				float PixelWorldBluringRadius = ComputeWorldBluringRadiusCausedByPixelSize(RefSceneMetadata);
				float WorldBluringRadius = WorldBluringRadiusToBilateralWorldDistance(PixelWorldBluringRadius);
	
				#if CONFIG_SIGNAL_PROCESSING == SIGNAL_PROCESSING_SHADOW_VISIBILITY_MASK
				{
					float ResolutionFraction = 0.5;
					float ToleratedNoiseRatio = 0.25 * rcp(9 * sqrt(2));

					float OutputPixelRadius = CurrentFrequency.WorldBluringRadius * rcp(PixelWorldBluringRadius) * ResolutionFraction;

					TargetedSampleCount = clamp(OutputPixelRadius * OutputPixelRadius * (PI * ToleratedNoiseRatio), 1, TARGETED_SAMPLE_COUNT);
				}
				#elif CONFIG_SIGNAL_PROCESSING == SIGNAL_PROCESSING_REFLECTIONS
				{
					float2 NormalizedScreenMajorAxis;
					float InifinityMajorViewportRadius;
					float InifinityMinorViewportRadius;
					ProjectSpecularLobeToScreenSpace(
						RefSceneMetadata,
						/* out */ NormalizedScreenMajorAxis,
						/* out */ InifinityMajorViewportRadius,
						/* out */ InifinityMinorViewportRadius);

					InifinityMajorViewportRadius *= View.ViewSizeAndInvSize.x;
					InifinityMinorViewportRadius *= View.ViewSizeAndInvSize.x;

					TargetedSampleCount = PI * InifinityMajorViewportRadius * InifinityMinorViewportRadius;

					// TODO(Denoiser): try to make this better? * 0.125 to avoid banding caused by floating point precision.
					TargetedSampleCount = clamp(TargetedSampleCount, 1, TARGETED_SAMPLE_COUNT);
				}
				#else
				{
					TargetedSampleCount = TARGETED_SAMPLE_COUNT;
				}
				#endif
			}

			float PreviousFrameWeight = min(HistorySample.SampleCount, TargetedSampleCount - CurrentFrameSample.SampleCount);
			float PreviousFrameMultiplier = HistorySample.SampleCount > 0 ? PreviousFrameWeight / HistorySample.SampleCount : 0;

			// TODO(Denoiser): use WeightedLerp instead for VALU perf.
			// Pre transformation of the signal.
			HistorySample = TransformSignal(
				HistorySample,
				/* SrcBasis = */ STANDARD_BUFFER_COLOR_SPACE,
				/* DestBasis = */ CONFIG_HISTORY_BLENDING_COLOR_SPACE);
			CurrentFrameSample = TransformSignal(
				CurrentFrameSample,
				/* SrcBasis = */ STANDARD_BUFFER_COLOR_SPACE,
				/* DestBasis = */ CONFIG_HISTORY_BLENDING_COLOR_SPACE);

			// Blending.
			HistorySample = AddSignal(MulSignal(HistorySample, PreviousFrameMultiplier), CurrentFrameSample);
		
			// Post transformation of the signal.
			HistorySample = TransformSignal(
				HistorySample,
				/* SrcBasis = */ CONFIG_HISTORY_BLENDING_COLOR_SPACE,
				/* DestBasis = */ STANDARD_BUFFER_COLOR_SPACE);

			//if (View.GeneralPurposeTweak > 0.5)
			HistorySamples.Array[BatchedSignalId] = HistorySample;
		}
	}

	// Romoves NaN and negative numbers
	// HistorySample = Minus(Min(Minus(HistorySample), CreateSignalSampleFromScalarValue(0.0)));
	
	// Whitelists what should be outputed to ensure the compiler compiles out evreything that ends up unneeded.
	uint MultiplexCount = 1;
	FSSDSignalArray OutputSamples = CreateSignalArrayFromScalarValue(0.0);
	FSSDSignalFrequencyArray OutputFrequencies = CreateInvalidSignalFrequencyArray();
	{
		MultiplexCount = CONFIG_SIGNAL_BATCH_SIZE;
		
		UNROLL
		for (uint BatchedSignalId = 0; BatchedSignalId < MultiplexCount; BatchedSignalId++)
		{
			OutputSamples.Array[BatchedSignalId] = HistorySamples.Array[BatchedSignalId];
			OutputFrequencies.Array[BatchedSignalId] = CurrentFrameFrequencies.Array[BatchedSignalId];
		}
	}
	
	// No need to keep DispatchThreadId, while SceneBufferUV is arround at highest VGPR peak because center of the kernel.
	uint2 OutputPixelPostion = BufferUVToBufferPixelCoord(SceneBufferUV);
		
	BRANCH
	if (all(OutputPixelPostion < ViewportMax))
	{
		OutputMultiplexedSignal(
			SignalHistoryOutput_UAVs_0,
			SignalHistoryOutput_UAVs_1,
			SignalHistoryOutput_UAVs_2,
			SignalHistoryOutput_UAVs_3,
			CONFIG_SIGNAL_HISTORY_LAYOUT,
			MultiplexCount,
			OutputPixelPostion,
			OutputSamples,
			OutputFrequencies);
	}
} // TemporallyAccumulate


//------------------------------------------------------- ENTRY POINT

[numthreads(TILE_PIXEL_SIZE, TILE_PIXEL_SIZE, 1)]
void MainCS(
	uint2 DispatchThreadId : SV_DispatchThreadID,
	uint2 GroupId : SV_GroupID,
	uint2 GroupThreadId : SV_GroupThreadID,
	uint GroupThreadIndex : SV_GroupIndex)
{
	TemporallyAccumulate(DispatchThreadId, GroupId, GroupThreadId, GroupThreadIndex);
}<|MERGE_RESOLUTION|>--- conflicted
+++ resolved
@@ -464,11 +464,7 @@
 
 		if (1)
 		{
-<<<<<<< HEAD
-			float4 EncodedVelocity = SceneVelocityBuffer.SampleLevel(GlobalPointClampedSampler, SceneBufferUV, 0);
-=======
 			float4 EncodedVelocity = GBufferVelocityTexture.SampleLevel(GlobalPointClampedSampler, SceneBufferUV, 0);
->>>>>>> 7d5968f5
 			if (EncodedVelocity.x > 0.0)
 			{
 				Velocity = DecodeVelocityFromTexture(EncodedVelocity);
