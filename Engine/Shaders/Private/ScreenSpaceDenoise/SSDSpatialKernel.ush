--- conflicted
+++ resolved
@@ -299,8 +299,10 @@
 		UNROLL_N(SIGNAL_ARRAY_SIZE)
 		for (uint MultiplexId = 0; MultiplexId < SIGNAL_ARRAY_SIZE; MultiplexId++)
 		{
+			// Change the bilarteral settings to use normal orientation in 
+			// order to not merge background / foreground sample, as otherwise this results into leaks
 			// Shadow masks are normal invarient, so only reject based on position.
-			KernelConfig.BilateralSettings[MultiplexId] = BILATERAL_POSITION_BASED(5);
+			KernelConfig.BilateralSettings[MultiplexId] = BILATERAL_POSITION_BASED(5) | BILATERAL_NORMAL;
 		}
 	}
 	else if (BilateralPresetId == BILATERAL_PRESET_POLYCHROMATIC_PENUMBRA)
@@ -442,11 +444,7 @@
 	float2 RefBufferUV = ComputeRefBufferUV(KernelConfig);
 
 	float2 ScreenPos;
-<<<<<<< HEAD
 	if (KernelConfig.bPreviousFrameMetadata) // TODO(Denoiser): should be bPreviousFrameRefMetadata instead?
-=======
-	if (KernelConfig.bPreviousFrameMetadata)
->>>>>>> 3ecbc206
 	{
 		ScreenPos = RefBufferUV * PrevSceneBufferUVToScreenPosition.xy + PrevSceneBufferUVToScreenPosition.zw;
 	}
@@ -457,11 +455,7 @@
 
 	// Uncompress the reference scene metadata to keep a low VGPR pressure.
 	return UncompressSampleSceneInfo(
-<<<<<<< HEAD
 		KernelConfig.RefSceneMetadataLayout, KernelConfig.bPreviousFrameRefMetadata,
-=======
-		KernelConfig.RefSceneMetadataLayout, /* bIsPrevFrame = */ false,
->>>>>>> 3ecbc206
 		ScreenPos,
 		KernelConfig.CompressedRefSceneMetadata);
 }
@@ -708,11 +702,7 @@
 		float SamplePixelWorldBluringRadius = ComputeWorldBluringRadiusCausedByPixelSize(SampleSceneMetadata);
 		
 		// Compute the bluring radius of the signal from ray hit distance and signal domain knowledge.
-<<<<<<< HEAD
 		float SignalConvolutionBluringRadius = GetSignalWorldBluringRadius(SampleFrequency, SampleSceneMetadata, DomainKnowledge);
-=======
-		float SignalConvolutionBluringRadius = GetSignalWorldBluringRadius(SampleFrequency, SampleSceneMetadata, BatchedSignalId);
->>>>>>> 3ecbc206
 		
 		// But the signal's bluring radius might already be pre computed.
 		if (KernelConfig.BilateralDistanceComputation == SIGNAL_WORLD_FREQUENCY_PRECOMPUTED_BLURING_RADIUS)
